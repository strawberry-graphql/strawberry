[flake8]
max-line-length = 89
exclude=.venv,.git,tests/codegen/snapshots,dist,build,__pycache__
ignore = W503
extend-ignore =
    # See https://github.com/PyCQA/pycodestyle/issues/373
    E203,

per-file-ignores =
    tests/types/test_lazy_types.py:E800
    tests/test_forward_references.py:E800
    tests/schema/test_resolvers.py:E800
    tests/types/test_string_annotations.py:E800
<<<<<<< HEAD
    tests/federation/printer/*:E501
    tests/pyright/test_federation.py:E501
=======
    tests/federation/test_printer.py:E800
    tests/federation/test_printer.py:E501
>>>>>>> 1a77e9a7
    tests/test_printer/test_basic.py:E501<|MERGE_RESOLUTION|>--- conflicted
+++ resolved
@@ -11,11 +11,8 @@
     tests/test_forward_references.py:E800
     tests/schema/test_resolvers.py:E800
     tests/types/test_string_annotations.py:E800
-<<<<<<< HEAD
     tests/federation/printer/*:E501
     tests/pyright/test_federation.py:E501
-=======
     tests/federation/test_printer.py:E800
     tests/federation/test_printer.py:E501
->>>>>>> 1a77e9a7
     tests/test_printer/test_basic.py:E501