import asyncio
import contextlib
from enum import Enum
from typing import Any, AsyncGenerator, Dict, List, Optional

from graphql import GraphQLError

import strawberry
from strawberry.channels.context import StrawberryChannelsContext
from strawberry.extensions import SchemaExtension
from strawberry.file_uploads import Upload
from strawberry.permission import BasePermission
from strawberry.subscriptions.protocols.graphql_transport_ws.types import PingMessage
from strawberry.types import Info


class AlwaysFailPermission(BasePermission):
    message = "You are not authorized"

    def has_permission(self, source: Any, info: Info[Any, Any], **kwargs: Any) -> bool:
        return False


class MyExtension(SchemaExtension):
    def get_results(self) -> Dict[str, str]:
        return {"example": "example"}


def _read_file(text_file: Upload) -> str:
    from starlette.datastructures import UploadFile

    # allow to keep this function synchronous, starlette's files have
    # async methods for reading
    if isinstance(text_file, UploadFile):
        text_file = text_file.file._file  # type: ignore

    with contextlib.suppress(ModuleNotFoundError):
        from starlite import UploadFile as StarliteUploadFile

        if isinstance(text_file, StarliteUploadFile):
            text_file = text_file.file  # type: ignore

    return text_file.read().decode()


@strawberry.enum
class Flavor(Enum):
    VANILLA = "vanilla"
    STRAWBERRY = "strawberry"
    CHOCOLATE = "chocolate"


@strawberry.input
class FolderInput:
    files: List[Upload]


@strawberry.type
class DebugInfo:
    num_active_result_handlers: int
    is_connection_init_timeout_task_done: Optional[bool]


@strawberry.type
class Query:
    @strawberry.field
    def greetings(self) -> str:
        return "hello"

    @strawberry.field
    def hello(self, name: Optional[str] = None) -> str:
        return f"Hello {name or 'world'}"

    @strawberry.field
    async def async_hello(self, name: Optional[str] = None, delay: float = 0) -> str:
        await asyncio.sleep(delay)
        return f"Hello {name or 'world'}"

    @strawberry.field(permission_classes=[AlwaysFailPermission])
    def always_fail(self) -> Optional[str]:
        return "Hey"

    @strawberry.field
    async def exception(self, message: str) -> str:
        raise ValueError(message)

    @strawberry.field
    def teapot(self, info: Info[Any, None]) -> str:
        info.context["response"].status_code = 418

        return "🫖"

    @strawberry.field
    def root_name(self) -> str:
        return type(self).__name__

    @strawberry.field
    def value_from_context(self, info: Info[Any, Any]) -> str:
        return info.context["custom_value"]

    @strawberry.field
    def returns_401(self, info: Info[Any, Any]) -> str:
        response = info.context["response"]
        if hasattr(response, "set_status"):
            response.set_status(401)
        else:
            response.status_code = 401

        return "hey"

    @strawberry.field
    def set_header(self, info: Info[Any, Any], name: str) -> str:
        response = info.context["response"]
        response.headers["X-Name"] = name

        return name


@strawberry.type
class Mutation:
    @strawberry.mutation
    def echo(self, string_to_echo: str) -> str:
        return string_to_echo

    @strawberry.mutation
    def hello(self) -> str:
        return "strawberry"

    @strawberry.mutation
    def read_text(self, text_file: Upload) -> str:
        return _read_file(text_file)

    @strawberry.mutation
    def read_files(self, files: List[Upload]) -> List[str]:
        return list(map(_read_file, files))

    @strawberry.mutation
    def read_folder(self, folder: FolderInput) -> List[str]:
        return list(map(_read_file, folder.files))

    @strawberry.mutation
    def match_text(self, text_file: Upload, pattern: str) -> str:
        text = text_file.read().decode()
        return pattern if pattern in text else ""


@strawberry.type
class Subscription:
    @strawberry.subscription
    async def echo(self, message: str, delay: float = 0) -> AsyncGenerator[str, None]:
        await asyncio.sleep(delay)
        yield message

    @strawberry.subscription
    async def request_ping(self, info: Info[Any, Any]) -> AsyncGenerator[bool, None]:
        ws = info.context["ws"]
        await ws.send_json(PingMessage().as_dict())
        yield True

    @strawberry.subscription
    async def infinity(self, message: str) -> AsyncGenerator[str, None]:
        while True:
            yield message
            await asyncio.sleep(1)

    @strawberry.subscription
    async def context(self, info: Info[Any, Any]) -> AsyncGenerator[str, None]:
        yield info.context["custom_value"]

    @strawberry.subscription
    async def error(self, message: str) -> AsyncGenerator[str, None]:
        yield GraphQLError(message)  # type: ignore

    @strawberry.subscription
    async def exception(self, message: str) -> AsyncGenerator[str, None]:
        raise ValueError(message)

        # Without this yield, the method is not recognised as an async generator
        yield "Hi"

    @strawberry.subscription
    async def flavors(self) -> AsyncGenerator[Flavor, None]:
        yield Flavor.VANILLA
        yield Flavor.STRAWBERRY
        yield Flavor.CHOCOLATE

    @strawberry.subscription
    async def debug(self, info: Info[Any, Any]) -> AsyncGenerator[DebugInfo, None]:
        active_result_handlers = [
            task for task in info.context["tasks"].values() if not task.done()
        ]

        connection_init_timeout_task = info.context["connectionInitTimeoutTask"]
        is_connection_init_timeout_task_done = (
            connection_init_timeout_task.done()
            if connection_init_timeout_task
            else None
        )

        yield DebugInfo(
            num_active_result_handlers=len(active_result_handlers),
            is_connection_init_timeout_task_done=is_connection_init_timeout_task_done,
        )

    @strawberry.subscription
    async def listener(
        self,
        info: Info[StrawberryChannelsContext, Any],
        timeout: Optional[float] = None,
        group: Optional[str] = None,
    ) -> AsyncGenerator[str, None]:
        yield info.context.request.channel_name

        async for message in info.context.request.channel_listen(
            type="test.message",
            timeout=timeout,
            groups=[group] if group is not None else [],
        ):
            yield message["text"]

    @strawberry.subscription
    async def connection_params(
        self, info: Info[Any, Any]
    ) -> AsyncGenerator[str, None]:
        yield info.context["connection_params"]["strawberry"]

    @strawberry.subscription
<<<<<<< HEAD
    async def connection_params_all(self, info) -> AsyncGenerator[str, None]:
        yield str(info.context["connection_params"])
=======
    async def long_finalizer(
        self, info: Info[Any, Any], delay: float = 0
    ) -> AsyncGenerator[str, None]:
        try:
            for _i in range(100):
                yield "hello"
                await asyncio.sleep(0.01)
        finally:
            await asyncio.sleep(delay)
>>>>>>> e9faa9cd


schema = strawberry.Schema(
    query=Query,
    mutation=Mutation,
    subscription=Subscription,
    extensions=[MyExtension],
)<|MERGE_RESOLUTION|>--- conflicted
+++ resolved
@@ -225,10 +225,10 @@
         yield info.context["connection_params"]["strawberry"]
 
     @strawberry.subscription
-<<<<<<< HEAD
     async def connection_params_all(self, info) -> AsyncGenerator[str, None]:
         yield str(info.context["connection_params"])
-=======
+
+    @strawberry.subscription
     async def long_finalizer(
         self, info: Info[Any, Any], delay: float = 0
     ) -> AsyncGenerator[str, None]:
@@ -238,7 +238,6 @@
                 await asyncio.sleep(0.01)
         finally:
             await asyncio.sleep(delay)
->>>>>>> e9faa9cd
 
 
 schema = strawberry.Schema(
