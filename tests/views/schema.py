--- conflicted
+++ resolved
@@ -1,10 +1,5 @@
 import asyncio
 import contextlib
-<<<<<<< HEAD
-import typing
-import typing_extensions
-=======
->>>>>>> 319d6441
 from enum import Enum
 from typing import Any, AsyncGenerator, Dict, List, Optional
 
