--- conflicted
+++ resolved
@@ -321,16 +321,6 @@
         return super().process_errors(errors, execution_context)
 
 
-<<<<<<< HEAD
-def get_schema(config: Optional[StrawberryConfig] = None) -> strawberry.Schema:
-    return Schema(
-        query=Query,
-        mutation=Mutation,
-        subscription=Subscription,
-        extensions=[MyExtension],
-        config=config,
-    )
-=======
 schema = Schema(
     query=Query,
     mutation=Mutation,
@@ -341,5 +331,4 @@
             version_info >= VersionInfo.from_str("3.3.0a0")
         )
     ),
-)
->>>>>>> 741b0bca
+)