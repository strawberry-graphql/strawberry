--- conflicted
+++ resolved
@@ -227,7 +227,6 @@
     ]
 
 
-<<<<<<< HEAD
 def test_can_convert_pydantic_type_to_strawberry_with_union():
     class BranchA(pydantic.BaseModel):
         field_a: str
@@ -310,10 +309,7 @@
     assert user.union_field is None
 
 
-def test_can_covert_pydantic_type_to_strawberry_with_additional_fields():
-=======
 def test_can_convert_pydantic_type_to_strawberry_with_additional_fields():
->>>>>>> 6cff2e45
     class UserModel(pydantic.BaseModel):
         password: Optional[str]
 
