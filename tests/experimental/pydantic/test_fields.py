import pytest

import pydantic

import strawberry
from strawberry.type import StrawberryOptional
from strawberry.types.types import TypeDefinition


@pytest.mark.parametrize(
    "pydantic_type, field_type",
    [
        (pydantic.ConstrainedInt, int),
        (pydantic.PositiveInt, int),
        (pydantic.NegativeInt, int),
        (pydantic.StrictInt, int),
        (pydantic.StrictStr, str),
        (pydantic.ConstrainedStr, str),
        (pydantic.SecretStr, str),
        (pydantic.StrictBool, bool),
        (pydantic.ConstrainedBytes, bytes),
        (pydantic.SecretBytes, bytes),
        (pydantic.EmailStr, str),
        (pydantic.AnyUrl, str),
        (pydantic.AnyHttpUrl, str),
        (pydantic.HttpUrl, str),
        (pydantic.PostgresDsn, str),
        (pydantic.RedisDsn, str),
    ],
)
def test_types(pydantic_type, field_type):
    class Model(pydantic.BaseModel):
        field: pydantic_type

    @strawberry.experimental.pydantic.type(Model, fields=["field"])
    class Type:
        pass

    definition: TypeDefinition = Type._type_definition
    assert definition.name == "Type"

<<<<<<< HEAD
    assert definition.fields[0].python_name == "field"
    assert definition.fields[0].graphql_name is None
    assert definition.fields[0].type is field_type
    assert definition.fields[0].is_optional is False
=======
    [field] = definition.fields

    assert field.graphql_name == "field"
    assert field.type is field_type
>>>>>>> bc351cf6


@pytest.mark.parametrize(
    "pydantic_type, field_type",
    [(pydantic.NoneStr, str)],
)
def test_types_optional(pydantic_type, field_type):
    class Model(pydantic.BaseModel):
        field: pydantic_type

    @strawberry.experimental.pydantic.type(Model, fields=["field"])
    class Type:
        pass

    definition: TypeDefinition = Type._type_definition
    assert definition.name == "Type"

<<<<<<< HEAD
    assert definition.fields[0].python_name == "field"
    assert definition.fields[0].graphql_name is None
    assert definition.fields[0].type is field_type
    assert definition.fields[0].is_optional is True
=======
    [field] = definition.fields

    assert field.graphql_name == "field"
    assert isinstance(field.type, StrawberryOptional)
    assert field.type.of_type is field_type
>>>>>>> bc351cf6


def test_conint():
    class Model(pydantic.BaseModel):
        field: pydantic.conint(lt=100)

    @strawberry.experimental.pydantic.type(Model, fields=["field"])
    class Type:
        pass

    definition: TypeDefinition = Type._type_definition
    assert definition.name == "Type"

<<<<<<< HEAD
    assert definition.fields[0].python_name == "field"
    assert definition.fields[0].graphql_name is None
    assert definition.fields[0].type is int
    assert definition.fields[0].is_optional is False
=======
    [field] = definition.fields

    assert field.graphql_name == "field"
    assert field.type is int
>>>>>>> bc351cf6


def test_constr():
    class Model(pydantic.BaseModel):
        field: pydantic.constr(max_length=100)

    @strawberry.experimental.pydantic.type(Model, fields=["field"])
    class Type:
        pass

    definition: TypeDefinition = Type._type_definition
    assert definition.name == "Type"

<<<<<<< HEAD
    assert definition.fields[0].python_name == "field"
    assert definition.fields[0].graphql_name is None
    assert definition.fields[0].type is str
    assert definition.fields[0].is_optional is False
=======
    [field] = definition.fields

    assert field.graphql_name == "field"
    assert field.type is str
>>>>>>> bc351cf6


@pytest.mark.parametrize(
    "pydantic_type",
    [
        pydantic.StrBytes,
        pydantic.NoneStrBytes,
        pydantic.PyObject,
        pydantic.FilePath,
        pydantic.DirectoryPath,
        pydantic.Json,
        pydantic.PaymentCardNumber,
        pydantic.ByteSize,
        # pydantic.ConstrainedList,
        # pydantic.ConstrainedSet,
        # pydantic.JsonWrapper,
    ],
)
def test_unsupported_types(pydantic_type):
    class Model(pydantic.BaseModel):
        field: pydantic_type

    with pytest.raises(
        strawberry.experimental.pydantic.exceptions.UnsupportedTypeError
    ):

        @strawberry.experimental.pydantic.type(Model, fields=["field"])
        class Type:
            pass<|MERGE_RESOLUTION|>--- conflicted
+++ resolved
@@ -39,17 +39,10 @@
     definition: TypeDefinition = Type._type_definition
     assert definition.name == "Type"
 
-<<<<<<< HEAD
-    assert definition.fields[0].python_name == "field"
-    assert definition.fields[0].graphql_name is None
-    assert definition.fields[0].type is field_type
-    assert definition.fields[0].is_optional is False
-=======
     [field] = definition.fields
 
-    assert field.graphql_name == "field"
+    assert field.python_name == "field"
     assert field.type is field_type
->>>>>>> bc351cf6
 
 
 @pytest.mark.parametrize(
@@ -67,18 +60,11 @@
     definition: TypeDefinition = Type._type_definition
     assert definition.name == "Type"
 
-<<<<<<< HEAD
-    assert definition.fields[0].python_name == "field"
-    assert definition.fields[0].graphql_name is None
-    assert definition.fields[0].type is field_type
-    assert definition.fields[0].is_optional is True
-=======
     [field] = definition.fields
 
-    assert field.graphql_name == "field"
+    assert field.python_name == "field"
     assert isinstance(field.type, StrawberryOptional)
     assert field.type.of_type is field_type
->>>>>>> bc351cf6
 
 
 def test_conint():
@@ -92,17 +78,10 @@
     definition: TypeDefinition = Type._type_definition
     assert definition.name == "Type"
 
-<<<<<<< HEAD
-    assert definition.fields[0].python_name == "field"
-    assert definition.fields[0].graphql_name is None
-    assert definition.fields[0].type is int
-    assert definition.fields[0].is_optional is False
-=======
     [field] = definition.fields
 
-    assert field.graphql_name == "field"
+    assert field.python_name == "field"
     assert field.type is int
->>>>>>> bc351cf6
 
 
 def test_constr():
@@ -116,17 +95,10 @@
     definition: TypeDefinition = Type._type_definition
     assert definition.name == "Type"
 
-<<<<<<< HEAD
-    assert definition.fields[0].python_name == "field"
-    assert definition.fields[0].graphql_name is None
-    assert definition.fields[0].type is str
-    assert definition.fields[0].is_optional is False
-=======
     [field] = definition.fields
 
-    assert field.graphql_name == "field"
+    assert field.python_name == "field"
     assert field.type is str
->>>>>>> bc351cf6
 
 
 @pytest.mark.parametrize(
