from typing import List, Optional

import pydantic

import strawberry
from strawberry.type import StrawberryList, StrawberryOptional
from strawberry.types.types import TypeDefinition


def test_basic_error_type():
    class UserModel(pydantic.BaseModel):
        name: str
        age: int

    @strawberry.experimental.pydantic.error_type(UserModel, fields=["name", "age"])
    class UserError:
        pass

    definition: TypeDefinition = UserError._type_definition
    assert definition.name == "UserError"

<<<<<<< HEAD
    assert definition.fields[0].python_name == "name"
    assert definition.fields[0].graphql_name is None
    assert definition.fields[0].is_list is True
    assert definition.fields[0].is_optional is True
    assert definition.fields[0].child.type is str
    assert definition.fields[0].child.is_optional is False

    assert definition.fields[1].python_name == "age"
    assert definition.fields[1].graphql_name is None
    assert definition.fields[1].is_list is True
    assert definition.fields[1].is_optional is True
    assert definition.fields[1].child.type is str
    assert definition.fields[1].child.is_optional is False
=======
    [field1, field2] = definition.fields

    assert field1.graphql_name == "name"
    assert isinstance(field1.type, StrawberryOptional)
    assert isinstance(field1.type.of_type, StrawberryList)
    assert field1.type.of_type.of_type is str

    assert definition.fields[1].graphql_name == "age"
    assert isinstance(field2.type, StrawberryOptional)
    assert isinstance(field2.type.of_type, StrawberryList)
    assert field1.type.of_type.of_type is str
>>>>>>> bc351cf6


def test_error_type_with_nested_model():
    class FriendModel(pydantic.BaseModel):
        food: str

    class UserModel(pydantic.BaseModel):
        friend: FriendModel

    @strawberry.experimental.pydantic.error_type(FriendModel, fields=["food"])
    class FriendError:
        pass

    @strawberry.experimental.pydantic.error_type(UserModel, fields=["friend"])
    class UserError:
        pass

    definition: TypeDefinition = UserError._type_definition
    assert definition.name == "UserError"

<<<<<<< HEAD
    assert definition.fields[0].python_name == "friend"
    assert definition.fields[0].graphql_name is None
    assert definition.fields[0].is_list is False
    assert definition.fields[0].is_optional is True
    assert definition.fields[0].type is FriendError
=======
    [field] = definition.fields

    assert field.graphql_name == "friend"
    assert isinstance(field.type, StrawberryOptional)
    assert field.type.of_type is FriendError
>>>>>>> bc351cf6


def test_error_type_with_list_nested_model():
    class FriendModel(pydantic.BaseModel):
        food: str

    class UserModel(pydantic.BaseModel):
        friends: List[FriendModel]

    @strawberry.experimental.pydantic.error_type(FriendModel, fields=["food"])
    class FriendError:
        pass

    @strawberry.experimental.pydantic.error_type(UserModel, fields=["friends"])
    class UserError:
        pass

    definition: TypeDefinition = UserError._type_definition
    assert definition.name == "UserError"

<<<<<<< HEAD
    assert definition.fields[0].python_name == "friends"
    assert definition.fields[0].graphql_name is None
    assert definition.fields[0].is_list is True
    assert definition.fields[0].is_optional is True
    assert definition.fields[0].child.type is FriendError
    assert definition.fields[0].child.is_optional is True
=======
    [field] = definition.fields

    assert field.graphql_name == "friends"
    assert isinstance(field.type, StrawberryOptional)
    assert isinstance(field.type.of_type, StrawberryList)
    assert isinstance(field.type.of_type.of_type, StrawberryOptional)
    assert field.type.of_type.of_type.of_type is FriendError
>>>>>>> bc351cf6


def test_error_type_with_list_of_scalar():
    class UserModel(pydantic.BaseModel):
        friends: List[int]

    @strawberry.experimental.pydantic.error_type(UserModel, fields=["friends"])
    class UserError:
        pass

    definition: TypeDefinition = UserError._type_definition
    assert definition.name == "UserError"

<<<<<<< HEAD
    assert definition.fields[0].python_name == "friends"
    assert definition.fields[0].graphql_name is None
    assert definition.fields[0].is_list is True
    assert definition.fields[0].is_optional is True
    assert definition.fields[0].child.is_list is True
    assert definition.fields[0].child.is_optional is True
    assert definition.fields[0].child.child.type is str
    assert definition.fields[0].child.child.is_optional is False
=======
    [field] = definition.fields

    assert field.graphql_name == "friends"
    assert isinstance(field.type, StrawberryOptional)
    assert isinstance(field.type.of_type, StrawberryList)
    assert isinstance(field.type.of_type.of_type, StrawberryOptional)
    assert isinstance(field.type.of_type.of_type.of_type, StrawberryList)
    assert field.type.of_type.of_type.of_type.of_type is str
>>>>>>> bc351cf6


def test_error_type_with_optional_field():
    class UserModel(pydantic.BaseModel):
        age: Optional[int]

    @strawberry.experimental.pydantic.error_type(UserModel, fields=["age"])
    class UserError:
        pass

    definition: TypeDefinition = UserError._type_definition
    assert definition.name == "UserError"

<<<<<<< HEAD
    assert definition.fields[0].python_name == "age"
    assert definition.fields[0].graphql_name is None
    assert definition.fields[0].is_list is True
    assert definition.fields[0].is_optional is True
    assert definition.fields[0].child.type is str
    assert definition.fields[0].child.is_optional is False
=======
    [field] = definition.fields

    assert field.graphql_name == "age"
    assert isinstance(field.type, StrawberryOptional)
    assert isinstance(field.type.of_type, StrawberryList)
    assert field.type.of_type.of_type is str
>>>>>>> bc351cf6


def test_error_type_with_list_of_optional_scalar():
    class UserModel(pydantic.BaseModel):
        age: List[Optional[int]]

    @strawberry.experimental.pydantic.error_type(UserModel, fields=["age"])
    class UserError:
        pass

    definition: TypeDefinition = UserError._type_definition

    assert definition.name == "UserError"
    [field] = definition.fields

<<<<<<< HEAD
    assert definition.fields[0].python_name == "age"
    assert definition.fields[0].graphql_name is None
    assert definition.fields[0].is_list is True
    assert definition.fields[0].is_optional is True
    assert definition.fields[0].child.is_list is True
    assert definition.fields[0].child.is_optional is True
    assert definition.fields[0].child.child.type is str
    assert definition.fields[0].child.child.is_optional is False
=======
    assert field.graphql_name == "age"
    assert isinstance(field.type, StrawberryOptional)
    assert isinstance(field.type.of_type, StrawberryList)
    assert isinstance(field.type.of_type.of_type, StrawberryOptional)
    assert isinstance(field.type.of_type.of_type.of_type, StrawberryList)
    assert field.type.of_type.of_type.of_type.of_type is str
>>>>>>> bc351cf6


def test_error_type_with_optional_list_scalar():
    class UserModel(pydantic.BaseModel):
        age: Optional[List[int]]

    @strawberry.experimental.pydantic.error_type(UserModel, fields=["age"])
    class UserError:
        pass

    definition: TypeDefinition = UserError._type_definition

    assert definition.name == "UserError"
    [field] = definition.fields

<<<<<<< HEAD
    assert definition.fields[0].python_name == "age"
    assert definition.fields[0].graphql_name is None
    assert definition.fields[0].is_list is True
    assert definition.fields[0].is_optional is True
    assert definition.fields[0].child.is_list is True
    assert definition.fields[0].child.is_optional is True
    assert definition.fields[0].child.child.type is str
    assert definition.fields[0].child.child.is_optional is False
=======
    assert field.graphql_name == "age"
    assert isinstance(field.type, StrawberryOptional)
    assert isinstance(field.type.of_type, StrawberryList)
    assert isinstance(field.type.of_type.of_type, StrawberryOptional)
    assert isinstance(field.type.of_type.of_type.of_type, StrawberryList)
    assert field.type.of_type.of_type.of_type.of_type is str
>>>>>>> bc351cf6


def test_error_type_with_optional_list_of_optional_scalar():
    class UserModel(pydantic.BaseModel):
        age: Optional[List[Optional[int]]]

    @strawberry.experimental.pydantic.error_type(UserModel, fields=["age"])
    class UserError:
        pass

    definition: TypeDefinition = UserError._type_definition

    assert definition.name == "UserError"
    [field] = definition.fields

<<<<<<< HEAD
    assert definition.fields[0].python_name == "age"
    assert definition.fields[0].graphql_name is None
    assert definition.fields[0].is_list is True
    assert definition.fields[0].is_optional is True
    assert definition.fields[0].child.is_list is True
    assert definition.fields[0].child.is_optional is True
    assert definition.fields[0].child.child.type is str
    assert definition.fields[0].child.child.is_optional is False
=======
    assert field.graphql_name == "age"
    assert isinstance(field.type, StrawberryOptional)
    assert isinstance(field.type.of_type, StrawberryList)
    assert isinstance(field.type.of_type.of_type, StrawberryOptional)
    assert isinstance(field.type.of_type.of_type.of_type, StrawberryList)
    assert field.type.of_type.of_type.of_type.of_type is str
>>>>>>> bc351cf6


def test_error_type_with_optional_list_of_nested_model():
    class FriendModel(pydantic.BaseModel):
        name: str

    @strawberry.experimental.pydantic.error_type(FriendModel, fields=["name"])
    class FriendError(pydantic.BaseModel):
        pass

    class UserModel(pydantic.BaseModel):
        friends: Optional[List[FriendModel]]

    @strawberry.experimental.pydantic.error_type(UserModel, fields=["friends"])
    class UserError:
        pass

    definition: TypeDefinition = UserError._type_definition

    assert definition.name == "UserError"
    [field] = definition.fields

<<<<<<< HEAD
    assert definition.fields[0].python_name == "friends"
    assert definition.fields[0].graphql_name is None
    assert definition.fields[0].is_list is True
    assert definition.fields[0].is_optional is True
    assert definition.fields[0].child.is_list is False
    assert definition.fields[0].child.is_optional is True
    assert definition.fields[0].child.type is FriendError
=======
    assert field.graphql_name == "friends"
    assert isinstance(field.type, StrawberryOptional)
    assert isinstance(field.type.of_type, StrawberryList)
    assert isinstance(field.type.of_type.of_type, StrawberryOptional)
    assert field.type.of_type.of_type.of_type is FriendError
>>>>>>> bc351cf6


def test_error_type_with_matrix_list_of_scalar():
    class UserModel(pydantic.BaseModel):
        age: List[List[int]]

    @strawberry.experimental.pydantic.error_type(UserModel, fields=["age"])
    class UserError:
        pass

    definition: TypeDefinition = UserError._type_definition

    assert definition.name == "UserError"
    [field] = definition.fields

<<<<<<< HEAD
    assert definition.fields[0].python_name == "age"
    assert definition.fields[0].graphql_name is None
    assert definition.fields[0].is_list is True
    assert definition.fields[0].is_optional is True
=======
    assert field.graphql_name == "age"
    assert isinstance(field.type, StrawberryOptional)
    assert isinstance(field.type.of_type, StrawberryList)
>>>>>>> bc351cf6

    assert isinstance(field.type.of_type.of_type, StrawberryOptional)
    assert isinstance(field.type.of_type.of_type.of_type, StrawberryList)

    assert isinstance(field.type.of_type.of_type.of_type.of_type, StrawberryOptional)
    assert isinstance(
        field.type.of_type.of_type.of_type.of_type.of_type, StrawberryList
    )

    assert field.type.of_type.of_type.of_type.of_type.of_type.of_type is str<|MERGE_RESOLUTION|>--- conflicted
+++ resolved
@@ -19,33 +19,17 @@
     definition: TypeDefinition = UserError._type_definition
     assert definition.name == "UserError"
 
-<<<<<<< HEAD
-    assert definition.fields[0].python_name == "name"
-    assert definition.fields[0].graphql_name is None
-    assert definition.fields[0].is_list is True
-    assert definition.fields[0].is_optional is True
-    assert definition.fields[0].child.type is str
-    assert definition.fields[0].child.is_optional is False
-
-    assert definition.fields[1].python_name == "age"
-    assert definition.fields[1].graphql_name is None
-    assert definition.fields[1].is_list is True
-    assert definition.fields[1].is_optional is True
-    assert definition.fields[1].child.type is str
-    assert definition.fields[1].child.is_optional is False
-=======
     [field1, field2] = definition.fields
 
-    assert field1.graphql_name == "name"
+    assert field1.python_name == "name"
     assert isinstance(field1.type, StrawberryOptional)
     assert isinstance(field1.type.of_type, StrawberryList)
     assert field1.type.of_type.of_type is str
 
-    assert definition.fields[1].graphql_name == "age"
+    assert definition.fields[1].python_name == "age"
     assert isinstance(field2.type, StrawberryOptional)
     assert isinstance(field2.type.of_type, StrawberryList)
     assert field1.type.of_type.of_type is str
->>>>>>> bc351cf6
 
 
 def test_error_type_with_nested_model():
@@ -66,19 +50,11 @@
     definition: TypeDefinition = UserError._type_definition
     assert definition.name == "UserError"
 
-<<<<<<< HEAD
-    assert definition.fields[0].python_name == "friend"
-    assert definition.fields[0].graphql_name is None
-    assert definition.fields[0].is_list is False
-    assert definition.fields[0].is_optional is True
-    assert definition.fields[0].type is FriendError
-=======
-    [field] = definition.fields
-
-    assert field.graphql_name == "friend"
+    [field] = definition.fields
+
+    assert field.python_name == "friend"
     assert isinstance(field.type, StrawberryOptional)
     assert field.type.of_type is FriendError
->>>>>>> bc351cf6
 
 
 def test_error_type_with_list_nested_model():
@@ -99,22 +75,13 @@
     definition: TypeDefinition = UserError._type_definition
     assert definition.name == "UserError"
 
-<<<<<<< HEAD
-    assert definition.fields[0].python_name == "friends"
-    assert definition.fields[0].graphql_name is None
-    assert definition.fields[0].is_list is True
-    assert definition.fields[0].is_optional is True
-    assert definition.fields[0].child.type is FriendError
-    assert definition.fields[0].child.is_optional is True
-=======
-    [field] = definition.fields
-
-    assert field.graphql_name == "friends"
+    [field] = definition.fields
+
+    assert field.python_name == "friends"
     assert isinstance(field.type, StrawberryOptional)
     assert isinstance(field.type.of_type, StrawberryList)
     assert isinstance(field.type.of_type.of_type, StrawberryOptional)
     assert field.type.of_type.of_type.of_type is FriendError
->>>>>>> bc351cf6
 
 
 def test_error_type_with_list_of_scalar():
@@ -128,25 +95,14 @@
     definition: TypeDefinition = UserError._type_definition
     assert definition.name == "UserError"
 
-<<<<<<< HEAD
-    assert definition.fields[0].python_name == "friends"
-    assert definition.fields[0].graphql_name is None
-    assert definition.fields[0].is_list is True
-    assert definition.fields[0].is_optional is True
-    assert definition.fields[0].child.is_list is True
-    assert definition.fields[0].child.is_optional is True
-    assert definition.fields[0].child.child.type is str
-    assert definition.fields[0].child.child.is_optional is False
-=======
-    [field] = definition.fields
-
-    assert field.graphql_name == "friends"
-    assert isinstance(field.type, StrawberryOptional)
-    assert isinstance(field.type.of_type, StrawberryList)
-    assert isinstance(field.type.of_type.of_type, StrawberryOptional)
-    assert isinstance(field.type.of_type.of_type.of_type, StrawberryList)
-    assert field.type.of_type.of_type.of_type.of_type is str
->>>>>>> bc351cf6
+    [field] = definition.fields
+
+    assert field.python_name == "friends"
+    assert isinstance(field.type, StrawberryOptional)
+    assert isinstance(field.type.of_type, StrawberryList)
+    assert isinstance(field.type.of_type.of_type, StrawberryOptional)
+    assert isinstance(field.type.of_type.of_type.of_type, StrawberryList)
+    assert field.type.of_type.of_type.of_type.of_type is str
 
 
 def test_error_type_with_optional_field():
@@ -160,21 +116,12 @@
     definition: TypeDefinition = UserError._type_definition
     assert definition.name == "UserError"
 
-<<<<<<< HEAD
-    assert definition.fields[0].python_name == "age"
-    assert definition.fields[0].graphql_name is None
-    assert definition.fields[0].is_list is True
-    assert definition.fields[0].is_optional is True
-    assert definition.fields[0].child.type is str
-    assert definition.fields[0].child.is_optional is False
-=======
-    [field] = definition.fields
-
-    assert field.graphql_name == "age"
+    [field] = definition.fields
+
+    assert field.python_name == "age"
     assert isinstance(field.type, StrawberryOptional)
     assert isinstance(field.type.of_type, StrawberryList)
     assert field.type.of_type.of_type is str
->>>>>>> bc351cf6
 
 
 def test_error_type_with_list_of_optional_scalar():
@@ -190,23 +137,12 @@
     assert definition.name == "UserError"
     [field] = definition.fields
 
-<<<<<<< HEAD
-    assert definition.fields[0].python_name == "age"
-    assert definition.fields[0].graphql_name is None
-    assert definition.fields[0].is_list is True
-    assert definition.fields[0].is_optional is True
-    assert definition.fields[0].child.is_list is True
-    assert definition.fields[0].child.is_optional is True
-    assert definition.fields[0].child.child.type is str
-    assert definition.fields[0].child.child.is_optional is False
-=======
-    assert field.graphql_name == "age"
-    assert isinstance(field.type, StrawberryOptional)
-    assert isinstance(field.type.of_type, StrawberryList)
-    assert isinstance(field.type.of_type.of_type, StrawberryOptional)
-    assert isinstance(field.type.of_type.of_type.of_type, StrawberryList)
-    assert field.type.of_type.of_type.of_type.of_type is str
->>>>>>> bc351cf6
+    assert field.python_name == "age"
+    assert isinstance(field.type, StrawberryOptional)
+    assert isinstance(field.type.of_type, StrawberryList)
+    assert isinstance(field.type.of_type.of_type, StrawberryOptional)
+    assert isinstance(field.type.of_type.of_type.of_type, StrawberryList)
+    assert field.type.of_type.of_type.of_type.of_type is str
 
 
 def test_error_type_with_optional_list_scalar():
@@ -222,23 +158,12 @@
     assert definition.name == "UserError"
     [field] = definition.fields
 
-<<<<<<< HEAD
-    assert definition.fields[0].python_name == "age"
-    assert definition.fields[0].graphql_name is None
-    assert definition.fields[0].is_list is True
-    assert definition.fields[0].is_optional is True
-    assert definition.fields[0].child.is_list is True
-    assert definition.fields[0].child.is_optional is True
-    assert definition.fields[0].child.child.type is str
-    assert definition.fields[0].child.child.is_optional is False
-=======
-    assert field.graphql_name == "age"
-    assert isinstance(field.type, StrawberryOptional)
-    assert isinstance(field.type.of_type, StrawberryList)
-    assert isinstance(field.type.of_type.of_type, StrawberryOptional)
-    assert isinstance(field.type.of_type.of_type.of_type, StrawberryList)
-    assert field.type.of_type.of_type.of_type.of_type is str
->>>>>>> bc351cf6
+    assert field.python_name == "age"
+    assert isinstance(field.type, StrawberryOptional)
+    assert isinstance(field.type.of_type, StrawberryList)
+    assert isinstance(field.type.of_type.of_type, StrawberryOptional)
+    assert isinstance(field.type.of_type.of_type.of_type, StrawberryList)
+    assert field.type.of_type.of_type.of_type.of_type is str
 
 
 def test_error_type_with_optional_list_of_optional_scalar():
@@ -254,23 +179,12 @@
     assert definition.name == "UserError"
     [field] = definition.fields
 
-<<<<<<< HEAD
-    assert definition.fields[0].python_name == "age"
-    assert definition.fields[0].graphql_name is None
-    assert definition.fields[0].is_list is True
-    assert definition.fields[0].is_optional is True
-    assert definition.fields[0].child.is_list is True
-    assert definition.fields[0].child.is_optional is True
-    assert definition.fields[0].child.child.type is str
-    assert definition.fields[0].child.child.is_optional is False
-=======
-    assert field.graphql_name == "age"
-    assert isinstance(field.type, StrawberryOptional)
-    assert isinstance(field.type.of_type, StrawberryList)
-    assert isinstance(field.type.of_type.of_type, StrawberryOptional)
-    assert isinstance(field.type.of_type.of_type.of_type, StrawberryList)
-    assert field.type.of_type.of_type.of_type.of_type is str
->>>>>>> bc351cf6
+    assert field.python_name == "age"
+    assert isinstance(field.type, StrawberryOptional)
+    assert isinstance(field.type.of_type, StrawberryList)
+    assert isinstance(field.type.of_type.of_type, StrawberryOptional)
+    assert isinstance(field.type.of_type.of_type.of_type, StrawberryList)
+    assert field.type.of_type.of_type.of_type.of_type is str
 
 
 def test_error_type_with_optional_list_of_nested_model():
@@ -293,21 +207,11 @@
     assert definition.name == "UserError"
     [field] = definition.fields
 
-<<<<<<< HEAD
-    assert definition.fields[0].python_name == "friends"
-    assert definition.fields[0].graphql_name is None
-    assert definition.fields[0].is_list is True
-    assert definition.fields[0].is_optional is True
-    assert definition.fields[0].child.is_list is False
-    assert definition.fields[0].child.is_optional is True
-    assert definition.fields[0].child.type is FriendError
-=======
-    assert field.graphql_name == "friends"
+    assert field.python_name == "friends"
     assert isinstance(field.type, StrawberryOptional)
     assert isinstance(field.type.of_type, StrawberryList)
     assert isinstance(field.type.of_type.of_type, StrawberryOptional)
     assert field.type.of_type.of_type.of_type is FriendError
->>>>>>> bc351cf6
 
 
 def test_error_type_with_matrix_list_of_scalar():
@@ -323,16 +227,9 @@
     assert definition.name == "UserError"
     [field] = definition.fields
 
-<<<<<<< HEAD
-    assert definition.fields[0].python_name == "age"
-    assert definition.fields[0].graphql_name is None
-    assert definition.fields[0].is_list is True
-    assert definition.fields[0].is_optional is True
-=======
-    assert field.graphql_name == "age"
-    assert isinstance(field.type, StrawberryOptional)
-    assert isinstance(field.type.of_type, StrawberryList)
->>>>>>> bc351cf6
+    assert field.python_name == "age"
+    assert isinstance(field.type, StrawberryOptional)
+    assert isinstance(field.type.of_type, StrawberryList)
 
     assert isinstance(field.type.of_type.of_type, StrawberryOptional)
     assert isinstance(field.type.of_type.of_type.of_type, StrawberryList)
