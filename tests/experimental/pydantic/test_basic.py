--- conflicted
+++ resolved
@@ -22,26 +22,16 @@
     definition: TypeDefinition = UserType._type_definition
     assert definition.name == "UserType"
 
-<<<<<<< HEAD
-    assert definition.fields[0].python_name == "age"
-    assert definition.fields[0].graphql_name is None
-    assert definition.fields[0].type is int
-    assert definition.fields[0].is_optional is False
-
-    assert definition.fields[1].python_name == "password"
-    assert definition.fields[1].graphql_name is None
-    assert definition.fields[1].type is str
-    assert definition.fields[1].is_optional is True
-=======
     [field1, field2] = definition.fields
 
-    assert field1.graphql_name == "age"
-    assert field1.type is int
-
-    assert field2.graphql_name == "password"
-    assert isinstance(field2.type, StrawberryOptional)
-    assert field2.type.of_type is str
->>>>>>> bc351cf6
+    assert field1.python_name == "age"
+    assert field1.graphql_name is None
+    assert field1.type is int
+
+    assert field2.python_name == "password"
+    assert field2.graphql_name is None
+    assert isinstance(field2.type, StrawberryOptional)
+    assert field2.type.of_type is str
 
 
 def test_referencing_other_models_fails_when_not_registered():
@@ -84,24 +74,13 @@
     definition: TypeDefinition = UserType._type_definition
     assert definition.name == "UserType"
 
-<<<<<<< HEAD
-    assert definition.fields[0].python_name == "age"
-    assert definition.fields[0].graphql_name is None
-    assert definition.fields[0].type is int
-    assert definition.fields[0].is_optional is False
-
-    assert definition.fields[1].python_name == "group"
-    assert definition.fields[1].graphql_name is None
-    assert definition.fields[1].type is GroupType
-=======
     [field1, field2] = definition.fields
 
-    assert field1.graphql_name == "age"
-    assert field1.type is int
-
-    assert field2.graphql_name == "group"
+    assert field1.python_name == "age"
+    assert field1.type is int
+
+    assert field2.python_name == "group"
     assert field2.type is GroupType
->>>>>>> bc351cf6
 
 
 def test_list():
@@ -115,20 +94,11 @@
     definition: TypeDefinition = UserType._type_definition
     assert definition.name == "UserType"
 
-<<<<<<< HEAD
-    assert definition.fields[0].python_name == "friend_names"
-    assert definition.fields[0].graphql_name is None
-    assert definition.fields[0].type is None
-    assert definition.fields[0].is_optional is False
-    assert definition.fields[0].is_list is True
-    assert definition.fields[0].child.type is str
-=======
     [field] = definition.fields
 
-    assert field.graphql_name == "friendNames"
+    assert field.python_name == "friend_names"
     assert isinstance(field.type, StrawberryList)
     assert field.type.of_type is str
->>>>>>> bc351cf6
 
 
 def test_list_of_types():
@@ -149,23 +119,13 @@
     definition: TypeDefinition = UserType._type_definition
     assert definition.name == "UserType"
 
-<<<<<<< HEAD
-    assert definition.fields[0].python_name == "friends"
-    assert definition.fields[0].graphql_name is None
-    assert definition.fields[0].type is None
-    assert definition.fields[0].is_optional is True
-    assert definition.fields[0].is_list is True
-    assert definition.fields[0].child.type is FriendType
-    assert definition.fields[0].child.is_optional is True
-=======
     [field] = definition.fields
 
-    assert field.graphql_name == "friends"
+    assert field.python_name == "friends"
     assert isinstance(field.type, StrawberryOptional)
     assert isinstance(field.type.of_type, StrawberryList)
     assert isinstance(field.type.of_type.of_type, StrawberryOptional)
     assert field.type.of_type.of_type.of_type is FriendType
->>>>>>> bc351cf6
 
 
 def test_basic_type_without_fields_throws_an_error():
@@ -195,34 +155,17 @@
     definition: TypeDefinition = UserType._type_definition
     assert definition.name == "UserType"
 
-<<<<<<< HEAD
-    assert definition.fields[0].python_name == "age"
-    assert definition.fields[0].graphql_name is None
-    assert definition.fields[0].type is int
-    assert definition.fields[0].is_optional is False
-
-    assert definition.fields[1].python_name == "password"
-    assert definition.fields[1].graphql_name is None
-    assert definition.fields[1].type is str
-    assert definition.fields[1].is_optional is True
-
-    assert definition.fields[2].python_name == "name"
-    assert definition.fields[2].graphql_name is None
-    assert definition.fields[2].type is str
-    assert definition.fields[2].is_optional is False
-=======
     [field1, field2, field3] = definition.fields
 
-    assert field1.graphql_name == "age"
-    assert field1.type is int
-
-    assert field2.graphql_name == "password"
-    assert isinstance(field2.type, StrawberryOptional)
-    assert field2.type.of_type is str
-
-    assert field3.graphql_name == "name"
+    assert field1.python_name == "age"
+    assert field1.type is int
+
+    assert field2.python_name == "password"
+    assert isinstance(field2.type, StrawberryOptional)
+    assert field2.type.of_type is str
+
+    assert field3.python_name == "name"
     assert field3.type is str
->>>>>>> bc351cf6
 
 
 @pytest.mark.xfail(
@@ -243,36 +186,18 @@
     definition: TypeDefinition = UserType._type_definition
     assert definition.name == "UserType"
 
-<<<<<<< HEAD
-    assert definition.fields[0].python_name == "age"
-    assert definition.fields[0].graphql_name is None
-    assert definition.fields[0].type is int
-    assert definition.fields[0].is_optional is False
-
-    assert definition.fields[1].python_name == "password"
-    assert definition.fields[1].graphql_name is None
-    assert definition.fields[1].type is str
-    assert definition.fields[1].is_optional is True
-
-    assert definition.fields[2].python_name == "name"
-    assert definition.fields[2].graphql_name is None
-    assert definition.fields[2].type is str
-    assert definition.fields[2].is_optional is False
-    assert definition.fields[2].default == "Michael"
-=======
     [field1, field2, field3] = definition.fields
 
-    assert field1.graphql_name == "age"
-    assert field1.type is int
-
-    assert field2.graphql_name == "password"
-    assert isinstance(field2.type, StrawberryOptional)
-    assert field2.type.of_type is str
-
-    assert field3.graphql_name == "name"
+    assert field1.python_name == "age"
+    assert field1.type is int
+
+    assert field2.python_name == "password"
+    assert isinstance(field2.type, StrawberryOptional)
+    assert field2.type.of_type is str
+
+    assert field3.python_name == "name"
     assert field3.type is str
     assert field3.default == "Michael"
->>>>>>> bc351cf6
 
 
 def test_type_with_nested_fields_coming_from_strawberry_and_pydantic():
@@ -292,34 +217,17 @@
     definition: TypeDefinition = UserType._type_definition
     assert definition.name == "UserType"
 
-<<<<<<< HEAD
-    assert definition.fields[0].python_name == "age"
-    assert definition.fields[0].graphql_name is None
-    assert definition.fields[0].type is int
-    assert definition.fields[0].is_optional is False
-
-    assert definition.fields[1].python_name == "password"
-    assert definition.fields[1].graphql_name is None
-    assert definition.fields[1].type is str
-    assert definition.fields[1].is_optional is True
-
-    assert definition.fields[2].python_name == "name"
-    assert definition.fields[2].graphql_name is None
-    assert definition.fields[2].type is Name
-    assert definition.fields[2].is_optional is False
-=======
     [field1, field2, field3] = definition.fields
 
-    assert field1.graphql_name == "age"
-    assert field1.type is int
-
-    assert field2.graphql_name == "password"
-    assert isinstance(field2.type, StrawberryOptional)
-    assert field2.type.of_type is str
-
-    assert field3.graphql_name == "name"
+    assert field1.python_name == "age"
+    assert field1.type is int
+
+    assert field2.python_name == "password"
+    assert isinstance(field2.type, StrawberryOptional)
+    assert field2.type.of_type is str
+
+    assert field3.python_name == "name"
     assert field3.type is Name
->>>>>>> bc351cf6
 
 
 def test_type_with_aliased_pydantic_field():
@@ -334,23 +242,11 @@
     definition: TypeDefinition = User._type_definition
     assert definition.name == "User"
 
-<<<<<<< HEAD
-    assert definition.fields[0].python_name == "age_"
-    assert definition.fields[0].graphql_name == "age"
-    assert definition.fields[0].type is int
-    assert definition.fields[0].is_optional is False
-
-    assert definition.fields[1].python_name == "password"
-    assert definition.fields[1].graphql_name is None
-    assert definition.fields[1].type is str
-    assert definition.fields[1].is_optional is True
-=======
     [field1, field2] = definition.fields
 
-    assert field1.graphql_name == "age"
-    assert field1.type is int
-
-    assert field2.graphql_name == "password"
-    assert isinstance(field2.type, StrawberryOptional)
-    assert field2.type.of_type is str
->>>>>>> bc351cf6
+    assert field1.python_name == "age_"
+    assert field1.type is int
+
+    assert field2.python_name == "password"
+    assert isinstance(field2.type, StrawberryOptional)
+    assert field2.type.of_type is str