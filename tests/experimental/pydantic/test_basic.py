--- conflicted
+++ resolved
@@ -6,7 +6,7 @@
 
 import strawberry
 from strawberry.experimental.pydantic.exceptions import MissingFieldsListError
-from strawberry.type import StrawberryOptional, StrawberryList
+from strawberry.type import StrawberryList, StrawberryOptional
 from strawberry.types.types import TypeDefinition
 
 
@@ -193,15 +193,9 @@
     assert isinstance(field2.type, StrawberryOptional)
     assert field2.type.of_type is str
 
-<<<<<<< HEAD
     assert field3.graphql_name == "name"
     assert field3.type is str
-=======
-    assert definition.fields[2].graphql_name == "name"
-    assert definition.fields[2].type is str
-    assert definition.fields[2].is_optional is False
-    assert definition.fields[2].default == "Michael"
->>>>>>> ef2e2668
+    assert field3.default == "Michael"
 
 
 def test_type_with_nested_fields_coming_from_strawberry_and_pydantic():
