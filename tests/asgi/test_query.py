from starlette.background import BackgroundTask
from starlette.testclient import TestClient

import strawberry
from strawberry.asgi import GraphQL as BaseGraphQL
from strawberry.types import ExecutionResult, Info


<<<<<<< HEAD
def test_simple_query(graphql_client):
    query = "{ hello }"
=======
def test_simple_query(test_client):
    response = test_client.post("/", json={"query": "{ hello }"})
>>>>>>> 697f258a

    response = graphql_client.query(query=query)

    assert response.data == {"hello": "Hello world"}

<<<<<<< HEAD
=======
def test_fails_when_request_body_has_invalid_json(test_client):
    response = test_client.post(
        "/", data='{"qeury": "{__typena"', headers={"content-type": "application/json"}
    )
    assert response.status_code == 400


def test_returns_errors(test_client):
    response = test_client.post("/", json={"query": "{ donut }"})
>>>>>>> 697f258a

def test_returns_errors(graphql_client):
    query = "{ donut }"

    response = graphql_client.query(query=query, asserts_errors=False)

<<<<<<< HEAD
    assert response.errors == [
        {
            "locations": [{"column": 3, "line": 1}],
            "message": "Cannot query field 'donut' on type 'Query'.",
            "path": None,
        }
    ]
=======
def test_can_pass_variables(test_client):
    response = test_client.post(
        "/",
        json={
            "query": "query Hello($name: String!) { hello(name: $name) }",
            "variables": {"name": "James"},
        },
    )
>>>>>>> 697f258a


def test_can_pass_variables(graphql_client):
    query = "query Hello($name: String!) { hello(name: $name) }"

<<<<<<< HEAD
    response = graphql_client.query(query=query, variables={"name": "James"})

    assert response.data == {"hello": "Hello James"}


def test_returns_errors_and_data(graphql_client):
    query = "{ hello, alwaysFail }"

    response = graphql_client.query(query=query, asserts_errors=False)

    assert response.data == {"hello": "Hello world", "alwaysFail": None}
    assert response.errors == [
        {
            "locations": [{"column": 10, "line": 1}],
            "message": "You are not authorized",
            "path": ["alwaysFail"],
        }
    ]
=======
def test_returns_errors_and_data(test_client):
    response = test_client.post("/", json={"query": "{ hello, alwaysFail }"})
>>>>>>> 697f258a


def test_root_value(graphql_client):
    query = "{ rootName }"

<<<<<<< HEAD
    response = graphql_client.query(query=query)
=======
def test_root_value(test_client):
    response = test_client.post("/", json={"query": "{ rootName }"})
>>>>>>> 697f258a

    assert response.data == {"rootName": "Query"}


def test_context_response():
    @strawberry.type
    class Query:
        @strawberry.field
        def something(self, info: Info) -> str:
            r = info.context["response"]
            r.raw_headers.append((b"x-bar", b"bar"))
            return "foo"

    schema = strawberry.Schema(query=Query)
    app = BaseGraphQL(schema)

    test_client = TestClient(app)
    response = test_client.post("/", json={"query": "{ something }"})

    assert response.status_code == 200
    assert response.json() == {"data": {"something": "foo"}}
    assert response.headers.get("x-bar") == "bar"


def test_can_set_custom_status_code():
    @strawberry.type
    class Query:
        @strawberry.field
        def something(self, info: Info) -> str:
            r = info.context["response"]
            r.status_code = 418
            return "foo"

    schema = strawberry.Schema(query=Query)
    app = BaseGraphQL(schema)

    test_client = TestClient(app)
    response = test_client.post("/", json={"query": "{ something }"})

    assert response.status_code == 418
    assert response.json() == {"data": {"something": "foo"}}


def test_can_set_background_task():
    task_complete = False

    def task():
        nonlocal task_complete
        task_complete = True

    @strawberry.type
    class Query:
        @strawberry.field
        def something(self, info: Info) -> str:
            r = info.context["response"]
            r.background = BackgroundTask(task)
            return "foo"

    schema = strawberry.Schema(query=Query)
    app = BaseGraphQL(schema)

    test_client = TestClient(app)
    response = test_client.post("/", json={"query": "{ something }"})

    assert response.json() == {"data": {"something": "foo"}}
    assert task_complete


def test_custom_context():
    class CustomGraphQL(BaseGraphQL):
        async def get_context(self, request, response):
            return {
                "request": request,
                "custom_context_value": "Hi!",
            }

    @strawberry.type
    class Query:
        @strawberry.field
        def custom_context_value(self, info: Info) -> str:
            return info.context["custom_context_value"]

    schema = strawberry.Schema(query=Query)
    app = CustomGraphQL(schema)

    test_client = TestClient(app)
    response = test_client.post("/", json={"query": "{ customContextValue }"})

    assert response.status_code == 200
    assert response.json() == {"data": {"customContextValue": "Hi!"}}


def test_custom_process_result():
    class CustomGraphQL(BaseGraphQL):
        async def process_result(self, request, result: ExecutionResult):
            return {}

    @strawberry.type
    class Query:
        @strawberry.field
        def abc(self) -> str:
            return "ABC"

    schema = strawberry.Schema(query=Query)
    app = CustomGraphQL(schema)

    test_client = TestClient(app)
    response = test_client.post("/", json={"query": "{ abc }"})

    assert response.status_code == 200
    assert response.json() == {}<|MERGE_RESOLUTION|>--- conflicted
+++ resolved
@@ -6,20 +6,14 @@
 from strawberry.types import ExecutionResult, Info
 
 
-<<<<<<< HEAD
 def test_simple_query(graphql_client):
     query = "{ hello }"
-=======
-def test_simple_query(test_client):
-    response = test_client.post("/", json={"query": "{ hello }"})
->>>>>>> 697f258a
 
     response = graphql_client.query(query=query)
 
     assert response.data == {"hello": "Hello world"}
 
-<<<<<<< HEAD
-=======
+
 def test_fails_when_request_body_has_invalid_json(test_client):
     response = test_client.post(
         "/", data='{"qeury": "{__typena"', headers={"content-type": "application/json"}
@@ -27,16 +21,11 @@
     assert response.status_code == 400
 
 
-def test_returns_errors(test_client):
-    response = test_client.post("/", json={"query": "{ donut }"})
->>>>>>> 697f258a
-
 def test_returns_errors(graphql_client):
     query = "{ donut }"
 
     response = graphql_client.query(query=query, asserts_errors=False)
 
-<<<<<<< HEAD
     assert response.errors == [
         {
             "locations": [{"column": 3, "line": 1}],
@@ -44,22 +33,11 @@
             "path": None,
         }
     ]
-=======
-def test_can_pass_variables(test_client):
-    response = test_client.post(
-        "/",
-        json={
-            "query": "query Hello($name: String!) { hello(name: $name) }",
-            "variables": {"name": "James"},
-        },
-    )
->>>>>>> 697f258a
 
 
 def test_can_pass_variables(graphql_client):
     query = "query Hello($name: String!) { hello(name: $name) }"
 
-<<<<<<< HEAD
     response = graphql_client.query(query=query, variables={"name": "James"})
 
     assert response.data == {"hello": "Hello James"}
@@ -78,21 +56,12 @@
             "path": ["alwaysFail"],
         }
     ]
-=======
-def test_returns_errors_and_data(test_client):
-    response = test_client.post("/", json={"query": "{ hello, alwaysFail }"})
->>>>>>> 697f258a
 
 
 def test_root_value(graphql_client):
     query = "{ rootName }"
 
-<<<<<<< HEAD
     response = graphql_client.query(query=query)
-=======
-def test_root_value(test_client):
-    response = test_client.post("/", json={"query": "{ rootName }"})
->>>>>>> 697f258a
 
     assert response.data == {"rootName": "Query"}
 
