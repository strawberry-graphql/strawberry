from enum import Enum
from typing import List, Optional

import strawberry
from strawberry.annotation import StrawberryAnnotation
from strawberry.arguments import StrawberryArgument, convert_arguments
from strawberry.lazy_type import LazyType
from strawberry.schema.config import StrawberryConfig
from strawberry.schema.types.scalar import DEFAULT_SCALAR_REGISTRY
from strawberry.unset import UNSET


def test_simple_types():
    args = {"integer": 1, "string": "abc", "float": 1.2, "bool": True}

    arguments = [
        StrawberryArgument(
            graphql_name="integer",
            type_annotation=StrawberryAnnotation(int),
            python_name="integer",
        ),
        StrawberryArgument(
            graphql_name="string",
            type_annotation=StrawberryAnnotation(str),
            python_name="string",
        ),
        StrawberryArgument(
            graphql_name="float",
            type_annotation=StrawberryAnnotation(float),
            python_name="float",
        ),
        StrawberryArgument(
            graphql_name="bool",
            type_annotation=StrawberryAnnotation(bool),
            python_name="bool",
        ),
    ]

    assert convert_arguments(
        args,
        arguments,
        scalar_registry=DEFAULT_SCALAR_REGISTRY,
        config=StrawberryConfig(),
    ) == {
        "integer": 1,
        "string": "abc",
        "float": 1.2,
        "bool": True,
    }


def test_list():
    args = {
        "integerList": [1, 2],
        "stringList": ["abc", "cde"],
    }

    arguments = [
        StrawberryArgument(
            graphql_name="integerList",
            python_name="integer_list",
            type_annotation=StrawberryAnnotation(List[int]),
        ),
        StrawberryArgument(
            graphql_name="stringList",
            python_name="string_list",
            type_annotation=StrawberryAnnotation(List[str]),
        ),
    ]

    assert convert_arguments(
        args,
        arguments,
        scalar_registry=DEFAULT_SCALAR_REGISTRY,
        config=StrawberryConfig(),
    ) == {
        "integer_list": [1, 2],
        "string_list": ["abc", "cde"],
    }


@strawberry.input
class LaziestType:
    something: bool


def test_lazy():
    LazierType = LazyType["LaziestType", __name__]

    args = {
        "lazyArg": {"something": True},
    }

    arguments = [
        StrawberryArgument(
            graphql_name="lazyArg",
            python_name="lazy_arg",
            type_annotation=StrawberryAnnotation(LazierType),
        ),
    ]

    assert convert_arguments(
        args,
        arguments,
        scalar_registry=DEFAULT_SCALAR_REGISTRY,
        config=StrawberryConfig(),
    ) == {"lazy_arg": LaziestType(something=True)}


def test_input_types():
    @strawberry.input
    class MyInput:
        abc: str
        say_hello_to: str
        fun: str
        was: int = strawberry.field(name="having")

    args = {
        "input": {"abc": "example", "sayHelloTo": "Patrick", "having": 10, "fun": "yes"}
    }

    arguments = [
        StrawberryArgument(
            graphql_name=None,
            python_name="input",
            type_annotation=StrawberryAnnotation(MyInput),
        ),
    ]

    assert convert_arguments(
        args,
        arguments,
        scalar_registry=DEFAULT_SCALAR_REGISTRY,
        config=StrawberryConfig(),
    ) == {"input": MyInput(abc="example", say_hello_to="Patrick", was=10, fun="yes")}


def test_optional_input_types():
    @strawberry.input
    class MyInput:
        abc: str

    args = {"input": {"abc": "example"}}

    arguments = [
        StrawberryArgument(
            graphql_name=None,
            python_name="input",
            type_annotation=StrawberryAnnotation(Optional[MyInput]),
        ),
    ]

    assert convert_arguments(
        args,
        arguments,
        scalar_registry=DEFAULT_SCALAR_REGISTRY,
        config=StrawberryConfig(),
    ) == {"input": MyInput(abc="example")}


def test_list_of_input_types():
    @strawberry.input
    class MyInput:
        abc: str

    args = {"inputList": [{"abc": "example"}]}

    arguments = [
        StrawberryArgument(
            graphql_name="inputList",
            python_name="input_list",
            type_annotation=StrawberryAnnotation(List[MyInput]),
        ),
    ]

    assert convert_arguments(
        args,
        arguments,
        scalar_registry=DEFAULT_SCALAR_REGISTRY,
        config=StrawberryConfig(),
    ) == {"input_list": [MyInput(abc="example")]}


def test_optional_list_of_input_types():
    @strawberry.input
    class MyInput:
        abc: str

    args = {"inputList": [{"abc": "example"}]}

    arguments = [
        StrawberryArgument(
            graphql_name="inputList",
            python_name="input_list",
            type_annotation=StrawberryAnnotation(Optional[List[MyInput]]),
        ),
    ]
    assert convert_arguments(
        args,
        arguments,
        scalar_registry=DEFAULT_SCALAR_REGISTRY,
        config=StrawberryConfig(),
    ) == {"input_list": [MyInput(abc="example")]}


def test_nested_input_types():
    @strawberry.enum
    class ChangeType(Enum):
        MAJOR = "major"
        MINOR = "minor"
        PATCH = "patch"

    @strawberry.input
    class ReleaseInfo:
        change_type: ChangeType
        changelog: str

    @strawberry.enum
    class ReleaseFileStatus(Enum):
        MISSING = "missing"
        INVALID = "invalid"
        OK = "ok"

    @strawberry.input
    class AddReleaseFileCommentInput:
        pr_number: int
        status: ReleaseFileStatus
        release_info: Optional[ReleaseInfo]

    args = {
        "input": {
            "prNumber": 12,
            "status": ReleaseFileStatus.OK,
            "releaseInfo": {
                "changeType": ChangeType.MAJOR,
                "changelog": "example",
            },
        }
    }

    arguments = [
        StrawberryArgument(
            graphql_name=None,
            python_name="input",
            type_annotation=StrawberryAnnotation(AddReleaseFileCommentInput),
        ),
    ]

    assert convert_arguments(
        args,
        arguments,
        scalar_registry=DEFAULT_SCALAR_REGISTRY,
        config=StrawberryConfig(),
    ) == {
        "input": AddReleaseFileCommentInput(
            pr_number=12,
            status=ReleaseFileStatus.OK,
            release_info=ReleaseInfo(change_type=ChangeType.MAJOR, changelog="example"),
        )
    }

    args = {
        "input": {
            "prNumber": 12,
            "status": ReleaseFileStatus.OK,
            "releaseInfo": None,
        }
    }

    arguments = [
        StrawberryArgument(
            graphql_name=None,
            python_name="input",
            type_annotation=StrawberryAnnotation(AddReleaseFileCommentInput),
        ),
    ]

    assert convert_arguments(
        args,
        arguments,
        scalar_registry=DEFAULT_SCALAR_REGISTRY,
        config=StrawberryConfig(),
    ) == {
        "input": AddReleaseFileCommentInput(
            pr_number=12, status=ReleaseFileStatus.OK, release_info=None
        )
    }


def test_nested_list_of_complex_types():
    @strawberry.input
    class Number:
        value: int

    @strawberry.input
    class Input:
        numbers: List[Number]

    args = {"input": {"numbers": [{"value": 1}, {"value": 2}]}}

    arguments = [
        StrawberryArgument(
            graphql_name=None,
            python_name="input",
            type_annotation=StrawberryAnnotation(Input),
        ),
    ]

<<<<<<< HEAD
    assert (
        convert_arguments(
            args,
            arguments,
            scalar_registry=DEFAULT_SCALAR_REGISTRY,
            config=StrawberryConfig(),
        )
        == {"input": Input(numbers=[Number(value=1), Number(value=2)])}
    )
=======
    assert convert_arguments(
        args,
        arguments,
        scalar_registry=DEFAULT_SCALAR_REGISTRY,
        config=StrawberryConfig(),
    ) == {"input": Input(numbers=[Number(1), Number(2)])}
>>>>>>> 431db0a5


def test_uses_default_for_optional_types_when_nothing_is_passed():
    @strawberry.input
    class Number:
        value: int

    @strawberry.input
    class Input:
        numbers: Optional[Number] = UNSET
        numbers_second: Optional[Number] = UNSET

    # case 1
    args = {"input": {}}

    arguments = [
        StrawberryArgument(
            graphql_name=None,
            python_name="input",
            type_annotation=StrawberryAnnotation(Input),
        ),
    ]

<<<<<<< HEAD
    assert (
        convert_arguments(
            args,
            arguments,
            scalar_registry=DEFAULT_SCALAR_REGISTRY,
            config=StrawberryConfig(),
        )
        == {"input": Input(numbers=UNSET, numbers_second=UNSET)}
    )
=======
    assert convert_arguments(
        args,
        arguments,
        scalar_registry=DEFAULT_SCALAR_REGISTRY,
        config=StrawberryConfig(),
    ) == {"input": Input(UNSET, UNSET)}
>>>>>>> 431db0a5

    # case 2
    args = {"input": {"numbersSecond": None}}

    arguments = [
        StrawberryArgument(
            graphql_name=None,
            python_name="input",
            type_annotation=StrawberryAnnotation(Input),
        ),
    ]

<<<<<<< HEAD
    assert (
        convert_arguments(
            args,
            arguments,
            scalar_registry=DEFAULT_SCALAR_REGISTRY,
            config=StrawberryConfig(),
        )
        == {"input": Input(numbers=UNSET, numbers_second=None)}
    )
=======
    assert convert_arguments(
        args,
        arguments,
        scalar_registry=DEFAULT_SCALAR_REGISTRY,
        config=StrawberryConfig(),
    ) == {"input": Input(UNSET, None)}
>>>>>>> 431db0a5


def test_when_optional():
    @strawberry.input
    class Number:
        value: int

    @strawberry.input
    class Input:
        numbers: Optional[Number] = UNSET
        numbers_second: Optional[Number] = UNSET

    args = {}

    arguments = [
        StrawberryArgument(
            graphql_name=None,
            python_name="input",
            type_annotation=StrawberryAnnotation(Optional[Input]),
        )
    ]

    assert (
        convert_arguments(
            args,
            arguments,
            scalar_registry=DEFAULT_SCALAR_REGISTRY,
            config=StrawberryConfig(),
        )
        == {}
    )<|MERGE_RESOLUTION|>--- conflicted
+++ resolved
@@ -306,24 +306,12 @@
         ),
     ]
 
-<<<<<<< HEAD
-    assert (
-        convert_arguments(
-            args,
-            arguments,
-            scalar_registry=DEFAULT_SCALAR_REGISTRY,
-            config=StrawberryConfig(),
-        )
-        == {"input": Input(numbers=[Number(value=1), Number(value=2)])}
-    )
-=======
-    assert convert_arguments(
-        args,
-        arguments,
-        scalar_registry=DEFAULT_SCALAR_REGISTRY,
-        config=StrawberryConfig(),
-    ) == {"input": Input(numbers=[Number(1), Number(2)])}
->>>>>>> 431db0a5
+    assert convert_arguments(
+        args,
+        arguments,
+        scalar_registry=DEFAULT_SCALAR_REGISTRY,
+        config=StrawberryConfig(),
+    ) == {"input": Input(numbers=[Number(value=1), Number(value=2)])}
 
 
 def test_uses_default_for_optional_types_when_nothing_is_passed():
@@ -347,24 +335,12 @@
         ),
     ]
 
-<<<<<<< HEAD
-    assert (
-        convert_arguments(
-            args,
-            arguments,
-            scalar_registry=DEFAULT_SCALAR_REGISTRY,
-            config=StrawberryConfig(),
-        )
-        == {"input": Input(numbers=UNSET, numbers_second=UNSET)}
-    )
-=======
-    assert convert_arguments(
-        args,
-        arguments,
-        scalar_registry=DEFAULT_SCALAR_REGISTRY,
-        config=StrawberryConfig(),
-    ) == {"input": Input(UNSET, UNSET)}
->>>>>>> 431db0a5
+    assert convert_arguments(
+        args,
+        arguments,
+        scalar_registry=DEFAULT_SCALAR_REGISTRY,
+        config=StrawberryConfig(),
+    ) == {"input": Input(numbers=UNSET, numbers_second=UNSET)}
 
     # case 2
     args = {"input": {"numbersSecond": None}}
@@ -377,24 +353,12 @@
         ),
     ]
 
-<<<<<<< HEAD
-    assert (
-        convert_arguments(
-            args,
-            arguments,
-            scalar_registry=DEFAULT_SCALAR_REGISTRY,
-            config=StrawberryConfig(),
-        )
-        == {"input": Input(numbers=UNSET, numbers_second=None)}
-    )
-=======
-    assert convert_arguments(
-        args,
-        arguments,
-        scalar_registry=DEFAULT_SCALAR_REGISTRY,
-        config=StrawberryConfig(),
-    ) == {"input": Input(UNSET, None)}
->>>>>>> 431db0a5
+    assert convert_arguments(
+        args,
+        arguments,
+        scalar_registry=DEFAULT_SCALAR_REGISTRY,
+        config=StrawberryConfig(),
+    ) == {"input": Input(numbers=UNSET, numbers_second=None)}
 
 
 def test_when_optional():
