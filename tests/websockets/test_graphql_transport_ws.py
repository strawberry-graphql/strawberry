import asyncio
import json
import sys
import time
from datetime import timedelta
from typing import AsyncGenerator, Type
from unittest.mock import patch

try:
    from unittest.mock import AsyncMock
except ImportError:
    AsyncMock = None

import pytest
import pytest_asyncio
from pytest_mock import MockerFixture

from strawberry.subscriptions import GRAPHQL_TRANSPORT_WS_PROTOCOL
from strawberry.subscriptions.protocols.graphql_transport_ws.types import (
    CompleteMessage,
    ConnectionAckMessage,
    ConnectionInitMessage,
    ErrorMessage,
    NextMessage,
    PingMessage,
    PongMessage,
    SubscribeMessage,
    SubscribeMessagePayload,
)
from tests.http.clients import AioHttpClient, ChannelsHttpClient
from tests.http.clients.base import DebuggableGraphQLTransportWSMixin

from ..http.clients import HttpClient, WebSocketClient


@pytest_asyncio.fixture
async def ws_raw(http_client: HttpClient) -> AsyncGenerator[WebSocketClient, None]:
    async with http_client.ws_connect(
        "/graphql", protocols=[GRAPHQL_TRANSPORT_WS_PROTOCOL]
    ) as ws:
        yield ws
    await ws.close()
    assert ws.closed


@pytest_asyncio.fixture
async def ws(ws_raw: WebSocketClient) -> WebSocketClient:
    await ws_raw.send_json(ConnectionInitMessage().as_dict())
    response = await ws_raw.receive_json()
    assert response == ConnectionAckMessage().as_dict()
    return ws_raw


async def test_unknown_message_type(ws_raw: WebSocketClient):
    ws = ws_raw

    await ws.send_json({"type": "NOT_A_MESSAGE_TYPE"})

    data = await ws.receive(timeout=2)
    assert ws.closed
    assert ws.close_code == 4400
    ws.assert_reason("Unknown message type: NOT_A_MESSAGE_TYPE")


async def test_missing_message_type(ws_raw: WebSocketClient):
    ws = ws_raw

    await ws.send_json({"notType": None})

    data = await ws.receive(timeout=2)
    assert ws.closed
    assert ws.close_code == 4400
    ws.assert_reason("Failed to parse message")


async def test_parsing_an_invalid_message(ws_raw: WebSocketClient):
    ws = ws_raw

    await ws.send_json({"type": "subscribe", "notPayload": None})

    data = await ws.receive(timeout=2)
    assert ws.closed
    assert ws.close_code == 4400
    ws.assert_reason("Failed to parse message")


async def test_parsing_an_invalid_payload(ws_raw: WebSocketClient):
    ws = ws_raw

    await ws.send_json({"type": "subscribe", "payload": {"unexpectedField": 42}})

    data = await ws.receive(timeout=2)
    assert ws.closed
    assert ws.close_code == 4400
    ws.assert_reason("Failed to parse message")


async def test_ws_messages_must_be_text(ws_raw: WebSocketClient):
    ws = ws_raw

    await ws.send_bytes(json.dumps(ConnectionInitMessage().as_dict()).encode())

    data = await ws.receive(timeout=2)
    assert ws.closed
    assert ws.close_code == 4400
    if ws.name() == "channels":
        ws.assert_reason("No text section for incoming WebSocket frame!")
    else:
        ws.assert_reason("WebSocket message type must be text")


async def test_connection_init_timeout(http_client_class: Type[HttpClient]):
    if http_client_class == AioHttpClient:
        pytest.skip(
            "Closing a AIOHTTP WebSocket from a task currently doesnt work as expected"
        )

    test_client = http_client_class()
    test_client.create_app(connection_init_wait_timeout=timedelta(seconds=0))

    async with test_client.ws_connect(
        "/graphql", protocols=[GRAPHQL_TRANSPORT_WS_PROTOCOL]
    ) as ws:
        data = await ws.receive(timeout=2)
        assert ws.closed
        assert ws.close_code == 4408
        ws.assert_reason("Connection initialisation timeout")


@pytest.mark.flaky
async def test_connection_init_timeout_cancellation(
    ws_raw: WebSocketClient,
):
    # Verify that the timeout task is cancelled after the connection Init
    # message is received
    ws = ws_raw
    await ws.send_json(ConnectionInitMessage().as_dict())

    response = await ws.receive_json()
    assert response == ConnectionAckMessage().as_dict()

    await ws.send_json(
        SubscribeMessage(
            id="sub1",
            payload=SubscribeMessagePayload(
                query="subscription { debug { isConnectionInitTimeoutTaskDone } }"
            ),
        ).as_dict()
    )

    response = await ws.receive_json()
    assert (
        response
        == NextMessage(
            id="sub1",
            payload={"data": {"debug": {"isConnectionInitTimeoutTaskDone": True}}},
        ).as_dict()
    )


@pytest.mark.skipif(
    sys.version_info < (3, 8),
    reason="Task name was introduced in 3.8 and we need it for this test",
)
async def test_close_twice(
    mocker: MockerFixture, request, http_client_class: Type[HttpClient]
):
    test_client = http_client_class()
    test_client.create_app(connection_init_wait_timeout=timedelta(seconds=0.25))

    async with test_client.ws_connect(
        "/graphql", protocols=[GRAPHQL_TRANSPORT_WS_PROTOCOL]
    ) as ws:
        transport_close = mocker.patch.object(ws, "close")

        await ws.send_json(ConnectionInitMessage(payload=None).as_dict())
        # Yield control so that ._close can be called
        await asyncio.sleep(0)

        for t in asyncio.all_tasks():
            if (
                t.get_coro().__qualname__
                == "BaseGraphQLTransportWSHandler.handle_connection_init_timeout"
            ):
                # The init timeout task should be cancelled
                with pytest.raises(asyncio.CancelledError):
                    await t

        await ws.receive(timeout=0.5)
        assert ws.closed
        assert ws.close_code == 4400
        ws.assert_reason("Invalid connection init payload")
        transport_close.assert_not_called()


async def test_too_many_initialisation_requests(ws: WebSocketClient):
    await ws.send_json(ConnectionInitMessage().as_dict())
    data = await ws.receive(timeout=2)
    assert ws.closed
    assert ws.close_code == 4429
    ws.assert_reason("Too many initialisation requests")


async def test_ping_pong(ws: WebSocketClient):
    await ws.send_json(PingMessage().as_dict())
    response = await ws.receive_json()
    assert response == PongMessage().as_dict()


async def test_server_sent_ping(ws: WebSocketClient):
    await ws.send_json(
        SubscribeMessage(
            id="sub1",
            payload=SubscribeMessagePayload(query="subscription { requestPing }"),
        ).as_dict()
    )

    response = await ws.receive_json()
    assert response == PingMessage().as_dict()

    await ws.send_json(PongMessage().as_dict())

    response = await ws.receive_json()
    assert (
        response
        == NextMessage(id="sub1", payload={"data": {"requestPing": True}}).as_dict()
    )

    response = await ws.receive_json()
    assert response == CompleteMessage(id="sub1").as_dict()


async def test_unauthorized_subscriptions(ws_raw: WebSocketClient):
    ws = ws_raw
    await ws.send_json(
        SubscribeMessage(
            id="sub1",
            payload=SubscribeMessagePayload(
                query='subscription { echo(message: "Hi") }'
            ),
        ).as_dict()
    )

    data = await ws.receive(timeout=2)
    assert ws.closed
    assert ws.close_code == 4401
    ws.assert_reason("Unauthorized")


async def test_duplicated_operation_ids(ws: WebSocketClient):
    await ws.send_json(
        SubscribeMessage(
            id="sub1",
            payload=SubscribeMessagePayload(
                query='subscription { echo(message: "Hi", delay: 5) }'
            ),
        ).as_dict()
    )

    await ws.send_json(
        SubscribeMessage(
            id="sub1",
            payload=SubscribeMessagePayload(
                query='subscription { echo(message: "Hi", delay: 5) }'
            ),
        ).as_dict()
    )

    data = await ws.receive(timeout=2)
    assert ws.closed
    assert ws.close_code == 4409
    ws.assert_reason("Subscriber for sub1 already exists")


async def test_reused_operation_ids(ws: WebSocketClient):
    """
    Test that an operation id can be re-used after it has been
    previously used for a completed operation
    """
    # Use sub1 as an id for an operation
    await ws.send_json(
        SubscribeMessage(
            id="sub1",
            payload=SubscribeMessagePayload(
                query='subscription { echo(message: "Hi") }'
            ),
        ).as_dict()
    )

    response = await ws.receive_json()
    assert (
        response == NextMessage(id="sub1", payload={"data": {"echo": "Hi"}}).as_dict()
    )

    response = await ws.receive_json()
    assert response == CompleteMessage(id="sub1").as_dict()

    # operation is now complete.  Create a new operation using
    # the same ID
    await ws.send_json(
        SubscribeMessage(
            id="sub1",
            payload=SubscribeMessagePayload(
                query='subscription { echo(message: "Hi") }'
            ),
        ).as_dict()
    )

    response = await ws.receive_json()
    assert (
        response == NextMessage(id="sub1", payload={"data": {"echo": "Hi"}}).as_dict()
    )


async def test_simple_subscription(ws: WebSocketClient):
    await ws.send_json(
        SubscribeMessage(
            id="sub1",
            payload=SubscribeMessagePayload(
                query='subscription { echo(message: "Hi") }'
            ),
        ).as_dict()
    )

    response = await ws.receive_json()
    assert (
        response == NextMessage(id="sub1", payload={"data": {"echo": "Hi"}}).as_dict()
    )

    await ws.send_json(CompleteMessage(id="sub1").as_dict())


async def test_subscription_syntax_error(ws: WebSocketClient):
    await ws.send_json(
        SubscribeMessage(
            id="sub1",
            payload=SubscribeMessagePayload(query="subscription { INVALID_SYNTAX "),
        ).as_dict()
    )

    data = await ws.receive(timeout=2)
    assert ws.closed
    assert ws.close_code == 4400
    ws.assert_reason("Syntax Error: Expected Name, found <EOF>.")


async def test_subscription_field_errors(ws: WebSocketClient):
    await ws.send_json(
        SubscribeMessage(
            id="sub1",
            payload=SubscribeMessagePayload(
                query="subscription { notASubscriptionField }",
            ),
        ).as_dict()
    )

    response = await ws.receive_json()
    assert response["type"] == ErrorMessage.type
    assert response["id"] == "sub1"
    assert len(response["payload"]) == 1
    assert response["payload"][0].get("path") is None
    assert response["payload"][0]["locations"] == [{"line": 1, "column": 16}]
    assert (
        response["payload"][0]["message"]
        == "The subscription field 'notASubscriptionField' is not defined."
    )


async def test_subscription_cancellation(ws: WebSocketClient):
    await ws.send_json(
        SubscribeMessage(
            id="sub1",
            payload=SubscribeMessagePayload(
                query='subscription { echo(message: "Hi", delay: 99) }'
            ),
        ).as_dict()
    )

    await ws.send_json(
        SubscribeMessage(
            id="sub2",
            payload=SubscribeMessagePayload(
                query="subscription { debug { numActiveResultHandlers } }",
            ),
        ).as_dict()
    )

    response = await ws.receive_json()
    assert (
        response
        == NextMessage(
            id="sub2", payload={"data": {"debug": {"numActiveResultHandlers": 2}}}
        ).as_dict()
    )

    response = await ws.receive_json()
    assert response == CompleteMessage(id="sub2").as_dict()

    await ws.send_json(CompleteMessage(id="sub1").as_dict())

    await ws.send_json(
        SubscribeMessage(
            id="sub3",
            payload=SubscribeMessagePayload(
                query="subscription { debug { numActiveResultHandlers } }",
            ),
        ).as_dict()
    )

    response = await ws.receive_json()
    assert (
        response
        == NextMessage(
            id="sub3", payload={"data": {"debug": {"numActiveResultHandlers": 1}}}
        ).as_dict()
    )

    response = await ws.receive_json()
    assert response == CompleteMessage(id="sub3").as_dict()


async def test_subscription_errors(ws: WebSocketClient):
    await ws.send_json(
        SubscribeMessage(
            id="sub1",
            payload=SubscribeMessagePayload(
                query='subscription { error(message: "TEST ERR") }',
            ),
        ).as_dict()
    )

    response = await ws.receive_json()
    assert response["type"] == NextMessage.type
    assert response["id"] == "sub1"
    assert len(response["payload"]["errors"]) == 1
    assert response["payload"]["errors"][0]["path"] == ["error"]
    assert response["payload"]["errors"][0]["message"] == "TEST ERR"


async def test_operation_error_no_complete(ws: WebSocketClient):
    """
    Test that an "error" message is not followed by "complete"
    """
    # get an "error" message
    await ws.send_json(
        SubscribeMessage(
            id="sub1",
            payload=SubscribeMessagePayload(
                query='query { error(message: "TEST ERR") }',
            ),
        ).as_dict()
    )

    response = await ws.receive_json()
    assert response["type"] == ErrorMessage.type
    assert response["id"] == "sub1"

    # after an "error" message, there should be nothing more
    # sent regarding "sub1", not even a "complete".
    await ws.send_json(
        SubscribeMessage(
            id="sub2",
            payload=SubscribeMessagePayload(
                query='query { error(message: "TEST ERR") }',
            ),
        ).as_dict()
    )
    response = await ws.receive_json()
    assert response["type"] == ErrorMessage.type
    assert response["id"] == "sub2"


async def test_subscription_exceptions(ws: WebSocketClient):
    await ws.send_json(
        SubscribeMessage(
            id="sub1",
            payload=SubscribeMessagePayload(
                query='subscription { exception(message: "TEST EXC") }',
            ),
        ).as_dict()
    )

    response = await ws.receive_json()
    assert response["type"] == ErrorMessage.type
    assert response["id"] == "sub1"
    assert len(response["payload"]) == 1
    assert response["payload"][0].get("path") is None
    assert response["payload"][0].get("locations") is None
    assert response["payload"][0]["message"] == "TEST EXC"


async def test_single_result_query_operation(ws: WebSocketClient):
    await ws.send_json(
        SubscribeMessage(
            id="sub1",
            payload=SubscribeMessagePayload(query="query { hello }"),
        ).as_dict()
    )

    response = await ws.receive_json()
    assert (
        response
        == NextMessage(id="sub1", payload={"data": {"hello": "Hello world"}}).as_dict()
    )

    response = await ws.receive_json()
    assert response == CompleteMessage(id="sub1").as_dict()


async def test_single_result_query_operation_async(ws: WebSocketClient):
    """
    Test a single result query operation on an
    `async` method in the schema, including an artificial
    async delay
    """
    await ws.send_json(
        SubscribeMessage(
            id="sub1",
            payload=SubscribeMessagePayload(
                query='query { asyncHello(name: "Dolly", delay:0.01)}'
            ),
        ).as_dict()
    )

    response = await ws.receive_json()
    assert (
        response
        == NextMessage(
            id="sub1", payload={"data": {"asyncHello": "Hello Dolly"}}
        ).as_dict()
    )

    response = await ws.receive_json()
    assert response == CompleteMessage(id="sub1").as_dict()


async def test_single_result_query_operation_overlapped(ws: WebSocketClient):
    """
    Test that two single result queries can be in flight at the same time,
    just like regular queries.  Start two queries with separate ids. The
    first query has a delay, so we expect the response to the second
    query to be delivered first.
    """
    # first query
    await ws.send_json(
        SubscribeMessage(
            id="sub1",
            payload=SubscribeMessagePayload(
                query='query { asyncHello(name: "Dolly", delay:1)}'
            ),
        ).as_dict()
    )
    # second query
    await ws.send_json(
        SubscribeMessage(
            id="sub2",
            payload=SubscribeMessagePayload(
                query='query { asyncHello(name: "Dolly", delay:0)}'
            ),
        ).as_dict()
    )

    # we expect the response to the second query to arrive first
    response = await ws.receive_json()
    assert (
        response
        == NextMessage(
            id="sub2", payload={"data": {"asyncHello": "Hello Dolly"}}
        ).as_dict()
    )
    response = await ws.receive_json()
    assert response == CompleteMessage(id="sub2").as_dict()


async def test_single_result_mutation_operation(ws: WebSocketClient):
    await ws.send_json(
        SubscribeMessage(
            id="sub1",
            payload=SubscribeMessagePayload(query="mutation { hello }"),
        ).as_dict()
    )

    response = await ws.receive_json()
    assert (
        response
        == NextMessage(id="sub1", payload={"data": {"hello": "strawberry"}}).as_dict()
    )

    response = await ws.receive_json()
    assert response == CompleteMessage(id="sub1").as_dict()


async def test_single_result_operation_selection(ws: WebSocketClient):
    query = """
        query Query1 {
            hello
        }
        query Query2 {
            hello(name: "Strawberry")
        }
    """

    await ws.send_json(
        SubscribeMessage(
            id="sub1",
            payload=SubscribeMessagePayload(query=query, operationName="Query2"),
        ).as_dict()
    )

    response = await ws.receive_json()
    assert (
        response
        == NextMessage(
            id="sub1", payload={"data": {"hello": "Hello Strawberry"}}
        ).as_dict()
    )

    response = await ws.receive_json()
    assert response == CompleteMessage(id="sub1").as_dict()


async def test_single_result_invalid_operation_selection(ws: WebSocketClient):
    query = """
        query Query1 {
            hello
        }
    """

    await ws.send_json(
        SubscribeMessage(
            id="sub1",
            payload=SubscribeMessagePayload(query=query, operationName="Query2"),
        ).as_dict()
    )

    data = await ws.receive(timeout=2)
    assert ws.closed
    assert ws.close_code == 4400
    ws.assert_reason("Can't get GraphQL operation type")


async def test_single_result_operation_error(ws: WebSocketClient):
    await ws.send_json(
        SubscribeMessage(
            id="sub1",
            payload=SubscribeMessagePayload(
                query="query { alwaysFail }",
            ),
        ).as_dict()
    )

    response = await ws.receive_json()
    assert response["type"] == ErrorMessage.type
    assert response["id"] == "sub1"
    assert len(response["payload"]) == 1
    assert response["payload"][0]["message"] == "You are not authorized"


async def test_single_result_operation_exception(ws: WebSocketClient):
    """
    Test that single-result-operations which raise exceptions
    behave in the same way as streaming operations
    """
    await ws.send_json(
        SubscribeMessage(
            id="sub1",
            payload=SubscribeMessagePayload(
                query='query { exception(message: "bummer") }',
            ),
        ).as_dict()
    )

    response = await ws.receive_json()
    assert response["type"] == ErrorMessage.type
    assert response["id"] == "sub1"
    assert len(response["payload"]) == 1
    assert response["payload"][0].get("path") == ["exception"]
    assert response["payload"][0]["message"] == "bummer"


async def test_single_result_duplicate_ids_sub(ws: WebSocketClient):
    """
    Test that single-result-operations and streaming operations
    share the same ID namespace.  Start a regular subscription,
    then issue a single-result operation with same ID and expect an
    error due to already existing ID
    """
    # regular subscription
    await ws.send_json(
        SubscribeMessage(
            id="sub1",
            payload=SubscribeMessagePayload(
                query='subscription { echo(message: "Hi", delay: 5) }'
            ),
        ).as_dict()
    )
    # single result subscription with duplicate id
    await ws.send_json(
        SubscribeMessage(
            id="sub1",
            payload=SubscribeMessagePayload(
                query="query { hello }",
            ),
        ).as_dict()
    )

    data = await ws.receive(timeout=2)
    assert ws.closed
    assert ws.close_code == 4409
    ws.assert_reason("Subscriber for sub1 already exists")


async def test_single_result_duplicate_ids_query(ws: WebSocketClient):
    """
    Test that single-result-operations don't allow duplicate
    IDs for two asynchronous queries.  Issue one async query
    with delay, then another with same id.  Expect error.
    """
    # single result subscription 1
    await ws.send_json(
        SubscribeMessage(
            id="sub1",
            payload=SubscribeMessagePayload(
                query='query { asyncHello(name: "Hi", delay: 5) }'
            ),
        ).as_dict()
    )
    # single result subscription with duplicate id
    await ws.send_json(
        SubscribeMessage(
            id="sub1",
            payload=SubscribeMessagePayload(
                query="query { hello }",
            ),
        ).as_dict()
    )

    # We expect the remote to close the socket due to duplicate ID in use
    data = await ws.receive(timeout=2)
    assert ws.closed
    assert ws.close_code == 4409
    ws.assert_reason("Subscriber for sub1 already exists")


async def test_injects_connection_params(ws_raw: WebSocketClient):
    ws = ws_raw
    await ws.send_json(ConnectionInitMessage(payload={"strawberry": "rocks"}).as_dict())

    response = await ws.receive_json()
    assert response == ConnectionAckMessage().as_dict()

    await ws.send_json(
        SubscribeMessage(
            id="sub1",
            payload=SubscribeMessagePayload(query="subscription { connectionParams }"),
        ).as_dict()
    )

    response = await ws.receive_json()
    assert (
        response
        == NextMessage(
            id="sub1", payload={"data": {"connectionParams": "rocks"}}
        ).as_dict()
    )

    await ws.send_json(CompleteMessage(id="sub1").as_dict())


async def test_rejects_connection_params_not_dict(ws_raw: WebSocketClient):
    ws = ws_raw
    await ws.send_json(ConnectionInitMessage(payload="gonna fail").as_dict())

    data = await ws.receive(timeout=2)
    assert ws.closed
    assert ws.close_code == 4400
    ws.assert_reason("Invalid connection init payload")


async def test_rejects_connection_params_not_unset(ws_raw: WebSocketClient):
    ws = ws_raw
    await ws.send_json(ConnectionInitMessage(payload=None).as_dict())

    data = await ws.receive(timeout=2)
    assert ws.closed
    assert ws.close_code == 4400
    ws.assert_reason("Invalid connection init payload")


# timings can sometimes fail currently.  Until this test is rewritten when
# generator based subscriptions are implemented, mark it as flaky
@pytest.mark.flaky
async def test_subsciption_cancel_finalization_delay(ws: WebSocketClient):
    # Test that when we cancel a subscription, the websocket isn't blocked
    # while some complex finalization takes place.
    delay = 0.1

    await ws.send_json(
        SubscribeMessage(
            id="sub1",
            payload=SubscribeMessagePayload(
                query=f"subscription {{ longFinalizer(delay: {delay}) }}"
            ),
        ).as_dict()
    )

    response = await ws.receive_json()
    assert (
        response
        == NextMessage(
            id="sub1", payload={"data": {"longFinalizer": "hello"}}
        ).as_dict()
    )

    # now cancel the stubscription and send a new query.  We expect the response
    # to the new query to arrive immediately, without waiting for the finalizer
    start = time.time()
    await ws.send_json(CompleteMessage(id="sub1").as_dict())
    await ws.send_json(
        SubscribeMessage(
            id="sub2",
            payload=SubscribeMessagePayload(query="query { hello }"),
        ).as_dict()
    )
    while True:
        response = await ws.receive_json()
        assert response["type"] in ("next", "complete")
        if response["id"] == "sub2":
            break
    end = time.time()
    elapsed = end - start
    assert elapsed < delay


async def test_error_handler_for_timeout(http_client: HttpClient):
    """
    Test that the error handler is called when the timeout
    task encounters an error
    """
    if isinstance(http_client, ChannelsHttpClient):
        pytest.skip("Can't patch on_init for this client")
    if not AsyncMock:
        pytest.skip("Don't have AsyncMock")
    ws = ws_raw
    handler = None
    errorhandler = AsyncMock()

    def on_init(_handler):
        nonlocal handler
        if handler:
            return
        handler = _handler
        # patch the object
        handler.handle_task_exception = errorhandler
        # cause an attribute error in the timeout task
        handler.connection_init_wait_timeout = None

    with patch.object(DebuggableGraphQLTransportWSMixin, "on_init", on_init):
        async with http_client.ws_connect(
            "/graphql", protocols=[GRAPHQL_TRANSPORT_WS_PROTOCOL]
        ) as ws:
            await asyncio.sleep(0.01)  # wait for the timeout task to start
            await ws.send_json(ConnectionInitMessage().as_dict())
            response = await ws.receive_json()
            assert response == ConnectionAckMessage().as_dict()
            await ws.close()

    # the error hander should have been called
    assert handler
    errorhandler.assert_called_once()
    args = errorhandler.call_args
    assert isinstance(args[0][0], AttributeError)
    assert "total_seconds" in str(args[0][0])


<<<<<<< HEAD
async def test_connection_handler_add(
    ws_raw: WebSocketClient, http_client_class: Type[HttpClient]
):
    """
    Test that custom on_ws_connect() can add to connection_params
    """
    if http_client_class == ChannelsHttpClient:
        pytest.skip("View integration not enabled for Channels")
    ws = ws_raw
    payload = {"add": True}
    await ws.send_json(ConnectionInitMessage(payload=payload).as_dict())
    response = await ws.receive_json()
    assert response == ConnectionAckMessage().as_dict()
=======
async def test_subscription_errors_continue(ws: WebSocketClient):
    """
    Verify that an ExecutionResult with errors during subscription does not terminate
    the subscription
    """
>>>>>>> 6dd55529

    await ws.send_json(
        SubscribeMessage(
            id="sub1",
            payload=SubscribeMessagePayload(
<<<<<<< HEAD
                query="subscription { connectionParamsAll }"
=======
                query="subscription { flavorsInvalid }",
>>>>>>> 6dd55529
            ),
        ).as_dict()
    )

    response = await ws.receive_json()
<<<<<<< HEAD
    assert (
        response
        == NextMessage(
            id="sub1",
            payload={
                "data": {"connectionParamsAll": str({"add": True, "added": True})}
            },
        ).as_dict()
    )


async def test_connection_handler_reject(
    ws_raw: WebSocketClient, http_client_class: Type[HttpClient]
):
    """
    Test that custom on_ws_connect() can reject a connection
    """
    if http_client_class == ChannelsHttpClient:
        pytest.skip("View integration not enabled for Channels")
    ws = ws_raw
    payload = {"reject-me": True}
    await ws.send_json(ConnectionInitMessage(payload=payload).as_dict())
    data = await ws.receive(timeout=2)
    assert ws.closed
    assert ws.close_code == 4403
    assert data.extra == "Forbidden"


async def test_connection_handler_response(
    ws_raw: WebSocketClient, http_client_class: Type[HttpClient]
):
    """
    Test that custom on_ws_connect() can return a payload
    """
    if http_client_class == ChannelsHttpClient:
        pytest.skip("View integration not enabled for Channels")
    ws = ws_raw
    payload = {"response": {"my-response": "hello"}}
    await ws.send_json(ConnectionInitMessage(payload=payload).as_dict())
    response = await ws.receive_json()

    assert response == ConnectionAckMessage(payload={"my-response": "hello"}).as_dict()
=======
    assert response["type"] == NextMessage.type
    assert response["id"] == "sub1"
    assert response["payload"]["data"] == {"flavorsInvalid": "VANILLA"}

    response = await ws.receive_json()
    assert response["type"] == NextMessage.type
    assert response["id"] == "sub1"
    assert response["payload"]["data"] is None
    errors = response["payload"]["errors"]
    assert "cannot represent value" in str(errors)

    response = await ws.receive_json()
    assert response["type"] == NextMessage.type
    assert response["id"] == "sub1"
    assert response["payload"]["data"] == {"flavorsInvalid": "CHOCOLATE"}

    response = await ws.receive_json()
    assert response["type"] == CompleteMessage.type
    assert response["id"] == "sub1"
>>>>>>> 6dd55529
<|MERGE_RESOLUTION|>--- conflicted
+++ resolved
@@ -873,86 +873,22 @@
     assert "total_seconds" in str(args[0][0])
 
 
-<<<<<<< HEAD
-async def test_connection_handler_add(
-    ws_raw: WebSocketClient, http_client_class: Type[HttpClient]
-):
-    """
-    Test that custom on_ws_connect() can add to connection_params
-    """
-    if http_client_class == ChannelsHttpClient:
-        pytest.skip("View integration not enabled for Channels")
-    ws = ws_raw
-    payload = {"add": True}
-    await ws.send_json(ConnectionInitMessage(payload=payload).as_dict())
-    response = await ws.receive_json()
-    assert response == ConnectionAckMessage().as_dict()
-=======
 async def test_subscription_errors_continue(ws: WebSocketClient):
     """
     Verify that an ExecutionResult with errors during subscription does not terminate
     the subscription
     """
->>>>>>> 6dd55529
-
-    await ws.send_json(
-        SubscribeMessage(
-            id="sub1",
-            payload=SubscribeMessagePayload(
-<<<<<<< HEAD
-                query="subscription { connectionParamsAll }"
-=======
+
+    await ws.send_json(
+        SubscribeMessage(
+            id="sub1",
+            payload=SubscribeMessagePayload(
                 query="subscription { flavorsInvalid }",
->>>>>>> 6dd55529
-            ),
-        ).as_dict()
-    )
-
-    response = await ws.receive_json()
-<<<<<<< HEAD
-    assert (
-        response
-        == NextMessage(
-            id="sub1",
-            payload={
-                "data": {"connectionParamsAll": str({"add": True, "added": True})}
-            },
-        ).as_dict()
-    )
-
-
-async def test_connection_handler_reject(
-    ws_raw: WebSocketClient, http_client_class: Type[HttpClient]
-):
-    """
-    Test that custom on_ws_connect() can reject a connection
-    """
-    if http_client_class == ChannelsHttpClient:
-        pytest.skip("View integration not enabled for Channels")
-    ws = ws_raw
-    payload = {"reject-me": True}
-    await ws.send_json(ConnectionInitMessage(payload=payload).as_dict())
-    data = await ws.receive(timeout=2)
-    assert ws.closed
-    assert ws.close_code == 4403
-    assert data.extra == "Forbidden"
-
-
-async def test_connection_handler_response(
-    ws_raw: WebSocketClient, http_client_class: Type[HttpClient]
-):
-    """
-    Test that custom on_ws_connect() can return a payload
-    """
-    if http_client_class == ChannelsHttpClient:
-        pytest.skip("View integration not enabled for Channels")
-    ws = ws_raw
-    payload = {"response": {"my-response": "hello"}}
-    await ws.send_json(ConnectionInitMessage(payload=payload).as_dict())
-    response = await ws.receive_json()
-
-    assert response == ConnectionAckMessage(payload={"my-response": "hello"}).as_dict()
-=======
+            ),
+        ).as_dict()
+    )
+
+    response = await ws.receive_json()
     assert response["type"] == NextMessage.type
     assert response["id"] == "sub1"
     assert response["payload"]["data"] == {"flavorsInvalid": "VANILLA"}
@@ -972,4 +908,71 @@
     response = await ws.receive_json()
     assert response["type"] == CompleteMessage.type
     assert response["id"] == "sub1"
->>>>>>> 6dd55529
+
+
+async def test_connection_handler_add(
+    ws_raw: WebSocketClient, http_client_class: Type[HttpClient]
+):
+    """
+    Test that custom on_ws_connect() can add to connection_params
+    """
+    if http_client_class == ChannelsHttpClient:
+        pytest.skip("View integration not enabled for Channels")
+    ws = ws_raw
+    payload = {"add": True}
+    await ws.send_json(ConnectionInitMessage(payload=payload).as_dict())
+    response = await ws.receive_json()
+    assert response == ConnectionAckMessage().as_dict()
+
+    await ws.send_json(
+        SubscribeMessage(
+            id="sub1",
+            payload=SubscribeMessagePayload(
+                query="subscription { connectionParamsAll }"
+            ),
+        ).as_dict()
+    )
+
+    response = await ws.receive_json()
+    assert (
+        response
+        == NextMessage(
+            id="sub1",
+            payload={
+                "data": {"connectionParamsAll": str({"add": True, "added": True})}
+            },
+        ).as_dict()
+    )
+
+
+async def test_connection_handler_reject(
+    ws_raw: WebSocketClient, http_client_class: Type[HttpClient]
+):
+    """
+    Test that custom on_ws_connect() can reject a connection
+    """
+    if http_client_class == ChannelsHttpClient:
+        pytest.skip("View integration not enabled for Channels")
+    ws = ws_raw
+    payload = {"reject-me": True}
+    await ws.send_json(ConnectionInitMessage(payload=payload).as_dict())
+    data = await ws.receive(timeout=2)
+    assert ws.closed
+    assert ws.close_code == 4403
+    assert data.extra == "Forbidden"
+
+
+async def test_connection_handler_response(
+    ws_raw: WebSocketClient, http_client_class: Type[HttpClient]
+):
+    """
+    Test that custom on_ws_connect() can return a payload
+    """
+    if http_client_class == ChannelsHttpClient:
+        pytest.skip("View integration not enabled for Channels")
+    ws = ws_raw
+    payload = {"response": {"my-response": "hello"}}
+    await ws.send_json(ConnectionInitMessage(payload=payload).as_dict())
+    response = await ws.receive_json()
+
+    assert response == ConnectionAckMessage(payload={"my-response": "hello"}).as_dict()