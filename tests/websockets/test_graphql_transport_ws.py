--- conflicted
+++ resolved
@@ -5,11 +5,7 @@
 import json
 import time
 from datetime import timedelta
-<<<<<<< HEAD
-from typing import TYPE_CHECKING, Any, AsyncGenerator, Type
-=======
 from typing import TYPE_CHECKING, Any, AsyncGenerator, Dict, Optional, Type
->>>>>>> 56172dc6
 from unittest.mock import AsyncMock, Mock, patch
 
 import pytest
@@ -987,7 +983,25 @@
         assert response["id"] == "sub1"
 
 
-<<<<<<< HEAD
+@patch.object(MyExtension, MyExtension.get_results.__name__, return_value={})
+async def test_no_extensions_results_wont_send_extensions_in_payload(
+    mock: Mock, ws: WebSocketClient
+):
+    await ws.send_json(
+        SubscribeMessage(
+            id="sub1",
+            payload=SubscribeMessagePayload(
+                query='subscription { echo(message: "Hi") }'
+            ),
+        ).as_dict()
+    )
+
+    response = await ws.receive_json()
+    mock.assert_called_once()
+    assert_next(response, "sub1", {"echo": "Hi"})
+    assert "extensions" not in response["payload"]
+
+
 async def test_validation_query(ws: WebSocketClient):
     """
     Test validation for query
@@ -1070,17 +1084,10 @@
     Test that the websocket is not blocked while validating a
     subscription
     """
-=======
-@patch.object(MyExtension, MyExtension.get_results.__name__, return_value={})
-async def test_no_extensions_results_wont_send_extensions_in_payload(
-    mock: Mock, ws: WebSocketClient
-):
->>>>>>> 56172dc6
-    await ws.send_json(
-        SubscribeMessage(
-            id="sub1",
-            payload=SubscribeMessagePayload(
-<<<<<<< HEAD
+    await ws.send_json(
+        SubscribeMessage(
+            id="sub1",
+            payload=SubscribeMessagePayload(
                 query="subscription { conditionalFail(sleep:0.1) }"
             ),
         ).as_dict()
@@ -1090,14 +1097,10 @@
             id="sub2",
             payload=SubscribeMessagePayload(
                 query="query { conditionalFail(fail:false) }"
-=======
-                query='subscription { echo(message: "Hi") }'
->>>>>>> 56172dc6
-            ),
-        ).as_dict()
-    )
-
-<<<<<<< HEAD
+            ),
+        ).as_dict()
+    )
+
     # we expect the second query to arrive first, because the
     # first operation is stuck in validation
     response = await ws.receive_json()
@@ -1200,10 +1203,4 @@
                 await asyncio.sleep(0.01)
             # and another little bit, for the thread to finish
             await asyncio.sleep(0.01)
-            assert logger.exception.called
-=======
-    response = await ws.receive_json()
-    mock.assert_called_once()
-    assert_next(response, "sub1", {"echo": "Hi"})
-    assert "extensions" not in response["payload"]
->>>>>>> 56172dc6
+            assert logger.exception.called