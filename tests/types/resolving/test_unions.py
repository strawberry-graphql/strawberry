import sys
from dataclasses import dataclass
from typing import Generic, NewType, TypeVar, Union

import pytest

import strawberry
from strawberry.annotation import StrawberryAnnotation
from strawberry.exceptions import InvalidUnionTypeError
from strawberry.union import StrawberryUnion, union


def test_python_union():
    @strawberry.type
    class User:
        name: str

    @strawberry.type
    class Error:
        name: str

    annotation = StrawberryAnnotation(Union[User, Error])
    resolved = annotation.resolve()

    assert isinstance(resolved, StrawberryUnion)
    assert resolved.types == (User, Error)

    assert resolved == StrawberryUnion(
        name=None,
        type_annotations=(StrawberryAnnotation(User), StrawberryAnnotation(Error)),
    )
    assert resolved == Union[User, Error]


@pytest.mark.skipif(
    sys.version_info < (3, 10),
    reason="short syntax for union is only available on python 3.10+",
)
def test_python_union_short_syntax():
    @strawberry.type
    class User:
        name: str

    @strawberry.type
    class Error:
        name: str

    annotation = StrawberryAnnotation(User | Error)
    resolved = annotation.resolve()

    assert isinstance(resolved, StrawberryUnion)
    assert resolved.types == (User, Error)

    assert resolved == StrawberryUnion(
        name=None,
        type_annotations=(StrawberryAnnotation(User), StrawberryAnnotation(Error)),
    )
    assert resolved == Union[User, Error]


def test_strawberry_union():
    @strawberry.type
    class User:
        name: str

    @strawberry.type
    class Error:
        name: str

    cool_union = union(name="CoolUnion", types=(User, Error))
    annotation = StrawberryAnnotation(cool_union)
    resolved = annotation.resolve()

    assert isinstance(resolved, StrawberryUnion)
    assert resolved.types == (User, Error)

    assert resolved == StrawberryUnion(
        name="CoolUnion",
        type_annotations=(StrawberryAnnotation(User), StrawberryAnnotation(Error)),
    )
    assert resolved != Union[User, Error]  # Name will be different


def test_named_union():
    @strawberry.type
    class A:
        a: int

    @strawberry.type
    class B:
        b: int

    Result = strawberry.union("Result", (A, B))

    strawberry_union = Result
    assert isinstance(strawberry_union, StrawberryUnion)
    assert strawberry_union.graphql_name == "Result"
    assert strawberry_union.types == (A, B)


def test_union_with_generic():
    T = TypeVar("T")

    @strawberry.type
    class Error:
        message: str

    @strawberry.type
    class Edge(Generic[T]):
        node: T

    Result = strawberry.union("Result", (Error, Edge[str]))

    strawberry_union = Result
    assert isinstance(strawberry_union, StrawberryUnion)
    assert strawberry_union.graphql_name == "Result"
    assert strawberry_union.types[0] == Error

    assert strawberry_union.types[1]._type_definition.is_generic is False


def test_cannot_use_union_directly():
    @strawberry.type
    class A:
        a: int

    @strawberry.type
    class B:
        b: int

    Result = strawberry.union("Result", (A, B))

    with pytest.raises(ValueError, match=r"Cannot use union type directly"):
        Result()  # type: ignore


def test_error_with_empty_type_list():
    with pytest.raises(TypeError, match="No types passed to `union`"):
        strawberry.union("Result", ())


@pytest.mark.raises_strawberry_exception(
    InvalidUnionTypeError, match="Type `int` cannot be used in a GraphQL Union"
)
def test_error_with_scalar_types():
    strawberry.union(
        "Result",
        (
            int,
            str,
            float,
            bool,
        ),
    )


<<<<<<< HEAD
@pytest.mark.raises_strawberry_exception(
    InvalidUnionTypeError, match="Type `A` cannot be used in a GraphQL Union"
)
=======
def test_error_with_custom_scalar_types():
    CustomScalar = strawberry.scalar(
        NewType("CustomScalar", str),
        serialize=lambda v: str(v),
        parse_value=lambda v: str(v),
    )

    with pytest.raises(
        InvalidUnionType, match="Type `CustomScalar` cannot be used in a GraphQL Union"
    ):
        strawberry.union("Result", (CustomScalar,))


>>>>>>> dae3195b
def test_error_with_non_strawberry_type():
    @dataclass
    class A:
        a: int

    strawberry.union("Result", (A,))<|MERGE_RESOLUTION|>--- conflicted
+++ resolved
@@ -154,11 +154,9 @@
     )
 
 
-<<<<<<< HEAD
 @pytest.mark.raises_strawberry_exception(
-    InvalidUnionTypeError, match="Type `A` cannot be used in a GraphQL Union"
+    InvalidUnionTypeError, match="Type `CustomScalar` cannot be used in a GraphQL Union"
 )
-=======
 def test_error_with_custom_scalar_types():
     CustomScalar = strawberry.scalar(
         NewType("CustomScalar", str),
@@ -166,13 +164,12 @@
         parse_value=lambda v: str(v),
     )
 
-    with pytest.raises(
-        InvalidUnionType, match="Type `CustomScalar` cannot be used in a GraphQL Union"
-    ):
-        strawberry.union("Result", (CustomScalar,))
+    strawberry.union("Result", (CustomScalar,))
 
 
->>>>>>> dae3195b
+@pytest.mark.raises_strawberry_exception(
+    InvalidUnionTypeError, match="Type `A` cannot be used in a GraphQL Union"
+)
 def test_error_with_non_strawberry_type():
     @dataclass
     class A:
