--- conflicted
+++ resolved
@@ -183,8 +183,6 @@
     assert print_schema(schema) == textwrap.dedent(expected_type).strip()
 
 
-<<<<<<< HEAD
-=======
 def test_input_other_inputs():
     @strawberry.input
     class Nested:
@@ -225,53 +223,7 @@
     assert print_schema(schema) == textwrap.dedent(expected_type).strip()
 
 
->>>>>>> 1a77e9a7
 def test_input_defaults_scalars():
-    @strawberry.input
-    class MyInput:
-        j: JSON = strawberry.field(default_factory=dict)
-        j2: JSON = strawberry.field(default_factory=lambda: {"hello": "world"})
-<<<<<<< HEAD
-=======
-        j3: JSON = strawberry.field(
-            default_factory=lambda: {"hello": {"nice": "world"}}
-        )
->>>>>>> 1a77e9a7
-
-    @strawberry.type
-    class Query:
-        @strawberry.field
-        def search(self, input: MyInput) -> JSON:
-            return input.j
-
-    expected_type = """
-    \"\"\"
-    The `JSON` scalar type represents JSON values as specified by [ECMA-404](http://www.ecma-international.org/publications/files/ECMA-ST/ECMA-404.pdf).
-    \"\"\"
-    scalar JSON @specifiedBy(url: "http://www.ecma-international.org/publications/files/ECMA-ST/ECMA-404.pdf")
-
-    input MyInput {
-      j: JSON! = {}
-      j2: JSON! = {hello: "world"}
-<<<<<<< HEAD
-=======
-      j3: JSON! = {hello: {nice: "world"}}
->>>>>>> 1a77e9a7
-    }
-
-    type Query {
-      search(input: MyInput!): JSON!
-    }
-    """
-
-    schema = strawberry.Schema(query=Query)
-
-    assert print_schema(schema) == textwrap.dedent(expected_type).strip()
-
-
-<<<<<<< HEAD
-=======
-def test_arguments_scalar():
     @strawberry.input
     class MyInput:
         j: JSON = strawberry.field(default_factory=dict)
@@ -283,16 +235,8 @@
     @strawberry.type
     class Query:
         @strawberry.field
-        def search(self, j: JSON = {}) -> JSON:
-            return j
-
-        @strawberry.field
-        def search2(self, j: JSON = {"hello": "world"}) -> JSON:
-            return j
-
-        @strawberry.field
-        def search3(self, j: JSON = {"hello": {"nice": "world"}}) -> JSON:
-            return j
+        def search(self, input: MyInput) -> JSON:
+            return input.j
 
     expected_type = """
     \"\"\"
@@ -300,6 +244,51 @@
     \"\"\"
     scalar JSON @specifiedBy(url: "http://www.ecma-international.org/publications/files/ECMA-ST/ECMA-404.pdf")
 
+    input MyInput {
+      j: JSON! = {}
+      j2: JSON! = {hello: "world"}
+      j3: JSON! = {hello: {nice: "world"}}
+    }
+
+    type Query {
+      search(input: MyInput!): JSON!
+    }
+    """
+
+    schema = strawberry.Schema(query=Query)
+
+    assert print_schema(schema) == textwrap.dedent(expected_type).strip()
+
+
+def test_arguments_scalar():
+    @strawberry.input
+    class MyInput:
+        j: JSON = strawberry.field(default_factory=dict)
+        j2: JSON = strawberry.field(default_factory=lambda: {"hello": "world"})
+        j3: JSON = strawberry.field(
+            default_factory=lambda: {"hello": {"nice": "world"}}
+        )
+
+    @strawberry.type
+    class Query:
+        @strawberry.field
+        def search(self, j: JSON = {}) -> JSON:
+            return j
+
+        @strawberry.field
+        def search2(self, j: JSON = {"hello": "world"}) -> JSON:
+            return j
+
+        @strawberry.field
+        def search3(self, j: JSON = {"hello": {"nice": "world"}}) -> JSON:
+            return j
+
+    expected_type = """
+    \"\"\"
+    The `JSON` scalar type represents JSON values as specified by [ECMA-404](http://www.ecma-international.org/publications/files/ECMA-ST/ECMA-404.pdf).
+    \"\"\"
+    scalar JSON @specifiedBy(url: "http://www.ecma-international.org/publications/files/ECMA-ST/ECMA-404.pdf")
+
     type Query {
       search(j: JSON! = {}): JSON!
       search2(j: JSON! = {hello: "world"}): JSON!
@@ -312,7 +301,6 @@
     assert print_schema(schema) == textwrap.dedent(expected_type).strip()
 
 
->>>>>>> 1a77e9a7
 def test_interface():
     @strawberry.interface
     class Node:
