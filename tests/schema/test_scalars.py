--- conflicted
+++ resolved
@@ -399,7 +399,6 @@
     }
 
 
-<<<<<<< HEAD
 @pytest.mark.raises_strawberry_exception(
     ScalarAlreadyRegisteredError,
     match="Scalar `MyCustomScalar` has already been registered",
@@ -444,7 +443,8 @@
         scalar_2: MyCustomScalar2
 
     strawberry.Schema(Query)
-=======
+
+
 @pytest.mark.skipif(
     sys.version_info < (3, 10),
     reason="pipe syntax for union is only available on python 3.10+",
@@ -466,5 +466,4 @@
 
     result = schema.execute_sync(query, root_value=Query(date=date(2020, 1, 1)))
     assert not result.errors
-    assert result.data["date"] == "2020-01-01"
->>>>>>> a223af49
+    assert result.data["date"] == "2020-01-01"