import dataclasses
import json
from typing import List, Optional

import pytest

import strawberry
from strawberry.types import Info
from strawberry.types.nodes import FragmentSpread, InlineFragment, SelectedField
from strawberry.unset import UNSET


def test_info_has_the_correct_shape():
    my_context = "123"
    root_value = "ABC"

    @strawberry.type
    class Result:
        field_name: str
        python_name: str
        selected_field: str
        operation: str
        path: str
        variable_values: str
        context_equal: bool
        root_equal: bool
        return_type: str
        schema_print: str

    @strawberry.type
    class Query:
        @strawberry.field
        def hello_world(self, info: Info[str, str]) -> Result:
            return Result(
                path="".join([str(p) for p in info.path.as_list()]),
                operation=str(info.operation),
                field_name=info.field_name,
                python_name=info.python_name,
                selected_field=json.dumps(dataclasses.asdict(*info.selected_fields)),
                variable_values=str(info.variable_values),
                context_equal=info.context == my_context,
                root_equal=info.root_value == root_value,
                return_type=str(info.return_type),
                schema_print=info.schema.as_str(),
            )

    schema = strawberry.Schema(query=Query)

    query = """{
        helloWorld {
            fieldName
            pythonName
            selectedField
            contextEqual
            operation
            path
            rootEqual
            variableValues
            returnType
            schemaPrint
        }
    }"""

    result = schema.execute_sync(query, context_value=my_context, root_value=root_value)

    assert not result.errors
    info = result.data["helloWorld"]
    assert info.pop("operation").startswith("OperationDefinitionNode at")
    field = json.loads(info.pop("selectedField"))
    selections = {selection["name"] for selection in field.pop("selections")}
    assert selections == {
        "selectedField",
        "path",
        "rootEqual",
        "operation",
        "contextEqual",
        "variableValues",
        "returnType",
        "fieldName",
        "pythonName",
        "schemaPrint",
    }
    assert field == {
        "name": "helloWorld",
        "directives": {},
        "alias": None,
        "arguments": {},
    }
    assert info == {
        "fieldName": "helloWorld",
        "pythonName": "hello_world",
        "path": "helloWorld",
        "contextEqual": True,
        "rootEqual": True,
        "variableValues": "{}",
        "returnType": "<class 'tests.schema.test_info.test_info_has_the_correct_shape.<locals>.Result'>",  # noqa
        "schemaPrint": schema.as_str(),
    }


def test_info_field_fragments():
    @strawberry.type
    class Result:
        ok: bool

    selected_fields = None

    @strawberry.type
    class Query:
        @strawberry.field
        def hello(self, info: Info[str, str]) -> Result:
            nonlocal selected_fields
            selected_fields = info.selected_fields
            return Result(ok=True)

    schema = strawberry.Schema(query=Query)
    query = """{
        hello {
            ... on Result {
                k: ok @include(if: true)
            }
            ...frag
        }
    }

    fragment frag on Result {
        ok
    }
    """
    result = schema.execute_sync(query)

    assert not result.errors
    assert selected_fields == [
        SelectedField(
            name="hello",
            directives={},
            alias=None,
            arguments={},
            selections=[
                InlineFragment(
                    type_condition="Result",
                    directives={},
                    selections=[
                        SelectedField(
                            name="ok",
                            alias="k",
                            arguments={},
                            directives={
                                "include": {
                                    "if": True,
                                },
                            },
                            selections=[],
                        )
                    ],
                ),
                FragmentSpread(
                    name="frag",
                    directives={},
                    type_condition="Result",
                    selections=[
                        SelectedField(
                            name="ok",
                            directives={},
                            arguments={},
                            selections=[],
                        )
                    ],
                ),
            ],
        )
    ]


def test_info_arguments():
    @strawberry.input
    class TestInput:
        name: str
        age: Optional[int] = UNSET

    selected_fields = None

    @strawberry.type
    class Query:
        @strawberry.field
        def test_arg(
            self, info: Info[str, str], input: TestInput, another_arg: bool = True
        ) -> str:
            nonlocal selected_fields
            selected_fields = info.selected_fields
            return "Hi"

    schema = strawberry.Schema(query=Query)

    query = """{
        testArg(input: {name: "hi"})
    }
    """
    result = schema.execute_sync(query)

    assert not result.errors
    assert selected_fields == [
        SelectedField(
            name="testArg",
            directives={},
            arguments={
                "input": {
                    "name": "hi",
                },
            },
            selections=[],
        )
    ]

    query = """query TestQuery($input: TestInput!) {
        testArg(input: $input)
    }
    """
    result = schema.execute_sync(
        query,
        variable_values={
            "input": {
                "name": "hi",
                "age": 10,
            },
        },
    )
    assert not result.errors
    assert selected_fields == [
        SelectedField(
            name="testArg",
            directives={},
            arguments={
                "input": {
                    "name": "hi",
                    "age": 10,
                },
            },
            selections=[],
        )
    ]


def test_info_selected_fields_undefined_variable():
    @strawberry.type
    class Result:
        ok: bool

    selected_fields = None

    @strawberry.type
    class Query:
        @strawberry.field
        def hello(
            self, info: Info[str, str], optional_input: Optional[str] = "hi"
        ) -> Result:
            nonlocal selected_fields
            selected_fields = info.selected_fields
            return Result(ok=True)

    schema = strawberry.Schema(query=Query)
    query = """
    query MyQuery($optionalInput: String) {
        hello(optionalInput: $optionalInput) {
            ok
        }
    }
    """
    result = schema.execute_sync(query, variable_values={})

    assert not result.errors
    assert selected_fields == [
        SelectedField(
            name="hello",
            directives={},
            alias=None,
            arguments={
                "optionalInput": None,
            },
            selections=[
                SelectedField(
                    name="ok",
                    alias=None,
                    arguments={},
                    directives={},
                    selections=[],
                )
            ],
        )
    ]


@pytest.mark.parametrize(
    ("return_type", "return_value"),
    [
        (str, "text"),
        (List[str], ["text"]),
        (Optional[List[int]], None),
    ],
)
def test_return_type_from_resolver(return_type, return_value):
    @strawberry.type
    class Query:
        @strawberry.field
        def field(self, info: Info) -> return_type:
            assert info.return_type == return_type
            return return_value

    schema = strawberry.Schema(query=Query)

    result = schema.execute_sync("{ field }")

    assert not result.errors
    assert result.data["field"] == return_value


def test_return_type_from_field():
    def resolver(info):
        assert info.return_type == int
        return 0

    @strawberry.type
    class Query:
        field: int = strawberry.field(resolver=resolver)

    schema = strawberry.Schema(query=Query)

    result = schema.execute_sync("{ field }")

    assert not result.errors
    assert result.data["field"] == 0


def test_field_nodes_deprecation():
<<<<<<< HEAD
    def resolver(info) -> int:
        info.field_nodes
=======
    def resolver(info):
        info.field_nodes  # noqa: B018
>>>>>>> 05d202ce
        return 0

    @strawberry.type
    class Query:
        field: int = strawberry.field(resolver=resolver)

    schema = strawberry.Schema(query=Query)

    with pytest.deprecated_call():
        result = schema.execute_sync("{ field }")

    assert not result.errors
    assert result.data["field"] == 0<|MERGE_RESOLUTION|>--- conflicted
+++ resolved
@@ -332,13 +332,8 @@
 
 
 def test_field_nodes_deprecation():
-<<<<<<< HEAD
-    def resolver(info) -> int:
+    def resolver(info):
         info.field_nodes
-=======
-    def resolver(info):
-        info.field_nodes  # noqa: B018
->>>>>>> 05d202ce
         return 0
 
     @strawberry.type
