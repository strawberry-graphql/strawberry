import dataclasses
import re
from typing import ClassVar, List, no_type_check

import pytest

import strawberry
from strawberry.exceptions import (
    MissingArgumentsAnnotationsError,
    MissingFieldAnnotationError,
    MissingReturnAnnotationError,
)
from strawberry.scalars import JSON
from strawberry.types.fields.resolver import (
    Signature,
    StrawberryResolver,
    UncallableResolverError,
)
from strawberry.types.info import Info


def test_resolver_as_argument():
    def get_name(self) -> str:
        return "Name"

    @strawberry.type
    class Query:
        name: str = strawberry.field(resolver=get_name)

    definition = Query._type_definition

    assert definition.name == "Query"
    assert len(definition.fields) == 1

    assert definition.fields[0].python_name == "name"
    assert definition.fields[0].graphql_name is None
    assert definition.fields[0].type == str
    assert definition.fields[0].base_resolver.wrapped_func == get_name


def test_resolver_fields():
    @strawberry.type
    class Query:
        @strawberry.field
        def name(self) -> str:
            return "Name"

    definition = Query._type_definition

    assert definition.name == "Query"
    assert len(definition.fields) == 1

    assert definition.fields[0].python_name == "name"
    assert definition.fields[0].graphql_name is None
    assert definition.fields[0].type == str
    assert definition.fields[0].base_resolver(None) == Query().name()


def test_staticmethod_resolver_fields():
    @strawberry.type
    class Query:
        @strawberry.field
        @staticmethod
        def name() -> str:
            return "Name"

    definition = Query._type_definition

    assert definition.name == "Query"
    assert len(definition.fields) == 1

    assert definition.fields[0].python_name == "name"
    assert definition.fields[0].graphql_name is None
    assert definition.fields[0].type == str
    assert definition.fields[0].base_resolver() == Query.name()

    assert Query.name() == "Name"
    assert Query().name() == "Name"


def test_classmethod_resolver_fields():
    @strawberry.type
    class Query:
        my_val: ClassVar[str] = "thingy"

        @strawberry.field
        @classmethod
        def val(cls) -> str:
            return cls.my_val

    definition = Query._type_definition

    assert definition.name == "Query"
    assert len(definition.fields) == 1

    assert definition.fields[0].python_name == "val"
    assert definition.fields[0].graphql_name is None
    assert definition.fields[0].type == str
    assert definition.fields[0].base_resolver() == Query.val()

    assert Query.val() == "thingy"
    assert Query().val() == "thingy"


def test_raises_error_when_return_annotation_missing():
    with pytest.raises(MissingReturnAnnotationError) as e:

        @strawberry.type
        class Query:
            @strawberry.field
            def hello(self):
                return "I'm a resolver"

    assert e.value.args == (
        'Return annotation missing for field "hello", did you forget to add it?',
    )

    with pytest.raises(MissingReturnAnnotationError) as e:

        @strawberry.type
        class Query2:
            def adios(self):
                return -1

            goodbye = strawberry.field(resolver=adios)

    # TODO: Maybe we should say that the resolver needs the annotation?

    assert e.value.args == (
        'Return annotation missing for field "goodbye", did you forget to add it?',
    )


def test_raises_error_when_argument_annotation_missing():
    with pytest.raises(MissingArgumentsAnnotationsError) as e:

        @strawberry.field
        def hello(self, query) -> str:
            return "I'm a resolver"

    assert e.value.args == (
        'Missing annotation for argument "query" in field "hello", '
        "did you forget to add it?",
    )

    with pytest.raises(MissingArgumentsAnnotationsError) as e:

        @strawberry.field
        def hello2(self, query, limit) -> str:
            return "I'm a resolver"

    assert e.value.args == (
        'Missing annotation for arguments "limit" and "query" '
        'in field "hello2", did you forget to add it?',
    )


def test_raises_error_when_missing_annotation_and_resolver():
    with pytest.raises(MissingFieldAnnotationError) as e:

        @strawberry.type
        class Query:  # noqa: F841
            missing = strawberry.field(name="annotation")

    [message] = e.value.args
    assert message == (
        'Unable to determine the type of field "missing". Either annotate it '
        "directly, or provide a typed resolver using @strawberry.field."
    )


def test_raises_error_when_missing_type():
    """Test to make sure that if somehow a non-StrawberryField field is added to the cls
    without annotations it raises an exception. This would occur if someone manually
    uses dataclasses.field"""
    with pytest.raises(MissingFieldAnnotationError) as e:

        @strawberry.type
        class Query:  # noqa: F841
            missing = dataclasses.field()

    [message] = e.value.args
    assert message == (
        'Unable to determine the type of field "missing". Either annotate it '
        "directly, or provide a typed resolver using @strawberry.field."
    )


def test_raises_error_calling_uncallable_resolver():
    @classmethod
    def class_func(cls) -> int:
        ...

    # Note that class_func is a raw classmethod object because it has not been bound
    # to a class at this point
    resolver = StrawberryResolver(class_func)

    expected_error_message = re.escape(
        f"Attempted to call resolver {resolver} with uncallable function "
        f"{class_func}"
    )

    with pytest.raises(UncallableResolverError, match=expected_error_message):
        resolver()


def test_can_reuse_resolver():
    def get_name(self) -> str:
        return "Name"

    @strawberry.type
    class Query:
        name: str = strawberry.field(resolver=get_name)
        name_2: str = strawberry.field(resolver=get_name)

    definition = Query._type_definition

    assert definition.name == "Query"
    assert len(definition.fields) == 2

    assert definition.fields[0].python_name == "name"
    assert definition.fields[0].graphql_name is None
    assert definition.fields[0].python_name == "name"
    assert definition.fields[0].type == str
    assert definition.fields[0].base_resolver.wrapped_func == get_name

    assert definition.fields[1].python_name == "name_2"
    assert definition.fields[1].graphql_name is None
    assert definition.fields[1].python_name == "name_2"
    assert definition.fields[1].type == str
    assert definition.fields[1].base_resolver.wrapped_func == get_name


def test_eq_resolvers():
    def get_name(self) -> str:
        return "Name"

    @strawberry.type
    class Query:
        a: int
        name: str = strawberry.field(resolver=get_name)
        name_2: str = strawberry.field(resolver=get_name)

    assert Query(a=1) == Query(a=1)
    assert Query(a=1) != Query(a=2)


def test_eq_fields():
    @strawberry.type
    class Query:
        a: int
        name: str = strawberry.field(name="name")

    assert Query(a=1, name="name") == Query(a=1, name="name")
    assert Query(a=1, name="name") != Query(a=1, name="not a name")


def test_with_resolver_fields():
    @strawberry.type
    class Query:
        a: int

        @strawberry.field
        def name(self) -> str:
            return "A"

<<<<<<< HEAD
    assert Query(a=1) == Query(a=1)
    assert Query(a=1) != Query(a=2)
=======
    assert Query(1) == Query(1)
    assert Query(1) != Query(2)


def test_resolver_annotations():
    """Ensure only non-reserved annotations are returned."""

    def resolver_annotated_info(
        self, root, foo: str, bar: float, info: str, strawberry_info: Info
    ) -> str:
        return "Hello world"

    resolver = StrawberryResolver(resolver_annotated_info)

    expected_annotations = {"foo": str, "bar": float, "info": str, "return": str}
    assert resolver.annotations == expected_annotations

    # Sanity-check to ensure StrawberryArguments return the same annotations
    assert {
        **{
            arg.python_name: arg.type_annotation.resolve()  # type: ignore
            for arg in resolver.arguments
        },
        "return": str,
    }


@no_type_check
def test_resolver_with_unhashable_default():
    @strawberry.type
    class Query:
        @strawberry.field
        def field(
            self, x: List[str] = ["foo"], y: JSON = {"foo": 42}  # noqa: B006
        ) -> str:
            return f"{x} {y}"

    schema = strawberry.Schema(Query)
    result = schema.execute_sync("query { field }")
    assert result.data == {"field": "['foo'] {'foo': 42}"}
    assert not result.errors


@no_type_check
def test_parameter_hash_collision():
    """Ensure support for hashable defaults does not introduce collision."""

    def foo(x: str = "foo"):
        pass

    def bar(x: str = "bar"):
        pass

    foo_signature = Signature.from_callable(foo, follow_wrapped=True)
    bar_signature = Signature.from_callable(bar, follow_wrapped=True)

    foo_param = foo_signature.parameters["x"]
    bar_param = bar_signature.parameters["x"]

    # Ensure __eq__ still functions properly
    assert foo_param != bar_param

    # Ensure collision does not occur in hash-map and hash-tables. Colisions are
    # prevented by Python invoking __eq__ when two items have the same hash.
    parameters_map = {
        foo_param: "foo",
        bar_param: "bar",
    }
    parameters_set = {foo_param, bar_param}

    assert len(parameters_map) == 2
    assert len(parameters_set) == 2
>>>>>>> 431db0a5
<|MERGE_RESOLUTION|>--- conflicted
+++ resolved
@@ -264,12 +264,8 @@
         def name(self) -> str:
             return "A"
 
-<<<<<<< HEAD
     assert Query(a=1) == Query(a=1)
     assert Query(a=1) != Query(a=2)
-=======
-    assert Query(1) == Query(1)
-    assert Query(1) != Query(2)
 
 
 def test_resolver_annotations():
@@ -339,5 +335,4 @@
     parameters_set = {foo_param, bar_param}
 
     assert len(parameters_map) == 2
-    assert len(parameters_set) == 2
->>>>>>> 431db0a5
+    assert len(parameters_set) == 2