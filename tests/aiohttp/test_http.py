import strawberry
from aiohttp import hdrs, web
from strawberry.aiohttp.views import GraphQLView
from strawberry.types import ExecutionResult, Info


<<<<<<< HEAD
async def test_graphql_query(graphql_client):
    query = """
        query {
            hello
        }
    """

    response = await graphql_client.query(query=query)

    assert response.data["hello"] == "strawberry"
=======
async def test_graphql_query(aiohttp_app_client):
    query = {
        "query": """
            query {
                hello
            }
        """
    }

    response = await aiohttp_app_client.post("/graphql", json=query)
    data = await response.json()
    assert response.status == 200
    assert data["data"]["hello"] == "Hello world"
>>>>>>> 430ebd96


async def test_custom_context(aiohttp_client):
    class CustomGraphQLView(GraphQLView):
        async def get_context(self, request: web.Request, response: web.StreamResponse):
            return {"request": request, "response": response, "custom_value": "Hi!"}

    @strawberry.type
    class Query:
        @strawberry.field
        def custom_context_value(self, info: Info) -> str:
            return info.context["custom_value"]

    schema = strawberry.Schema(query=Query)

    app = web.Application()
    app.router.add_route("*", "/graphql", CustomGraphQLView(schema=schema))
    client = await aiohttp_client(app)

    query = "{ customContextValue }"
    resp = await client.post("/graphql", json={"query": query})
    data = await resp.json()

    assert resp.status == 200
    assert data["data"] == {"customContextValue": "Hi!"}


async def test_custom_process_result(aiohttp_client):
    class CustomGraphQLView(GraphQLView):
        async def process_result(self, request: web.Request, result: ExecutionResult):
            return {}

    @strawberry.type
    class Query:
        @strawberry.field
        def abc(self) -> str:
            return "ABC"

    schema = strawberry.Schema(query=Query)

    app = web.Application()
    app.router.add_route("*", "/graphql", CustomGraphQLView(schema=schema))
    client = await aiohttp_client(app)

    query = "{ abc }"
    response = await client.post("/graphql", json={"query": query})
    data = await response.json()

    assert response.status == 200
    assert data == {}


async def test_setting_cookies_via_context(aiohttp_client):
    @strawberry.type
    class Query:
        @strawberry.field
        def abc(self, info) -> str:
            info.context["response"].set_cookie("TEST_COOKIE", "TEST_VALUE")
            return "ABC"

    schema = strawberry.Schema(query=Query)

    app = web.Application()
    app.router.add_route("*", "/graphql", GraphQLView(schema=schema))
    client = await aiohttp_client(app)

    query = "{ abc }"
    response = await client.post("/graphql", json={"query": query})

    assert response.status == 200
    assert response.cookies.get("TEST_COOKIE").value == "TEST_VALUE"


async def test_malformed_query(graphql_client):
    query = """
        qwary {
            hello
        }
    """

    response = await graphql_client.query(query=query, asserts_errors=False)

    assert response.errors[0]["message"] == "Syntax Error: Unexpected Name 'qwary'."


async def test_sending_invalid_json_body(aiohttp_app_client):
    query = "}"

    response = await aiohttp_app_client.post(
        "/graphql", data=query, headers={"content-type": "application/json"}
    )
    reason = await response.text()

    assert response.status == 400
    assert reason == "400: Unable to parse request body as JSON"


async def test_not_allowed_methods(aiohttp_app_client):
    # The CONNECT method is not allowed, but would require SSL to be tested.
    not_allowed_methods = hdrs.METH_ALL.difference(
        {hdrs.METH_GET, hdrs.METH_POST, hdrs.METH_CONNECT}
    )

    for method in not_allowed_methods:
        response = await aiohttp_app_client.request(method, "/graphql")
        assert response.status == 405, method<|MERGE_RESOLUTION|>--- conflicted
+++ resolved
@@ -4,32 +4,16 @@
 from strawberry.types import ExecutionResult, Info
 
 
-<<<<<<< HEAD
 async def test_graphql_query(graphql_client):
     query = """
-        query {
-            hello
+        query ($name: String) {
+            hello(name: $name)
         }
     """
 
-    response = await graphql_client.query(query=query)
+    response = await graphql_client.query(query=query, variables={"name": "strawberry"})
 
-    assert response.data["hello"] == "strawberry"
-=======
-async def test_graphql_query(aiohttp_app_client):
-    query = {
-        "query": """
-            query {
-                hello
-            }
-        """
-    }
-
-    response = await aiohttp_app_client.post("/graphql", json=query)
-    data = await response.json()
-    assert response.status == 200
-    assert data["data"]["hello"] == "Hello world"
->>>>>>> 430ebd96
+    assert response.data["hello"] == "Hello strawberry"
 
 
 async def test_custom_context(aiohttp_client):
