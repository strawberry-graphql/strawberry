from typing import TYPE_CHECKING

import pytest

<<<<<<< HEAD
from tests import IS_STARLITE_INSTALLED

from .clients import HttpClient
from .clients.aiohttp import AioHttpClient
from .clients.asgi import AsgiHttpClient
from .clients.async_django import AsyncDjangoHttpClient
from .clients.async_flask import AsyncFlaskHttpClient
from .clients.chalice import ChaliceHttpClient
from .clients.django import DjangoHttpClient
from .clients.fastapi import FastAPIHttpClient
from .clients.flask import FlaskHttpClient
from .clients.sanic import SanicHttpClient
=======
from .clients import (
    AioHttpClient,
    AsgiHttpClient,
    AsyncDjangoHttpClient,
    AsyncFlaskHttpClient,
    ChaliceHttpClient,
    DjangoHttpClient,
    FastAPIHttpClient,
    FlaskHttpClient,
    HttpClient,
    SanicHttpClient,
)
>>>>>>> 860e5f23

if TYPE_CHECKING:
    from typing import Any, Dict, Type


_clients_dict: "Dict[Type[HttpClient], Any]" = {
    AioHttpClient: pytest.param(AioHttpClient, marks=pytest.mark.aiohttp),
    AsgiHttpClient: pytest.param(AsgiHttpClient, marks=pytest.mark.asgi),
    AsyncDjangoHttpClient: pytest.param(
        AsyncDjangoHttpClient, marks=pytest.mark.django
    ),
    AsyncFlaskHttpClient: pytest.param(AsyncFlaskHttpClient, marks=pytest.mark.flask),
    ChaliceHttpClient: pytest.param(ChaliceHttpClient, marks=pytest.mark.chalice),
    DjangoHttpClient: pytest.param(DjangoHttpClient, marks=pytest.mark.django),
    FastAPIHttpClient: pytest.param(FastAPIHttpClient, marks=pytest.mark.fastapi),
    FlaskHttpClient: pytest.param(FlaskHttpClient, marks=pytest.mark.flask),
    SanicHttpClient: pytest.param(SanicHttpClient, marks=pytest.mark.sanic),
}


def pytest_generate_tests(metafunc: pytest.Metafunc) -> None:
    if "http_client_class" in metafunc.fixturenames and IS_STARLITE_INSTALLED:
        from .clients.starlite import StarliteHttpClient

        _clients_dict[StarliteHttpClient] = pytest.param(
            StarliteHttpClient, marks=pytest.mark.starlite
        )

    metafunc.parametrize("http_client_class", _clients_dict.values())


@pytest.fixture()
def http_client(http_client_class) -> HttpClient:
    return http_client_class()<|MERGE_RESOLUTION|>--- conflicted
+++ resolved
@@ -1,21 +1,7 @@
-from typing import TYPE_CHECKING
+from typing import Type
 
 import pytest
 
-<<<<<<< HEAD
-from tests import IS_STARLITE_INSTALLED
-
-from .clients import HttpClient
-from .clients.aiohttp import AioHttpClient
-from .clients.asgi import AsgiHttpClient
-from .clients.async_django import AsyncDjangoHttpClient
-from .clients.async_flask import AsyncFlaskHttpClient
-from .clients.chalice import ChaliceHttpClient
-from .clients.django import DjangoHttpClient
-from .clients.fastapi import FastAPIHttpClient
-from .clients.flask import FlaskHttpClient
-from .clients.sanic import SanicHttpClient
-=======
 from .clients import (
     AioHttpClient,
     AsgiHttpClient,
@@ -27,37 +13,26 @@
     FlaskHttpClient,
     HttpClient,
     SanicHttpClient,
+    StarliteHttpClient,
 )
->>>>>>> 860e5f23
-
-if TYPE_CHECKING:
-    from typing import Any, Dict, Type
 
 
-_clients_dict: "Dict[Type[HttpClient], Any]" = {
-    AioHttpClient: pytest.param(AioHttpClient, marks=pytest.mark.aiohttp),
-    AsgiHttpClient: pytest.param(AsgiHttpClient, marks=pytest.mark.asgi),
-    AsyncDjangoHttpClient: pytest.param(
-        AsyncDjangoHttpClient, marks=pytest.mark.django
-    ),
-    AsyncFlaskHttpClient: pytest.param(AsyncFlaskHttpClient, marks=pytest.mark.flask),
-    ChaliceHttpClient: pytest.param(ChaliceHttpClient, marks=pytest.mark.chalice),
-    DjangoHttpClient: pytest.param(DjangoHttpClient, marks=pytest.mark.django),
-    FastAPIHttpClient: pytest.param(FastAPIHttpClient, marks=pytest.mark.fastapi),
-    FlaskHttpClient: pytest.param(FlaskHttpClient, marks=pytest.mark.flask),
-    SanicHttpClient: pytest.param(SanicHttpClient, marks=pytest.mark.sanic),
-}
-
-
-def pytest_generate_tests(metafunc: pytest.Metafunc) -> None:
-    if "http_client_class" in metafunc.fixturenames and IS_STARLITE_INSTALLED:
-        from .clients.starlite import StarliteHttpClient
-
-        _clients_dict[StarliteHttpClient] = pytest.param(
-            StarliteHttpClient, marks=pytest.mark.starlite
-        )
-
-    metafunc.parametrize("http_client_class", _clients_dict.values())
+@pytest.fixture(
+    params=[
+        pytest.param(AioHttpClient, marks=pytest.mark.aiohttp),
+        pytest.param(AsgiHttpClient, marks=pytest.mark.asgi),
+        pytest.param(AsyncDjangoHttpClient, marks=pytest.mark.django),
+        pytest.param(AsyncFlaskHttpClient, marks=pytest.mark.flask),
+        pytest.param(ChaliceHttpClient, marks=pytest.mark.chalice),
+        pytest.param(DjangoHttpClient, marks=pytest.mark.django),
+        pytest.param(FastAPIHttpClient, marks=pytest.mark.fastapi),
+        pytest.param(FlaskHttpClient, marks=pytest.mark.flask),
+        pytest.param(SanicHttpClient, marks=pytest.mark.sanic),
+        pytest.param(StarliteHttpClient, marks=pytest.mark.starlite),
+    ]
+)
+def http_client_class(request) -> Type[HttpClient]:
+    return request.param
 
 
 @pytest.fixture()
