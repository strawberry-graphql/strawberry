--- conflicted
+++ resolved
@@ -15,11 +15,8 @@
 from strawberry.aiohttp.views import GraphQLView as BaseGraphQLView
 from strawberry.http import GraphQLHTTPResponse
 from strawberry.http.ides import GraphQL_IDE
-<<<<<<< HEAD
 from strawberry.schema.config import StrawberryConfig
-=======
 from strawberry.subscriptions import GRAPHQL_TRANSPORT_WS_PROTOCOL, GRAPHQL_WS_PROTOCOL
->>>>>>> 79214e6a
 from strawberry.types import ExecutionResult
 from tests.http.context import get_context
 from tests.views.schema import Query, get_schema
@@ -96,25 +93,7 @@
         view.result_override = result_override
 
         self.app = web.Application()
-<<<<<<< HEAD
-        self.app.router.add_route(
-            "*",
-            "/graphql",
-            view,
-        )
-
-    def create_app(self, **kwargs: Any) -> None:
-        view = GraphQLView(schema=self.schema, **kwargs)
-
-        self.app = web.Application()
-        self.app.router.add_route(
-            "*",
-            "/graphql",
-            view,
-        )
-=======
         self.app.router.add_route("*", "/graphql", view)
->>>>>>> 79214e6a
 
     async def _graphql_request(
         self,
