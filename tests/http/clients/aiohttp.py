--- conflicted
+++ resolved
@@ -15,19 +15,11 @@
 from strawberry.aiohttp.views import GraphQLView as BaseGraphQLView
 from strawberry.http import GraphQLHTTPResponse
 from strawberry.http.ides import GraphQL_IDE
-<<<<<<< HEAD
-from strawberry.schema.config import StrawberryConfig
-from strawberry.subscriptions import GRAPHQL_TRANSPORT_WS_PROTOCOL, GRAPHQL_WS_PROTOCOL
-from strawberry.types import ExecutionResult
-from tests.http.context import get_context
-from tests.views.schema import Query, get_schema
-=======
 from strawberry.schema import Schema
 from strawberry.subscriptions import GRAPHQL_TRANSPORT_WS_PROTOCOL, GRAPHQL_WS_PROTOCOL
 from strawberry.types import ExecutionResult
 from tests.http.context import get_context
 from tests.views.schema import Query
->>>>>>> 741b0bca
 from tests.websockets.views import OnWSConnectMixin
 
 from .base import (
@@ -84,11 +76,9 @@
         connection_init_wait_timeout: timedelta = timedelta(minutes=1),
         result_override: ResultOverrideFunction = None,
         multipart_uploads_enabled: bool = False,
-        schema_config: Optional[StrawberryConfig] = None,
     ):
-        self.schema = get_schema(schema_config)
         view = GraphQLView(
-            schema=self.schema,
+            schema=schema,
             graphiql=graphiql,
             graphql_ide=graphql_ide,
             allow_queries_via_get=allow_queries_via_get,
