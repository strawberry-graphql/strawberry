--- conflicted
+++ resolved
@@ -75,16 +75,10 @@
         self,
         method: Literal["get", "post"],
         query: Optional[str] = None,
-<<<<<<< HEAD
-        variables: Optional[Dict[str, object]] = None,
-        files: Optional[Dict[str, BytesIO]] = None,
-        headers: Optional[Dict[str, str]] = None,
-        extensions: Optional[Dict[str, Any]] = None,
-=======
         variables: Optional[dict[str, object]] = None,
         files: Optional[dict[str, BytesIO]] = None,
         headers: Optional[dict[str, str]] = None,
->>>>>>> 6596b29c
+        extensions: Optional[dict[str, Any]] = None,
         **kwargs: Any,
     ) -> Response:
         body = self._build_body(
