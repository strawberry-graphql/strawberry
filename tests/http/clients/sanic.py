--- conflicted
+++ resolved
@@ -21,11 +21,7 @@
 class GraphQLView(BaseGraphQLView[object, Query]):
     result_override: ResultOverrideFunction = None
 
-<<<<<<< HEAD
-    def __init__(self, *args: str, **kwargs: Any):
-=======
     def __init__(self, *args: Any, **kwargs: Any):
->>>>>>> 319d6441
         self.result_override = kwargs.pop("result_override")
         super().__init__(*args, **kwargs)
 
