--- conflicted
+++ resolved
@@ -16,22 +16,14 @@
 from strawberry.asgi import GraphQL as BaseGraphQLView
 from strawberry.http import GraphQLHTTPResponse
 from strawberry.http.ides import GraphQL_IDE
-<<<<<<< HEAD
-from strawberry.schema.config import StrawberryConfig
-=======
 from strawberry.schema import Schema
->>>>>>> 741b0bca
 from strawberry.subscriptions import (
     GRAPHQL_TRANSPORT_WS_PROTOCOL,
     GRAPHQL_WS_PROTOCOL,
 )
 from strawberry.types import ExecutionResult
 from tests.http.context import get_context
-<<<<<<< HEAD
-from tests.views.schema import Query, get_schema
-=======
 from tests.views.schema import Query
->>>>>>> 741b0bca
 from tests.websockets.views import OnWSConnectMixin
 
 from .base import (
@@ -89,11 +81,9 @@
         connection_init_wait_timeout: timedelta = timedelta(minutes=1),
         result_override: ResultOverrideFunction = None,
         multipart_uploads_enabled: bool = False,
-        schema_config: Optional[StrawberryConfig] = None,
     ):
-        self.schema = get_schema(schema_config)
         view = GraphQLView(
-            self.schema,
+            schema,
             graphiql=graphiql,
             graphql_ide=graphql_ide,
             allow_queries_via_get=allow_queries_via_get,
