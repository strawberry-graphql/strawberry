--- conflicted
+++ resolved
@@ -20,14 +20,11 @@
 from strawberry.http import GraphQLHTTPResponse
 from strawberry.http.ides import GraphQL_IDE
 from strawberry.http.temporal_response import TemporalResponse
-<<<<<<< HEAD
 from strawberry.schema.config import StrawberryConfig
-=======
 from strawberry.subscriptions import (
     GRAPHQL_TRANSPORT_WS_PROTOCOL,
     GRAPHQL_WS_PROTOCOL,
 )
->>>>>>> 79214e6a
 from strawberry.types import ExecutionResult
 from tests.http.context import get_context
 from tests.views.schema import Query, get_schema
@@ -166,23 +163,19 @@
         multipart_uploads_enabled: bool = False,
         schema_config: Optional[StrawberryConfig] = None,
     ):
-        self.schema = get_schema(schema_config)
+        schema = get_schema(schema_config)
+
         self.ws_app = DebuggableGraphQLWSConsumer.as_asgi(
-<<<<<<< HEAD
-            schema=self.schema,
-            keep_alive=False,
-=======
             schema=schema,
             keep_alive=keep_alive,
             keep_alive_interval=keep_alive_interval,
             debug=debug,
             subscription_protocols=subscription_protocols,
             connection_init_wait_timeout=connection_init_wait_timeout,
->>>>>>> 79214e6a
         )
 
         self.http_app = DebuggableGraphQLHTTPConsumer.as_asgi(
-            schema=self.schema,
+            schema=schema,
             graphiql=graphiql,
             graphql_ide=graphql_ide,
             allow_queries_via_get=allow_queries_via_get,
@@ -190,12 +183,6 @@
             multipart_uploads_enabled=multipart_uploads_enabled,
         )
 
-<<<<<<< HEAD
-    def create_app(self, **kwargs: Any) -> None:
-        self.ws_app = DebuggableGraphQLWSConsumer.as_asgi(schema=self.schema, **kwargs)
-
-=======
->>>>>>> 79214e6a
     async def _graphql_request(
         self,
         method: Literal["get", "post"],
