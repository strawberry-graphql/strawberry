--- conflicted
+++ resolved
@@ -37,14 +37,10 @@
 
 
 def generate_get_path(
-<<<<<<< HEAD
-    path,
+    path: str,
     query: str,
-    variables: Optional[Dict[str, Any]] = None,
-    extensions: Optional[Dict[str, Any]] = None,
-=======
-    path, query: str, variables: Optional[dict[str, Any]] = None
->>>>>>> 6596b29c
+    variables: Optional[dict[str, Any]] = None,
+    extensions: Optional[dict[str, Any]] = None,
 ) -> str:
     body: dict[str, Any] = {"query": query}
     if variables is not None:
@@ -172,18 +168,11 @@
     async def _graphql_request(
         self,
         method: Literal["get", "post"],
-<<<<<<< HEAD
         query: Optional[str] = None,
-        variables: Optional[Dict[str, object]] = None,
-        files: Optional[Dict[str, BytesIO]] = None,
-        headers: Optional[Dict[str, str]] = None,
-        extensions: Optional[Dict[str, Any]] = None,
-=======
-        query: str,
         variables: Optional[dict[str, object]] = None,
         files: Optional[dict[str, BytesIO]] = None,
         headers: Optional[dict[str, str]] = None,
->>>>>>> 6596b29c
+        extensions: Optional[dict[str, Any]] = None,
         **kwargs: Any,
     ) -> Response:
         body = self._build_body(
