from __future__ import annotations

import contextlib
import json
from collections.abc import AsyncGenerator, Mapping, Sequence
from datetime import timedelta
from io import BytesIO
from typing import Any, Optional
from typing_extensions import Literal

from litestar import Litestar, Request
from litestar.exceptions import WebSocketDisconnect
from litestar.testing import TestClient
from litestar.testing.websocket_test_session import WebSocketTestSession
from strawberry.http import GraphQLHTTPResponse
from strawberry.http.ides import GraphQL_IDE
from strawberry.litestar import make_graphql_controller
<<<<<<< HEAD
from strawberry.schema.config import StrawberryConfig
=======
from strawberry.subscriptions import (
    GRAPHQL_TRANSPORT_WS_PROTOCOL,
    GRAPHQL_WS_PROTOCOL,
)
>>>>>>> 79214e6a
from strawberry.types import ExecutionResult
from tests.http.context import get_context
from tests.views.schema import Query, get_schema
from tests.websockets.views import OnWSConnectMixin

from .base import (
    JSON,
    DebuggableGraphQLTransportWSHandler,
    DebuggableGraphQLWSHandler,
    HttpClient,
    Message,
    Response,
    ResultOverrideFunction,
    WebSocketClient,
)


def custom_context_dependency() -> str:
    return "Hi!"


async def litestar_get_context(request: Request = None):
    return get_context({"request": request})


async def get_root_value(request: Request = None):
    return Query()


class LitestarHttpClient(HttpClient):
    def __init__(
        self,
        graphiql: Optional[bool] = None,
        graphql_ide: Optional[GraphQL_IDE] = "graphiql",
        allow_queries_via_get: bool = True,
        keep_alive: bool = False,
        keep_alive_interval: float = 1,
        debug: bool = False,
        subscription_protocols: Sequence[str] = (
            GRAPHQL_TRANSPORT_WS_PROTOCOL,
            GRAPHQL_WS_PROTOCOL,
        ),
        connection_init_wait_timeout: timedelta = timedelta(minutes=1),
        result_override: ResultOverrideFunction = None,
        multipart_uploads_enabled: bool = False,
        schema_config: Optional[StrawberryConfig] = None,
    ):
<<<<<<< HEAD
        self.schema = get_schema(schema_config)
        self.create_app(
=======
        BaseGraphQLController = make_graphql_controller(
            schema=schema,
>>>>>>> 79214e6a
            graphiql=graphiql,
            graphql_ide=graphql_ide,
            allow_queries_via_get=allow_queries_via_get,
            keep_alive=keep_alive,
            keep_alive_interval=keep_alive_interval,
            debug=debug,
            subscription_protocols=subscription_protocols,
            connection_init_wait_timeout=connection_init_wait_timeout,
            multipart_uploads_enabled=multipart_uploads_enabled,
<<<<<<< HEAD
        )

    def create_app(self, result_override: ResultOverrideFunction = None, **kwargs: Any):
        BaseGraphQLController = make_graphql_controller(
            schema=self.schema,
=======
>>>>>>> 79214e6a
            path="/graphql",
            context_getter=litestar_get_context,
            root_value_getter=get_root_value,
        )

        class GraphQLController(OnWSConnectMixin, BaseGraphQLController):
            graphql_transport_ws_handler_class = DebuggableGraphQLTransportWSHandler
            graphql_ws_handler_class = DebuggableGraphQLWSHandler

            async def process_result(
                self, request: Request, result: ExecutionResult
            ) -> GraphQLHTTPResponse:
                if result_override:
                    return result_override(result)

                return await super().process_result(request, result)

        self.app = Litestar(route_handlers=[GraphQLController])
        self.client = TestClient(self.app)

    async def _graphql_request(
        self,
        method: Literal["get", "post"],
        query: Optional[str] = None,
        operation_name: Optional[str] = None,
        variables: Optional[dict[str, object]] = None,
        files: Optional[dict[str, BytesIO]] = None,
        headers: Optional[dict[str, str]] = None,
        extensions: Optional[dict[str, Any]] = None,
        **kwargs: Any,
    ) -> Response:
        if body := self._build_body(
            query=query,
            operation_name=operation_name,
            variables=variables,
            files=files,
            method=method,
            extensions=extensions,
        ):
            if method == "get":
                kwargs["params"] = body
            elif files:
                kwargs["data"] = body
            else:
                kwargs["content"] = json.dumps(body)

        if files:
            kwargs["files"] = files

        response = getattr(self.client, method)(
            "/graphql",
            headers=self._get_headers(method=method, headers=headers, files=files),
            **kwargs,
        )

        return Response(
            status_code=response.status_code,
            data=response.content,
            headers=response.headers,
        )

    async def request(
        self,
        url: str,
        method: Literal["head", "get", "post", "patch", "put", "delete"],
        headers: Optional[dict[str, str]] = None,
    ) -> Response:
        response = getattr(self.client, method)(url, headers=headers)

        return Response(
            status_code=response.status_code,
            data=response.content,
            headers=response.headers,
        )

    async def get(
        self,
        url: str,
        headers: Optional[dict[str, str]] = None,
    ) -> Response:
        return await self.request(url, "get", headers=headers)

    async def post(
        self,
        url: str,
        data: Optional[bytes] = None,
        json: Optional[JSON] = None,
        headers: Optional[dict[str, str]] = None,
    ) -> Response:
        response = self.client.post(url, headers=headers, content=data, json=json)

        return Response(
            status_code=response.status_code,
            data=response.content,
            headers=dict(response.headers),
        )

    @contextlib.asynccontextmanager
    async def ws_connect(
        self,
        url: str,
        *,
        protocols: list[str],
    ) -> AsyncGenerator[WebSocketClient, None]:
        with self.client.websocket_connect(url, protocols) as ws:
            yield LitestarWebSocketClient(ws)


class LitestarWebSocketClient(WebSocketClient):
    def __init__(self, ws: WebSocketTestSession):
        self.ws = ws
        self._closed: bool = False
        self._close_code: Optional[int] = None
        self._close_reason: Optional[str] = None

    async def send_text(self, payload: str) -> None:
        self.ws.send_text(payload)

    async def send_json(self, payload: Mapping[str, object]) -> None:
        self.ws.send_json(payload)

    async def send_bytes(self, payload: bytes) -> None:
        self.ws.send_bytes(payload)

    async def receive(self, timeout: Optional[float] = None) -> Message:
        if self._closed:
            # if close was received via exception, fake it so that recv works
            return Message(
                type="websocket.close", data=self._close_code, extra=self._close_reason
            )
        try:
            m = self.ws.receive()
        except WebSocketDisconnect as exc:
            self._closed = True
            self._close_code = exc.code
            self._close_reason = exc.detail
            return Message(type="websocket.close", data=exc.code, extra=exc.detail)
        if m["type"] == "websocket.close":
            # Probably never happens
            self._closed = True
            self._close_code = m["code"]
            self._close_reason = m["reason"]
            return Message(type=m["type"], data=m["code"], extra=m["reason"])
        if m["type"] == "websocket.send":
            return Message(type=m["type"], data=m["text"])

        assert "data" in m
        return Message(type=m["type"], data=m["data"], extra=m["extra"])

    async def receive_json(self, timeout: Optional[float] = None) -> Any:
        m = self.ws.receive()
        assert m["type"] == "websocket.send"
        assert "text" in m
        assert m["text"] is not None
        return json.loads(m["text"])

    async def close(self) -> None:
        self.ws.close()
        self._closed = True

    @property
    def accepted_subprotocol(self) -> Optional[str]:
        return self.ws.accepted_subprotocol

    @property
    def closed(self) -> bool:
        return self._closed

    @property
    def close_code(self) -> int:
        assert self._close_code is not None
        return self._close_code

    @property
    def close_reason(self) -> Optional[str]:
        return self._close_reason<|MERGE_RESOLUTION|>--- conflicted
+++ resolved
@@ -15,14 +15,11 @@
 from strawberry.http import GraphQLHTTPResponse
 from strawberry.http.ides import GraphQL_IDE
 from strawberry.litestar import make_graphql_controller
-<<<<<<< HEAD
 from strawberry.schema.config import StrawberryConfig
-=======
 from strawberry.subscriptions import (
     GRAPHQL_TRANSPORT_WS_PROTOCOL,
     GRAPHQL_WS_PROTOCOL,
 )
->>>>>>> 79214e6a
 from strawberry.types import ExecutionResult
 from tests.http.context import get_context
 from tests.views.schema import Query, get_schema
@@ -70,13 +67,8 @@
         multipart_uploads_enabled: bool = False,
         schema_config: Optional[StrawberryConfig] = None,
     ):
-<<<<<<< HEAD
-        self.schema = get_schema(schema_config)
-        self.create_app(
-=======
         BaseGraphQLController = make_graphql_controller(
-            schema=schema,
->>>>>>> 79214e6a
+            schema=get_schema(schema_config),
             graphiql=graphiql,
             graphql_ide=graphql_ide,
             allow_queries_via_get=allow_queries_via_get,
@@ -86,14 +78,6 @@
             subscription_protocols=subscription_protocols,
             connection_init_wait_timeout=connection_init_wait_timeout,
             multipart_uploads_enabled=multipart_uploads_enabled,
-<<<<<<< HEAD
-        )
-
-    def create_app(self, result_override: ResultOverrideFunction = None, **kwargs: Any):
-        BaseGraphQLController = make_graphql_controller(
-            schema=self.schema,
-=======
->>>>>>> 79214e6a
             path="/graphql",
             context_getter=litestar_get_context,
             root_value_getter=get_root_value,
