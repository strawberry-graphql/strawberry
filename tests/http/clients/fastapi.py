--- conflicted
+++ resolved
@@ -15,15 +15,7 @@
 from strawberry.http import GraphQLHTTPResponse
 from strawberry.schema.config import StrawberryConfig
 from strawberry.types import ExecutionResult
-<<<<<<< HEAD
-from tests.fastapi.app import (
-    DebuggableGraphQLTransportWSHandler,
-    DebuggableGraphQLWSHandler,
-)
 from tests.http.schema import Query, get_schema
-=======
-from tests.views.schema import Query, schema
->>>>>>> 1de74778
 
 from ..context import get_context
 from .asgi import AsgiWebSocketClient
