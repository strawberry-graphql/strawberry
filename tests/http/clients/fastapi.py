--- conflicted
+++ resolved
@@ -112,18 +112,11 @@
     async def _graphql_request(
         self,
         method: Literal["get", "post"],
-<<<<<<< HEAD
         query: Optional[str] = None,
-        variables: Optional[Dict[str, object]] = None,
-        files: Optional[Dict[str, BytesIO]] = None,
-        headers: Optional[Dict[str, str]] = None,
-        extensions: Optional[Dict[str, Any]] = None,
-=======
-        query: str,
         variables: Optional[dict[str, object]] = None,
         files: Optional[dict[str, BytesIO]] = None,
         headers: Optional[dict[str, str]] = None,
->>>>>>> 6596b29c
+        extensions: Optional[dict[str, Any]] = None,
         **kwargs: Any,
     ) -> Response:
         body = self._build_body(
