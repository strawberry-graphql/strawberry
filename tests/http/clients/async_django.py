from __future__ import annotations

from collections.abc import AsyncIterable
from typing import Optional

from django.core.exceptions import BadRequest, SuspiciousOperation
from django.http import Http404, HttpRequest, HttpResponse, StreamingHttpResponse

from strawberry.django.views import AsyncGraphQLView as BaseAsyncGraphQLView
from strawberry.http import GraphQLHTTPResponse
from strawberry.http.ides import GraphQL_IDE
<<<<<<< HEAD
from strawberry.schema.config import StrawberryConfig
from strawberry.types import ExecutionResult
from tests.http.context import get_context
from tests.views.schema import Query, get_schema
=======
from strawberry.schema import Schema
from strawberry.types import ExecutionResult
from tests.http.context import get_context
from tests.views.schema import Query
>>>>>>> 741b0bca

from .base import Response, ResultOverrideFunction
from .django import DjangoHttpClient


class AsyncGraphQLView(BaseAsyncGraphQLView[dict[str, object], object]):
    result_override: ResultOverrideFunction = None

    async def get_root_value(self, request: HttpRequest) -> Query:
        await super().get_root_value(request)  # for coverage
        return Query()

    async def get_context(
        self, request: HttpRequest, response: HttpResponse
    ) -> dict[str, object]:
        context = {"request": request, "response": response}

        return get_context(context)

    async def process_result(
        self, request: HttpRequest, result: ExecutionResult
    ) -> GraphQLHTTPResponse:
        if self.result_override:
            return self.result_override(result)

        return await super().process_result(request, result)


class AsyncDjangoHttpClient(DjangoHttpClient):
    def __init__(
        self,
        schema: Schema,
        graphiql: Optional[bool] = None,
        graphql_ide: Optional[GraphQL_IDE] = "graphiql",
        allow_queries_via_get: bool = True,
        result_override: ResultOverrideFunction = None,
        multipart_uploads_enabled: bool = False,
        schema_config: Optional[StrawberryConfig] = None,
    ):
        self.view = AsyncGraphQLView.as_view(
            schema=get_schema(schema_config),
            graphiql=graphiql,
            graphql_ide=graphql_ide,
            allow_queries_via_get=allow_queries_via_get,
            result_override=result_override,
            multipart_uploads_enabled=multipart_uploads_enabled,
        )

    async def _do_request(self, request: HttpRequest) -> Response:
        try:
            response = await self.view(request)
        except Http404:
            return Response(status_code=404, data=b"Not found", headers={})
        except (BadRequest, SuspiciousOperation) as e:
            return Response(
                status_code=400,
                data=e.args[0].encode(),
                headers={},
            )

        data = (
            response.streaming_content
            if isinstance(response, StreamingHttpResponse)
            and isinstance(response.streaming_content, AsyncIterable)
            else response.content
        )

        return Response(
            status_code=response.status_code,
            data=data,
            headers=dict(response.headers),
        )<|MERGE_RESOLUTION|>--- conflicted
+++ resolved
@@ -9,17 +9,10 @@
 from strawberry.django.views import AsyncGraphQLView as BaseAsyncGraphQLView
 from strawberry.http import GraphQLHTTPResponse
 from strawberry.http.ides import GraphQL_IDE
-<<<<<<< HEAD
-from strawberry.schema.config import StrawberryConfig
-from strawberry.types import ExecutionResult
-from tests.http.context import get_context
-from tests.views.schema import Query, get_schema
-=======
 from strawberry.schema import Schema
 from strawberry.types import ExecutionResult
 from tests.http.context import get_context
 from tests.views.schema import Query
->>>>>>> 741b0bca
 
 from .base import Response, ResultOverrideFunction
 from .django import DjangoHttpClient
@@ -57,10 +50,9 @@
         allow_queries_via_get: bool = True,
         result_override: ResultOverrideFunction = None,
         multipart_uploads_enabled: bool = False,
-        schema_config: Optional[StrawberryConfig] = None,
     ):
         self.view = AsyncGraphQLView.as_view(
-            schema=get_schema(schema_config),
+            schema=schema,
             graphiql=graphiql,
             graphql_ide=graphql_ide,
             allow_queries_via_get=allow_queries_via_get,
