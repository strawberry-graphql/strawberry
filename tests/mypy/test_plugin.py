from decimal import Decimal

import pytest

from strawberry.ext.mypy_plugin import FALLBACK_VERSION, MypyVersion, plugin

pytestmark = pytest.mark.usefixtures("maintain_version")


@pytest.fixture
def maintain_version():
    """Clean-up side-effected version after tests"""

    yield

    del MypyVersion.VERSION


@pytest.mark.parametrize(
    ("version", "expected"),
    [
        ("0.93", Decimal("0.93")),
        ("0.800", Decimal("0.800")),
        ("0.920", Decimal("0.920")),
        ("0.980+dev.d89b28d973c3036ef154c9551b961d9119761380", Decimal("0.980")),
        ("1.0.0", Decimal("1.0")),
        ("1.0.1", Decimal("1.0")),
        ("1.1.1", Decimal("1.1")),
        ("99.999", Decimal("99.999")),
    ],
)
def test_plugin(version, expected):

    plugin(version)
<<<<<<< HEAD
    assert expected == MypyVersion.VERSION
=======

    assert MypyVersion.VERSION == expected
>>>>>>> e86765a3


def test_plugin_negative():
    invalid_version = "001.290"
    with pytest.warns(UserWarning, match=f"Mypy version {invalid_version} could not"):
        plugin(invalid_version)
        assert MypyVersion.VERSION == FALLBACK_VERSION<|MERGE_RESOLUTION|>--- conflicted
+++ resolved
@@ -32,12 +32,7 @@
 def test_plugin(version, expected):
 
     plugin(version)
-<<<<<<< HEAD
     assert expected == MypyVersion.VERSION
-=======
-
-    assert MypyVersion.VERSION == expected
->>>>>>> e86765a3
 
 
 def test_plugin_negative():
