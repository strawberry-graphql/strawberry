--- conflicted
+++ resolved
@@ -5,13 +5,9 @@
 
 import strawberry
 from sanic import Sanic
-<<<<<<< HEAD
+from sanic.request import Request
 from strawberry.http import GraphQLHTTPResponse
 from strawberry.sanic.views import GraphQLView
-=======
-from sanic.request import Request
-from strawberry.sanic.views import GraphQLView as BaseGraphQLView
->>>>>>> 0f6b4a0f
 from strawberry.types import ExecutionResult, Info
 
 from .app import create_app
@@ -59,15 +55,9 @@
 
 
 def test_custom_context():
-<<<<<<< HEAD
     class CustomGraphQLView(GraphQLView):
-        async def get_context(self, request):
-            return {"request": request, "custom_value": "Hi!"}
-=======
-    class CustomGraphQLView(BaseGraphQLView):
         async def get_context(self, request, response):
             return {"request": request, "custom_value": "Hi!", "response": response}
->>>>>>> 0f6b4a0f
 
     @strawberry.type
     class Query:
@@ -91,13 +81,8 @@
 
 
 def test_custom_process_result():
-<<<<<<< HEAD
     class CustomGraphQLView(GraphQLView):
-        def process_result(self, result: ExecutionResult):
-=======
-    class CustomGraphQLView(BaseGraphQLView):
         async def process_result(self, request: Request, result: ExecutionResult):
->>>>>>> 0f6b4a0f
             return {}
 
     @strawberry.type
@@ -114,7 +99,7 @@
 
     query = "{ abc }"
 
-    request, response = app.test_client.post("/graphql", json={"query": query})
+    _, response = app.test_client.post("/graphql", json={"query": query})
     data = response.json
 
     assert response.status == 200
@@ -130,7 +115,7 @@
         """
     }
 
-    request, response = sanic_client.test_client.post("/graphql", json=query)
+    _, response = sanic_client.test_client.post("/graphql", json=query)
     assert response.status == 400
 
 
@@ -172,8 +157,7 @@
 
     schema = strawberry.Schema(query=Query)
 
-    app = Sanic("test-app-custom_context")
-    app.debug = True
+    app = Sanic("test-app-custom_context", configure_logging=False)
     query = "{ hello }"
 
     class CustomEncoder(json.JSONEncoder):
@@ -205,8 +189,7 @@
 
     schema = strawberry.Schema(query=Query)
 
-    app = Sanic("test-app-custom_context")
-    app.debug = True
+    app = Sanic("test-app-custom_context", configure_logging=False)
     query = "{ hello }"
 
     with pytest.warns(DeprecationWarning):
