--- conflicted
+++ resolved
@@ -1,10 +1,10 @@
 ---
-title: Custom schema extensions
+title: Custom extensions
 ---
 
-# Custom schema extensions
-
-Strawberry provides support for adding schema extensions. Extensions can be used to
+# Custom extensions
+
+Strawberry provides support for adding extensions. Extensions can be used to
 hook into different parts of the GraphQL execution and to provide additional
 results to the GraphQL response.
 
@@ -35,35 +35,26 @@
 Note that `resolve` can also be implemented asynchronously.
 
 ```python
-<<<<<<< HEAD
-from strawberry.extensions import SchemaExtension
-
-
-class MyExtension(SchemaExtension):
-    def on_request_start(self):
-        print("GraphQL request start")
-=======
 from strawberry.types import Info
-from strawberry.extensions import Extension
-
-
-class MyExtension(Extension):
+from strawberry.extensions import SchemaExtension
+
+
+class MyExtension(SchemaExtension):
     def resolve(self, _next, root, info: Info, *args, **kwargs):
         return _next(root, info, *args, **kwargs)
 ```
 
 ### Get results
->>>>>>> d9621604
 
 `get_results` allows to return a dictionary of data or alternatively an awaitable
 resolving to a dictionary of data that will be included in the GraphQL response.
 
 ```python
 from typing import Any, Dict
-from strawberry.extensions import Extension
-
-
-class MyExtension(Extension):
+from strawberry.extensions import SchemaExtension
+
+
+class MyExtension(SchemaExtension):
     def get_results(self) -> Dict[str, Any]:
         return {}
 ```
@@ -77,10 +68,10 @@
 starts and ends.
 
 ```python
-from strawberry.extensions import Extension
-
-
-class MyExtension(Extension):
+from strawberry.extensions import SchemaExtension
+
+
+class MyExtension(SchemaExtension):
     def on_operation(self):
         print("GraphQL operation start")
         yield
@@ -91,17 +82,9 @@
   <summary>Extend error response format</summary>
 
 ```python
-<<<<<<< HEAD
-from strawberry.extensions import SchemaExtension
-
-
 class ExtendErrorFormat(SchemaExtension):
-    def on_request_end(self):
-=======
-class ExtendErrorFormat(Extension):
     def on_operation(self):
         yield
->>>>>>> d9621604
         result = self.execution_context.result
         if getattr(result, "errors", None):
             result.errors = [
@@ -132,60 +115,17 @@
 
 #### Supported lifecycle hooks:
 
-<<<<<<< HEAD
-`resolve` can be used to run code before or after the execution of resolvers, this
-method _must_ call `_next` with all the arguments, as they will be needed by the
-resolvers.
-
-Note that `resolve` can also be implemented asynchronously.
-
-```python
-from strawberry.types import Info
-from strawberry.extensions import SchemaExtension
-
-
-class MyExtension(SchemaExtension):
-    def resolve(self, _next, root, info: Info, *args, **kwargs):
-        return _next(root, info, *args, **kwargs)
-```
-
-### Get results
-
-`get_results` allows to return a dictionary of data or alternatively an awaitable
-resolving to a dictionary of data that will be included in the GraphQL response.
-
-```python
-from typing import Any, Dict
-from strawberry.extensions import SchemaExtension
-
-
-class MyExtension(SchemaExtension):
-    def get_results(self) -> Dict[str, Any]:
-        return {}
-```
-
-### Validation
-
-`on_validation_start` and `on_validation_end` can be used to run code on the validation
-step of the GraphQL execution. Both methods can be implemented asynchronously.
-=======
 - Validation
 
 `on_validate` can be used to run code on the validation
 step of the GraphQL execution.
->>>>>>> d9621604
-
-```python
-from strawberry.extensions import SchemaExtension
-
-
-<<<<<<< HEAD
-class MyExtension(SchemaExtension):
-    def on_validation_start(self):
-=======
-class MyExtension(Extension):
+
+```python
+from strawberry.extensions import SchemaExtension
+
+
+class MyExtension(SchemaExtension):
     def on_validate(self):
->>>>>>> d9621604
         print("GraphQL validation start")
         yield
         print("GraphQL validation end")
@@ -200,13 +140,8 @@
 from strawberry.extensions import SchemaExtension
 
 
-<<<<<<< HEAD
-class MyExtension(SchemaExtension):
-    def on_parsing_start(self):
-=======
-class MyExtension(Extension):
+class MyExtension(SchemaExtension):
     def on_parse(self):
->>>>>>> d9621604
         print("GraphQL parsing start")
         yield
         print("GraphQL parsing end")
@@ -221,13 +156,8 @@
 from strawberry.extensions import SchemaExtension
 
 
-<<<<<<< HEAD
-class MyExtension(SchemaExtension):
-    def on_executing_start(self):
-=======
-class MyExtension(Extension):
+class MyExtension(SchemaExtension):
     def on_execute(self):
->>>>>>> d9621604
         print("GraphQL execution start")
         yield
         print("GraphQL execution end")
@@ -247,13 +177,8 @@
 response_cache = {}
 
 
-<<<<<<< HEAD
 class ExecutionCache(SchemaExtension):
-    def on_executing_start(self):
-=======
-class ExecutionCache(Extension):
     def on_execute(self):
->>>>>>> d9621604
         # Check if we've come across this query before
         execution_context = self.execution_context
         self.cache_key = (
@@ -285,13 +210,8 @@
 from strawberry.extensions import SchemaExtension
 
 
-<<<<<<< HEAD
 class RejectSomeQueries(SchemaExtension):
-    def on_executing_start(self):
-=======
-class RejectSomeQueries(Extension):
     def on_execute(self):
->>>>>>> d9621604
         # Reject all operations called "RejectMe"
         execution_context = self.execution_context
         if execution_context.operation_name == "RejectMe":
@@ -326,13 +246,8 @@
 from mydb import get_db_session
 
 
-<<<<<<< HEAD
-class MyExtension(SchemaExtension):
-    def on_request_start(self):
-=======
-class MyExtension(Extension):
+class MyExtension(SchemaExtension):
     def on_operation(self):
->>>>>>> d9621604
         self.execution_context.context["db"] = get_db_session()
         yield
         self.execution_context.context["db"].close()
