--- conflicted
+++ resolved
@@ -116,25 +116,7 @@
 
 </details>
 
-<<<<<<< HEAD
-### Resolve
-
-`resolve` can be used to run code before and after the execution of **all** resolvers.
-When calling the underlying resolver using `_next`, all of the arguments to resolve need
-to be passed to `_next`, as they will be needed by the resolvers.
-
-If you need to wrap only certain field resolvers with additional logic,
-please check out [field extensions](field-extensions.md).
-
-Note that `resolve` can also be implemented asynchronously.
-
-```python
-from strawberry.types import Info
-from strawberry.extensions import Extension
-
-=======
 #### Supported lifecycle hooks:
->>>>>>> b60f4930
 
 - Validation
 
