---
title: Custom extensions
---

# Custom extensions

Strawberry provides support for adding extensions. Extensions can be used to
hook into different parts of the GraphQL execution and to provide additional
results to the GraphQL response.

To create a custom extensions you can use extend from our `Extension` base
class:

```python
import strawberry
from strawberry.extensions import Extension


class MyExtension(Extension):
    def get_results(self):
        return {"example": "this is an example for an extension"}


schema = strawberry.Schema(query=Query, extensions=[MyExtension])
```

## Hooks

### Resolve

`resolve` can be used to run code before or after the execution of resolvers, this
method _must_ call `_next` with all the arguments, as they will be needed by the
resolvers.

Note that `resolve` can also be implemented asynchronously.

```python
from strawberry.types import Info
from strawberry.extensions import Extension


class MyExtension(Extension):
<<<<<<< HEAD
    def resolve(self, _next, root, info: Info, *args, **kwargs):
        return _next(root, info, *args, **kwargs)
```

### Get results

`get_results` allows to return a dictionary of data or alternatively an awaitable
resolving to a dictionary of data that will be included in the GraphQL response.

```python
from typing import Any, Dict
from strawberry.extensions import Extension

class MyExtension(Extension):
    def get_results(self) -> Dict[str, Any]:
        return {}
```

### Lifecycle hooks

Lifecycle hooks runs before graphql operation occur and after it is done.
Lifecycle hooks uses generator syntax.
In example:
`on_operation` hook can be used to run code when a GraphQL request
starts and ends.

```python
from strawberry.extensions import Extension

class MyExtension(Extension):
    def on_operation(self):
        print('GraphQL request start')
        yield
        print('GraphQL request end')
=======
    def on_request_start(self):
        print("GraphQL request start")

    def on_request_end(self):
        print("GraphQL request end")
>>>>>>> 0d2cf942
```

<details>
  <summary>Extend error response format</summary>

```python
class ExtendErrorFormat(Extension):
    def on_operation(self):
        yield
        result = self.execution_context.result
        if getattr(result, "errors", None):
            result.errors = [
                StrawberryGraphQLError(
                    extensions={"additional_key": "additional_value"},
                    nodes=error.nodes,
                    source=error.source,
                    positions=error.positions,
                    path=error.path,
                    original_error=error.original_error,
                    message=error.message,
                )
                for error in result.errors
            ]


@strawberry.type
class Query:
    @strawberry.field
    def ping(self) -> str:
        raise Exception("This error occurred while querying the ping field")


schema = strawberry.Schema(query=Query, extensions=[ExtendErrorFormat])
```

</details>

#### Supported lifecycle hooks:

- Validation

`on_validate` can be used to run code on the validation
step of the GraphQL execution.

```python
from strawberry.extensions import Extension


class MyExtension(Extension):
<<<<<<< HEAD
    def on_validate(self):
        print('GraphQL validation start')
        yield
        print('GraphQL validation end')
=======
    def resolve(self, _next, root, info: Info, *args, **kwargs):
        return _next(root, info, *args, **kwargs)
```

### Get results

`get_results` allows to return a dictionary of data or alternatively an awaitable
resolving to a dictionary of data that will be included in the GraphQL response.

```python
from typing import Any, Dict
from strawberry.extensions import Extension


class MyExtension(Extension):
    def get_results(self) -> Dict[str, Any]:
        return {}
```

### Validation

`on_validation_start` and `on_validation_end` can be used to run code on the validation
step of the GraphQL execution. Both methods can be implemented asynchronously.

```python
from strawberry.extensions import Extension


class MyExtension(Extension):
    def on_validation_start(self):
        print("GraphQL validation start")

    def on_validation_end(self):
        print("GraphQL validation end")
>>>>>>> 0d2cf942
```

- Parse

`on_parse` can be used to run code on the parsing step of
the GraphQL execution.

```python
from strawberry.extensions import Extension


class MyExtension(Extension):
<<<<<<< HEAD
    def on_parse(self):
        print('GraphQL parsing start')
        yield
        print('GraphQL parsing end')
=======
    def on_parsing_start(self):
        print("GraphQL parsing start")

    def on_parsing_end(self):
        print("GraphQL parsing end")
>>>>>>> 0d2cf942
```

- Execution

`on_execute` can be used to run code on the execution step of
the GraphQL execution.

```python
from strawberry.extensions import Extension


class MyExtension(Extension):
<<<<<<< HEAD
    def on_execute(self):
        print('GraphQL execution start')
        yield
        print('GraphQL execution end')
=======
    def on_executing_start(self):
        print("GraphQL execution start")

    def on_executing_end(self):
        print("GraphQL execution end")
>>>>>>> 0d2cf942
```

#### Examples:

<details>
  <summary>In memory cached execution</summary>

```python
import json
import strawberry
from strawberry.extensions import Extension

# Use an actual cache in production so that this doesn't grow unbounded
response_cache = {}


class ExecutionCache(Extension):
    def on_execute(self):
        # Check if we've come across this query before
        execution_context = self.execution_context
        self.cache_key = (
            f"{execution_context.query}:{json.dumps(execution_context.variables)}"
        )
        if self.cache_key in response_cache:
            self.execution_context.result = response_cache[self.cache_key]
        yield
        execution_context = self.execution_context
        if self.cache_key not in response_cache:
            response_cache[self.cache_key] = execution_context.result


schema = strawberry.Schema(
    Query,
    extensions=[
        ExecutionCache,
    ],
)
```

</details>

<details>
  <summary>Rejecting a request before executing it</summary>

```python
import strawberry
from strawberry.extensions import Extension


class RejectSomeQueries(Extension):
    def on_execute(self):
        # Reject all operations called "RejectMe"
        execution_context = self.execution_context
        if execution_context.operation_name == "RejectMe":
            self.execution_context.result = GraphQLExecutionResult(
                data=None,
                errors=[GraphQLError("Well you asked for it")],
            )


schema = strawberry.Schema(
    Query,
    extensions=[
        RejectSomeQueries,
    ],
)
```

</details>

### Execution Context

The `Extension` object has an `execution_context` property on `self` of type
`ExecutionContext`.

This object can be used to gain access to additional GraphQL context, or the request
context. Take a look at the [`ExecutionContext` type](https://github.com/strawberry-graphql/strawberry/blob/main/strawberry/types/execution.py)
for available data.

```python
from strawberry.extensions import Extension

from mydb import get_db_session


class MyExtension(Extension):
    def on_operation(self):
        self.execution_context.context["db"] = get_db_session()
        yield
        self.execution_context.context["db"].close()
```<|MERGE_RESOLUTION|>--- conflicted
+++ resolved
@@ -40,7 +40,6 @@
 
 
 class MyExtension(Extension):
-<<<<<<< HEAD
     def resolve(self, _next, root, info: Info, *args, **kwargs):
         return _next(root, info, *args, **kwargs)
 ```
@@ -53,6 +52,7 @@
 ```python
 from typing import Any, Dict
 from strawberry.extensions import Extension
+
 
 class MyExtension(Extension):
     def get_results(self) -> Dict[str, Any]:
@@ -70,18 +70,12 @@
 ```python
 from strawberry.extensions import Extension
 
+
 class MyExtension(Extension):
     def on_operation(self):
-        print('GraphQL request start')
-        yield
-        print('GraphQL request end')
-=======
-    def on_request_start(self):
         print("GraphQL request start")
-
-    def on_request_end(self):
+        yield
         print("GraphQL request end")
->>>>>>> 0d2cf942
 ```
 
 <details>
@@ -131,47 +125,10 @@
 
 
 class MyExtension(Extension):
-<<<<<<< HEAD
     def on_validate(self):
-        print('GraphQL validation start')
-        yield
-        print('GraphQL validation end')
-=======
-    def resolve(self, _next, root, info: Info, *args, **kwargs):
-        return _next(root, info, *args, **kwargs)
-```
-
-### Get results
-
-`get_results` allows to return a dictionary of data or alternatively an awaitable
-resolving to a dictionary of data that will be included in the GraphQL response.
-
-```python
-from typing import Any, Dict
-from strawberry.extensions import Extension
-
-
-class MyExtension(Extension):
-    def get_results(self) -> Dict[str, Any]:
-        return {}
-```
-
-### Validation
-
-`on_validation_start` and `on_validation_end` can be used to run code on the validation
-step of the GraphQL execution. Both methods can be implemented asynchronously.
-
-```python
-from strawberry.extensions import Extension
-
-
-class MyExtension(Extension):
-    def on_validation_start(self):
         print("GraphQL validation start")
-
-    def on_validation_end(self):
+        yield
         print("GraphQL validation end")
->>>>>>> 0d2cf942
 ```
 
 - Parse
@@ -184,18 +141,10 @@
 
 
 class MyExtension(Extension):
-<<<<<<< HEAD
     def on_parse(self):
-        print('GraphQL parsing start')
-        yield
-        print('GraphQL parsing end')
-=======
-    def on_parsing_start(self):
         print("GraphQL parsing start")
-
-    def on_parsing_end(self):
+        yield
         print("GraphQL parsing end")
->>>>>>> 0d2cf942
 ```
 
 - Execution
@@ -208,18 +157,10 @@
 
 
 class MyExtension(Extension):
-<<<<<<< HEAD
     def on_execute(self):
-        print('GraphQL execution start')
-        yield
-        print('GraphQL execution end')
-=======
-    def on_executing_start(self):
         print("GraphQL execution start")
-
-    def on_executing_end(self):
+        yield
         print("GraphQL execution end")
->>>>>>> 0d2cf942
 ```
 
 #### Examples:
