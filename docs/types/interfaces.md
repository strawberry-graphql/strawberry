--- conflicted
+++ resolved
@@ -112,27 +112,17 @@
     # additional fields
 ```
 
-<<<<<<< HEAD
-> ⚠️ If you add an object type which implements an interface, but that object
-> type doesn’t appear in your schema as a field return type or a union member,
-> then you will need to add that object to the Schema definition directly.
->
-> ```python
-> schema = strawberry.Schema(query=Query, types=[Individual, Company])
-> ```
-=======
 <Tip>
 
 If you add an object type which implements an interface, but that object
 type doesn’t appear in your schema as a field return type or a union member,
-then you will need to add that object to the Schema defintion directly.
+then you will need to add that object to the Schema definition directly.
 
 ```python
 schema = strawberry.Schema(query=Query, types=[Individual, Company])
 ```
 
 </Tip>
->>>>>>> 7f68a414
 
 Interfaces can also implement other interfaces:
 
