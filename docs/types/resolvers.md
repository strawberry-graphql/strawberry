---
title: Resolvers
---

# Resolvers

When defining a GraphQL schema, you usually start with the definition of the
schema for your API, for example, let's take a look at this schema:

```python+schema
import strawberry

@strawberry.type
class User:
    name: str


@strawberry.type
class Query:
    last_user: User
---
type User {
    name: String!
}

type Query {
    lastUser: User!
}
```

We have defined a `User` type and a `Query` type. Next, to define how the data
is returned from our server, we will attach resolvers to our fields.

## Let's define a resolver

Let's create a resolver and attach it to the `lastUser` field. A resolver is a
Python function that returns data. In Strawberry there are two ways of defining
resolvers; the first is to pass a function to the field definition, like this:

```python
def get_last_user() -> User:
    return User(name="Marco")


@strawberry.type
class Query:
    last_user: User = strawberry.field(resolver=get_last_user)
```

Now when Strawberry executes the following query, it will call the
`get_last_user` function to fetch the data for the `lastUser` field:

```graphql+response
{
  lastUser {
    name
  }
}
---
{
  "data": {
    "lastUser": {
      "name": "Marco"
    }
  }
}
```

## Defining resolvers as methods

The other way to define a resolver is to use `strawberry.field` as a decorator,
like here:

```python
@strawberry.type
class Query:
    @strawberry.field
    def last_user(self) -> User:
        return User(name="Marco")
```

this is useful when you want to colocate resolvers and types or when you have
very small resolvers.

<Note>

The _self_ argument is a bit special here, when executing a GraphQL query, in
case of resolvers defined with a decorator, the _self_ argument corresponds to
the _root_ value of that field. In this example the _root_ value is the value
`Query` type, which is usually `None`. You can change the _root_ value when
calling the `execute` method on a `Schema`. More on _root_ values below.

</Note>

## Defining arguments

Fields can also have arguments; in Strawberry the arguments for a field are
defined on the resolver, as you would normally do in a Python function. Let's
define a field on a Query that returns a user by ID:

```python+schema
import strawberry


@strawberry.type
class User:
    name: str


@strawberry.type
class Query:
    @strawberry.field
    def user(self, id: strawberry.ID) -> User:
        # here you'd use the `id` to get the user from the database
        return User(name="Marco")
---
type User {
    name: String!
}

type Query {
    user(id: ID!): User!
}
```

### Optional arguments

Optional or nullable arguments can be expressed using `Optional`. If you need to
differentiate between `null` (maps to `None` in Python) and no arguments being
passed, you can use `UNSET`:

```python+schema
from typing import Optional
import strawberry

@strawberry.type
class Query:
    @strawberry.field
    def hello(self, name: Optional[str] = None) -> str:
        if name is None:
            return "Hello world!"
        return f"Hello {name}!"

    @strawberry.field
    def greet(self, name: Optional[str] = strawberry.UNSET) -> str:
        if name is strawberry.UNSET:
            return "Name was not set!"
        if name is None:
            return "Name was null!"
        return f"Hello {name}!"
---
type Query {
    hello(name: String = null): String!
    greet(name: String): String!
}
```

Like this you will get the following responses:

```graphql+response
{
  unset: greet
  null: greet(name: null)
  name: greet(name: "Dominique")
}
---
{
  "data": {
    "unset": "Name was not set!",
    "null": "Name was null!",
    "name": "Hello Dominique!"
  }
}
```

## Accessing field's parent's data

It is quite common to want to be able to access the data from the field's parent
in a resolver. For example let's say that we want to define a `fullName` field
on our `User`. We can define a new field with a resolver that combines its first
and last names:

```python+schema
import strawberry


@strawberry.type
class User:
    first_name: str
    last_name: str

    @strawberry.field
    def full_name(self) -> str:
        return f"{self.first_name} {self.last_name}"
---
type User {
    firstName: String!
    lastName: String!
    fullName: String!
}
```

In the case of a decorated resolver you can use the _self_ parameter as you
would do in a method on a normal Python class[^1].

For resolvers defined as normal Python functions, you can use the special `root`
parameter, when added to arguments of the function, Strawberry will pass to it
the value of the parent:

```python
import strawberry


def full_name(root: User) -> str:
    return f"{root.first_name} {root.last_name}"


@strawberry.type
class User:
    first_name: str
    last_name: str
    full_name: str = strawberry.field(resolver=full_name)
```

## Accessing execution information

Sometimes it is useful to access the information for the current execution
context. Strawberry allows to declare a parameter of type `Info` that will be
automatically passed to the resolver. This parameter containes the information
for the current execution context.

```python
import strawberry
from strawberry.types import Info

<<<<<<< HEAD
=======

def full_name(root: User, info: Info) -> str:
    return f"{root.first_name} {root.last_name} {info.field_name}"
>>>>>>> 7cb06044


@strawberry.type
class User:
    first_name: str
    last_name: str

    @strawberry.field
    def full_name(self, info: Info) -> str:
        return f"{self.first_name} {self.last_name} {info.field_name}"
```

<Tip>

You don't have to call this parameter `info`, its name can be anything.
Strawberry uses the type to pass the correct value to the resolver.

</Tip>

Alternativerly, you can retrieve the info for the current resolver using `strawberry.get_info()`:

```python
import strawberry
from strawberry.types import Info


@strawberry.type
class User:
    first_name: str
    last_name: str

    @strawberry.field
    def full_name(self) -> str:
        return f"{self.first_name} {self.last_name} {strawberry.get_info().field_name}"
```

### API

Info objects contain information for the current execution context:

`class Info(Generic[ContextType, RootValueType])`

| Parameter name  | Type                      | Description                                                           |
| --------------- | ------------------------- | --------------------------------------------------------------------- |
| field_name      | `str`                     | The name of the current field (generally camel-cased)                 |
| python_name     | `str`                     | The 'Python name' of the field (generally snake-cased)                |
| context         | `ContextType`             | The value of the context                                              |
| root_value      | `RootValueType`           | The value for the root type                                           |
| variable_values | `Dict[str, Any]`          | The variables for this operation                                      |
| operation       | `OperationDefinitionNode` | The ast for the current operation (public API might change in future) |
| path            | `Path`                    | The path for the current field                                        |
| selected_fields | `List[SelectedField]`     | Additional information related to the current field                   |
| schema          | `Schema`                  | The Strawberry schema instance                                        |

[^1]:
    see
    [this discussion](https://github.com/strawberry-graphql/strawberry/discussions/515)
    for more context around the self parameter.<|MERGE_RESOLUTION|>--- conflicted
+++ resolved
@@ -232,13 +232,6 @@
 ```python
 import strawberry
 from strawberry.types import Info
-
-<<<<<<< HEAD
-=======
-
-def full_name(root: User, info: Info) -> str:
-    return f"{root.first_name} {root.last_name} {info.field_name}"
->>>>>>> 7cb06044
 
 
 @strawberry.type
