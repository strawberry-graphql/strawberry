name: 🔂 Unit tests

concurrency:
  group: ${{ github.head_ref || github.run_id }}
  cancel-in-progress: true

on:
  push:
    branches: [main]
  pull_request:
    branches: [main]
    paths:
      - "strawberry/**"
      - "tests/**"
      - "pyproject.toml"
      - "poetry.lock"
      - ".github/workflows/test.yml"

jobs:
  generate-jobs-tests:
    name: 💻 Generate test matrix
    runs-on: ubuntu-latest
    outputs:
      sessions: ${{ steps.set-matrix.outputs.sessions }}
    steps:
      - uses: actions/checkout@v4
      - run: pip install poetry nox nox-poetry
      - id: set-matrix
        shell: bash
        run: |
          echo sessions=$(
            nox --json -t tests -l |
            jq 'map(
              {
                session,
                name: "\( .name ) on \( .python )\( if .call_spec != {} then " (\(.call_spec | to_entries | map("\(.key)=\(.value)") | join(", ")))" else "" end )"
              }
            )'
          ) | tee --append $GITHUB_OUTPUT

  unit-tests:
    name: 🔬 ${{ matrix.session.name }}
    needs: [generate-jobs-tests]
    runs-on: ubuntu-latest
    strategy:
      fail-fast: false
      matrix:
        session: ${{ fromJson(needs.generate-jobs-tests.outputs.sessions) }}

    steps:
      - uses: actions/checkout@v4
      - uses: actions/setup-python@v5
        with:
          python-version: |
            3.8
            3.9
            3.10
            3.11
            3.12

      - name: Pip and nox cache
        id: cache
        uses: actions/cache@v4
        with:
          path: |
            ~/.cache
            ~/.nox
            .nox
          key:
            ${{ runner.os }}-nox-${{ matrix.session.session }}-${{ env.pythonLocation }}-${{
            hashFiles('**/poetry.lock') }}-${{ hashFiles('**/noxfile.py') }}
          restore-keys: |
            ${{ runner.os }}-nox-${{ matrix.session.session }}-${{ env.pythonLocation }}

      - run: pip install poetry nox nox-poetry uv
      - run: nox -r -t tests -s "${{ matrix.session.session }}"
      - uses: actions/upload-artifact@v4
        if: ${{ always() }}
        with:
          name: coverage-${{ matrix.session.session }}
          path: coverage.xml

  upload-coverage:
    name: 🆙 Upload Coverage
    needs: [unit-tests]
    runs-on: ubuntu-latest

    steps:
      - uses: actions/download-artifact@v4
      - uses: codecov/codecov-action@v4
        with:
          token: ${{ secrets.CODECOV_TOKEN }}
          fail_ci_if_error: true
          verbose: true

  benchmarks:
    name: 📈 Benchmarks
    runs-on: ubuntu-latest

    steps:
      - uses: actions/checkout@v4
      - run: pipx install poetry
      - uses: actions/setup-python@v5
        id: setup-python
        with:
          python-version: "3.12"
          architecture: x64
          cache: "poetry"

      - run: poetry env use 3.12
      - run: poetry install
        if: steps.setup-python.outputs.cache-hit != 'true'

      - name: Run benchmarks
        uses: CodSpeedHQ/action@v2
        with:
          token: ${{ secrets.CODSPEED_TOKEN }}
          run: poetry run pytest tests/benchmarks --codspeed

  lint:
    name: ✨ Lint
    runs-on: ubuntu-latest

    steps:
      - uses: actions/checkout@v4
      - uses: actions/setup-python@v5
        with:
          python-version: |
            3.8
            3.9
            3.10
            3.11
            3.12

      - name: Pip and nox cache
        id: cache
        uses: actions/cache@v4
        with:
          path: |
            ~/.cache
            ~/.nox
            .nox
          key:
<<<<<<< HEAD
            ${{ runner.os }}-nox-lint-2-${{ matrix.session.session }}-${{
            hashFiles('**/poetry.lock') }}-${{ hashFiles('**/noxfile.py') }}
          restore-keys: |
            ${{ runner.os }}-lint-nox-2-${{ matrix.session.session }}-
            ${{ runner.os }}-lint-nox-2-
=======
            ${{ runner.os }}-nox-lint-${{ env.pythonLocation }}-${{
            hashFiles('**/poetry.lock') }}-${{ hashFiles('**/noxfile.py') }}
          restore-keys: |
            ${{ runner.os }}-nox-lint-${{ env.pythonLocation }}
>>>>>>> e9a0f132

      - run: pip install poetry nox nox-poetry uv
      - run: nox -r -t lint

  unit-tests-on-windows:
    name: 🪟 Tests on Windows
    runs-on: windows-latest

    steps:
      - uses: actions/checkout@v4
      - run: pipx install poetry
      - run: pipx install coverage
      - uses: actions/setup-python@v5
        id: setup-python
        with:
          python-version: "3.11"
          cache: "poetry"

      - run: poetry install --with integrations
        if: steps.setup-python.outputs.cache-hit != 'true'
      # Since we are running all the integrations at once, we can't use
      # pydantic v2. It is not compatible with starlette yet
      - run: poetry run pip install pydantic==1.10

      # we use poetry directly instead of nox since we want to
      # test all integrations at once on windows
      # but we want to exclude tests/mypy since we are using an old version of pydantic
      - run: |
          poetry run pytest --cov=. --cov-append --cov-report=xml -n auto --showlocals --ignore tests/mypy -vv
      - name: coverage xml
        run: coverage xml -i
        if: ${{ always() }}

      - uses: codecov/codecov-action@v4
        if: ${{ always() }}
        with:
          token: ${{ secrets.CODECOV_TOKEN }}
          fail_ci_if_error: true
          verbose: true<|MERGE_RESOLUTION|>--- conflicted
+++ resolved
@@ -141,18 +141,10 @@
             ~/.nox
             .nox
           key:
-<<<<<<< HEAD
-            ${{ runner.os }}-nox-lint-2-${{ matrix.session.session }}-${{
-            hashFiles('**/poetry.lock') }}-${{ hashFiles('**/noxfile.py') }}
-          restore-keys: |
-            ${{ runner.os }}-lint-nox-2-${{ matrix.session.session }}-
-            ${{ runner.os }}-lint-nox-2-
-=======
             ${{ runner.os }}-nox-lint-${{ env.pythonLocation }}-${{
             hashFiles('**/poetry.lock') }}-${{ hashFiles('**/noxfile.py') }}
           restore-keys: |
             ${{ runner.os }}-nox-lint-${{ env.pythonLocation }}
->>>>>>> e9a0f132
 
       - run: pip install poetry nox nox-poetry uv
       - run: nox -r -t lint
