--- conflicted
+++ resolved
@@ -28,21 +28,15 @@
         with:
           python-version: ${{ matrix.python-version }}
           architecture: x64
-<<<<<<< HEAD
-
-      - run: pip install poetry==1.2.0a2
-=======
       - uses: actions/setup-node@v2
         with:
           node-version: '14'
       - run: npm install -g --no-package-lock --no-save pyright
       - run: pip install poetry
->>>>>>> 9b994ace
       - name: Install dependencies
         run: poetry install
-      - name: Install dependencies
+      - name: Install django ${{ matrix.django }}
         run: poetry add django==${{ matrix.django }}
-
       - name: pytest
         run: poetry run py.test --cov-report xml --cov=. --cov-fail-under 80 --showlocals -vv
       - uses: codecov/codecov-action@v1
@@ -58,7 +52,7 @@
 
     steps:
       - uses: actions/checkout@v2
-      - run: pip install poetry==1.2.0a2
+      - run: pip install poetry
       - name: Install dependencies
         run: poetry install
       - run: poetry run mypy --ignore-missing-imports --config-file mypy.ini --install-types --non-interactive .