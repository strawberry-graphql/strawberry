--- conflicted
+++ resolved
@@ -53,11 +53,7 @@
       - uses: actions/checkout@v3
       - uses: wntrblm/nox@main
         with:
-<<<<<<< HEAD
           python-versions: "3.8, 3.9, 3.10, 3.11, 3.12"
-=======
-          python-versions: "3.8, 3.9, 3.10, 3.11"
->>>>>>> 4b9e8bbb
 
       - name: Pip and nox cache
         id: cache
