name: Backend tests

on:
  push:
    branches: [main]
  pull_request:
    branches: [main]
    paths:
      - "strawberry/**"
      - "tests/**"
      - "pyproject.toml"
      - "poetry.lock"
      - ".github/workflows/test.yml"

jobs:
  unit-tests:
    strategy:
      matrix:
        python-version: ['3.7', '3.8', '3.9', '3.10']
        os: [ubuntu-latest, windows-latest]
        include:
          - os: ubuntu-latest
            cache-path: ~/.cache/pypoetry/virtualenvs
          - os: windows-latest
            cache-path: ~\AppData\Local\pypoetry\Cache

    name: Test ${{ matrix.os }} - Python ${{ matrix.python-version }}
    runs-on: ${{ matrix.os }}

    steps:
      - uses: actions/checkout@v2

      - uses: actions/setup-python@v2
        id: setup-python
        with:
          python-version: ${{ matrix.python-version }}
          architecture: x64

      - uses: actions/setup-node@v2
        with:
          node-version: '14'

      - run: npm install -g --no-package-lock --no-save pyright
      - run: pip install poetry
      - run: poetry config experimental.new-installer false

      - name: "Python dependencies cache"
        id: cache-poetry-dependencies
        uses: actions/cache@v2
        with:
          path: ${{ matrix.cache-path }}
          key: ${{ runner.os }}-py-${{ steps.setup-python.outputs.python-version }}-poetry-${{ hashFiles('poetry.lock') }}
          restore-keys: ${{ runner.os }}-py-${{ steps.setup-python.outputs.python-version }}-poetry-

      - name: Install dependencies
        run: poetry install
        if: steps.cache-poetry-dependencies.outputs.cache-hit != 'true'

      - name: pytest
        run: poetry run pytest --cov-report xml --cov=. --showlocals -vv -m "not django"

      - uses: codecov/codecov-action@v1
        if: ${{ always() }}
        with:
          token: ${{ secrets.CODECOV_TOKEN }}
          fail_ci_if_error: true
          verbose: true

  django-unit-tests:
    strategy:
      matrix:
        django: [3.2, 3.1.8, 3.0.14, 2.2.20]

    name: Test Django ${{ matrix.django }}
    runs-on: ubuntu-latest

    steps:
      - uses: actions/checkout@v2

      - uses: actions/setup-python@v2
        id: setup-python
        with:
          python-version: '3.x'
          architecture: x64

      - run: pip install poetry
      - run: poetry config experimental.new-installer false

      - name: "Python dependencies cache"
        id: cache-poetry-dependencies
        uses: actions/cache@v2
        with:
          path: ~/.cache/pypoetry/virtualenvs
          key: ${{ runner.os }}-py-${{ steps.setup-python.outputs.python-version }}-poetry-${{ hashFiles('poetry.lock') }}
          restore-keys: ${{ runner.os }}-py-${{ steps.setup-python.outputs.python-version }}-poetry-

      - name: Install dependencies
        run: poetry install
        if: steps.cache-poetry-dependencies.outputs.cache-hit != 'true'

      - name: Install django ${{ matrix.django }}
        run: poetry add django==${{ matrix.django }}

      - name: pytest
        run: poetry run pytest --cov-report xml --cov=. --showlocals -vv -m django

      - uses: codecov/codecov-action@v1
        if: ${{ always() }}
        with:
          token: ${{ secrets.CODECOV_TOKEN }}
          fail_ci_if_error: true
          verbose: true

  mypy:
    runs-on: ubuntu-latest
    container: python:3.9

    steps:
      - uses: actions/checkout@v2

      - run: pip install poetry
      - run: poetry config experimental.new-installer false

      - name: Install dependencies
        run: poetry install
<<<<<<< HEAD
      - run: poetry run mypy --ignore-missing-imports --config-file mypy.ini --no-incremental .
=======

      - run: poetry run mypy --ignore-missing-imports --config-file mypy.ini --install-types --non-interactive --show-traceback .
>>>>>>> 3e1d468d
<|MERGE_RESOLUTION|>--- conflicted
+++ resolved
@@ -123,9 +123,5 @@
 
       - name: Install dependencies
         run: poetry install
-<<<<<<< HEAD
-      - run: poetry run mypy --ignore-missing-imports --config-file mypy.ini --no-incremental .
-=======
 
-      - run: poetry run mypy --ignore-missing-imports --config-file mypy.ini --install-types --non-interactive --show-traceback .
->>>>>>> 3e1d468d
+      - run: poetry run mypy --ignore-missing-imports --config-file mypy.ini --install-types --non-interactive --show-traceback .