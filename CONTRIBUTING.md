# Contributing to Strawberry

First off, thanks for taking the time to contribute!

The following is a set of guidelines for contributing to Strawberry on GitHub.
These are mostly guidelines, not rules. Use your best judgment, and feel free
to propose changes to this document in a pull request.

#### Table of contents

[How to contribute](#how-to-contribute)

- [Reporting bugs](#reporting-bugs)
- [Suggesting enhancements](#suggesting-enhancements)
- [Contributing to code](#contributing-to-code)

## How to contribute

### Reporting bugs

This section guides you through submitting a bug report for Strawberry.
Following these guidelines helps maintainers and the community understand your report, reproduce the behavior, and find related reports.

Before creating bug reports, please check
[this list](#before-submitting-a-bug-report) to be sure that you need to create
one. When you are creating a bug report, please include as many details as
possible. Make sure you include the Python and Strawberry versions.

> **Note:** If you find a **Closed** issue that seems like it is the same thing
> that you're experiencing, open a new issue and include a link to the original
> issue in the body of your new one.

#### Before submitting a bug report

- Check that your issue does not already exist in the
  [issue tracker](https://github.com/strawberry-graphql/strawberry/issues).

#### How do I submit a bug report?

Bugs are tracked on the
[official issue tracker](https://github.com/strawberry-graphql/strawberry/issues)
where you can create a new one.

Explain the problem and include additional details to help maintainers reproduce
the problem:

- **Use a clear and descriptive title** for the issue to identify the problem.
- **Describe the exact steps which reproduce the problem** in as many details as
  possible.
- **Provide specific examples to demonstrate the steps to reproduce the issue**.
  Include links to files or GitHub projects, or copy-paste-able snippets, which you use in those examples.
- **Describe the behavior you observed after following the steps** and point out
  what exactly is the problem with that behavior.
- **Explain which behavior you expected to see instead and why.**

Provide more context by answering these questions:

- **Did the problem start happening recently** (e.g. after updating to a new version of Strawberry) or was this always a problem?
- If the problem started happening recently, **can you reproduce the problem in
  an older version of Strawberry?** What's the most recent version in which the problem doesn't happen?
- **Can you reliably reproduce the issue?** If not, provide details about how
  often the problem happens and under which conditions it normally happens.

Include details about your configuration and environment:

- **Which version of Strawberry are you using?**
- **Which Python version Strawberry has been installed for?**
- **What's the name and version of the OS you're using**?

### Suggesting enhancements

This section guides you through submitting an enhancement suggestion for
Strawberry, including completely new features and minor improvements to existing
functionality. Following these guidelines helps maintainers and the community
understand your suggestion and find related suggestions.

Before creating enhancement suggestions, please check
[this list](#before-submitting-an-enhancement-suggestion) as you might find out
that you don't need to create one. When you are creating an enhancement
suggestion, please
[include as many details as possible](#how-do-i-submit-an-enhancement-suggestion).

#### Before submitting an enhancement suggestion

- Check that your issue does not already exist in the
  [issue tracker](https://github.com/strawberry-graphql/strawberry/issues).

#### How do I submit an enhancement suggestion?

Enhancement suggestions are tracked on the
[official issue tracker](https://github.com/strawberry-graphql/strawberry/issues)
where you can create a new one and provide the following information:

- **Use a clear and descriptive title** for the issue to identify the
  suggestion.
- **Provide a step-by-step description of the suggested enhancement** in as many
  details as possible.
<<<<<<< HEAD
- **Provide specific examples to demonstrate the steps**...
=======
- **Provide specific examples to demonstrate the steps**.
>>>>>>> 325f592a
- **Describe the current behavior** and **explain which behavior you expected to
  see instead** and why.

### Contributing to code

#### Local development

You will need Poetry to start contributing to Strawberry. Refer to the
[documentation](https://poetry.eustace.io/docs/#introduction) to start using
Poetry.

You will first need to clone the repository using `git` and place yourself in
its directory:

```bash
$ git clone git@github.com:strawberry-graphql/strawberry.git
$ cd strawberry
```

Now, you will need to install the required dependency for Strawberry and be sure
that the current tests are passing on your machine:

```bash
$ poetry install
$ poetry run pytest tests
```

Strawberry uses the [black](https://github.com/ambv/black) coding style and you
must ensure that your code follows it. If not, the CI will fail and your Pull Request will not be merged.

To make sure that you don't accidentally commit code that does not follow the
coding style, you can install a pre-commit hook that will check that everything
is in order:

```bash
$ poetry run pre-commit install
```

Your code must always be accompanied by corresponding tests. If tests are not
present your code will not be merged.

#### Pull requests

- Be sure that your pull request contains tests that cover the changed or added
  code.
- If your changes warrant a documentation change, the pull request must also
  update the documentation.<|MERGE_RESOLUTION|>--- conflicted
+++ resolved
@@ -95,11 +95,7 @@
   suggestion.
 - **Provide a step-by-step description of the suggested enhancement** in as many
   details as possible.
-<<<<<<< HEAD
-- **Provide specific examples to demonstrate the steps**...
-=======
 - **Provide specific examples to demonstrate the steps**.
->>>>>>> 325f592a
 - **Describe the current behavior** and **explain which behavior you expected to
   see instead** and why.
 
