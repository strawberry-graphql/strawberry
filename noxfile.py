--- conflicted
+++ resolved
@@ -8,16 +8,12 @@
 nox.options.error_on_external_run = True
 nox.options.default_venv_backend = "uv"
 
-<<<<<<< HEAD
 PYTHON_VERSIONS = ["3.13", "3.12", "3.11", "3.10", "3.9", "3.8"]
 
-=======
-PYTHON_VERSIONS = ["3.12", "3.11", "3.10", "3.9", "3.8"]
 GQL_CORE_VERSIONS = [
     "3.2.3",
     "3.3.0a6",
 ]
->>>>>>> 4ada2cc4
 
 COMMON_PYTEST_OPTIONS = [
     "--cov=.",
