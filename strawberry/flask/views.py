--- conflicted
+++ resolved
@@ -1,19 +1,14 @@
 from __future__ import annotations
 
 import warnings
-<<<<<<< HEAD
 from typing import (
     TYPE_CHECKING,
     Any,
-    List,
     Mapping,
     Optional,
     Union,
     cast,
 )
-=======
-from typing import TYPE_CHECKING, Any, Mapping, Optional, Union, cast
->>>>>>> cafc388f
 
 from flask import Request, Response, render_template_string, request
 from flask.views import View
