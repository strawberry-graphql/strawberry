--- conflicted
+++ resolved
@@ -1,12 +1,8 @@
 import dataclasses
-<<<<<<< HEAD
+import inspect
 from typing import List, Optional, Sequence, Type, cast
 
 from strawberry.schema_directive import StrawberrySchemaDirective
-=======
-import inspect
-from typing import List, Optional, Type, cast
->>>>>>> 541c81e4
 
 from .exceptions import (
     MissingFieldAnnotationError,
