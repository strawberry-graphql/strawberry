--- conflicted
+++ resolved
@@ -3,11 +3,8 @@
 import sys
 import types
 from typing import (
-<<<<<<< HEAD
     TYPE_CHECKING,
-=======
     Any,
->>>>>>> f888bb1f
     Callable,
     Dict,
     List,
