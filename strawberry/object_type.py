--- conflicted
+++ resolved
@@ -1,12 +1,8 @@
 import dataclasses
 import inspect
-<<<<<<< HEAD
-from typing import List, Optional, Sequence, Type, cast
+from typing import Callable, List, Optional, Sequence, Type, TypeVar, cast, overload
 
 from strawberry.schema_directive import StrawberrySchemaDirective
-=======
-from typing import Callable, List, Optional, Type, TypeVar, cast, overload
->>>>>>> 7023551a
 
 from .exceptions import (
     MissingFieldAnnotationError,
@@ -147,11 +143,8 @@
     is_input: bool = False,
     is_interface: bool = False,
     description: str = None,
-<<<<<<< HEAD
     directives: Optional[Sequence[StrawberrySchemaDirective]] = (),
     extend: bool = False,
-=======
-    federation: Optional[FederationTypeParams] = None,
 ) -> T:
     ...
 
@@ -164,7 +157,8 @@
     is_input: bool = False,
     is_interface: bool = False,
     description: str = None,
-    federation: Optional[FederationTypeParams] = None,
+    directives: Optional[Sequence[StrawberrySchemaDirective]] = (),
+    extend: bool = False,
 ) -> Callable[[T], T]:
     ...
 
@@ -176,8 +170,8 @@
     is_input=False,
     is_interface=False,
     description=None,
-    federation=None,
->>>>>>> 7023551a
+    directives=(),
+    extend=False,
 ):
     """Annotates a class as a GraphQL type.
 
@@ -222,10 +216,7 @@
     *,
     name: str = None,
     description: str = None,
-<<<<<<< HEAD
-    directives: Optional[Sequence[StrawberrySchemaDirective]] = (),
-=======
-    federation: Optional[FederationTypeParams] = None,
+    directives: Optional[Sequence[StrawberrySchemaDirective]] = (),
 ) -> T:
     ...
 
@@ -236,7 +227,7 @@
     *,
     name: str = None,
     description: str = None,
-    federation: Optional[FederationTypeParams] = None,
+    directives: Optional[Sequence[StrawberrySchemaDirective]] = (),
 ) -> Callable[[T], T]:
     ...
 
@@ -246,8 +237,7 @@
     *,
     name=None,
     description=None,
-    federation=None,
->>>>>>> 7023551a
+    directives=(),
 ):
     """Annotates a class as a GraphQL Input type.
     Example usage:
