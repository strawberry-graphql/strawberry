import builtins
import dataclasses
import inspect
import sys
from typing import (
    TYPE_CHECKING,
    Any,
    Awaitable,
    Callable,
    Dict,
    List,
    Mapping,
    Optional,
    Sequence,
    Type,
    TypeVar,
    Union,
    overload,
)

from typing_extensions import Literal

from strawberry.annotation import StrawberryAnnotation
from strawberry.arguments import StrawberryArgument
from strawberry.exceptions import InvalidDefaultFactoryError, InvalidFieldArgument
from strawberry.type import StrawberryType, StrawberryTypeVar
from strawberry.types.info import Info
from strawberry.union import StrawberryUnion
from strawberry.unset import UNSET
from strawberry.utils.cached_property import cached_property

from .permission import BasePermission
from .types.fields.resolver import StrawberryResolver


if TYPE_CHECKING:
    from .object_type import TypeDefinition

T = TypeVar("T")


_RESOLVER_TYPE = Union[
    StrawberryResolver[T],
    Callable[..., T],
    "staticmethod[T]",
    "classmethod[T]",
]


UNRESOLVED = object()


class StrawberryField(dataclasses.Field):
    python_name: str
    default_resolver: Callable[[Any, str], object] = getattr

    def __init__(
        self,
        python_name: Optional[str] = None,
        graphql_name: Optional[str] = None,
        type_annotation: Optional[StrawberryAnnotation] = None,
        origin: Optional[Union[Type, Callable, staticmethod, classmethod]] = None,
        is_subscription: bool = False,
        description: Optional[str] = None,
        base_resolver: Optional[StrawberryResolver] = None,
        permission_classes: List[Type[BasePermission]] = (),  # type: ignore
        default: object = UNSET,
        default_factory: Union[Callable[[], Any], object] = dataclasses.MISSING,
        deprecation_reason: Optional[str] = None,
        directives: Sequence[object] = (),
    ):
        # basic fields are fields with no provided resolver
        is_basic_field = not base_resolver

        kwargs: Dict[str, Any] = {}

        # kw_only was added to python 3.10 and it is required
        if sys.version_info >= (3, 10):
            kwargs["kw_only"] = False

        super().__init__(
            default=default,
            default_factory=default_factory,  # type: ignore
            init=is_basic_field,
            repr=is_basic_field,
            compare=is_basic_field,
            hash=None,
            metadata={},
            **kwargs,
        )

        self.graphql_name = graphql_name
        if python_name is not None:
            self.python_name = python_name

        self.type_annotation = type_annotation

        self.description: Optional[str] = description
        self.origin = origin

        self._base_resolver: Optional[StrawberryResolver] = None
        if base_resolver is not None:
            self.base_resolver = base_resolver

        # Note: StrawberryField.default is the same as
        # StrawberryField.default_value except that `.default` uses
        # `dataclasses.MISSING` to represent an "undefined" value and
        # `.default_value` uses `UNSET`
        self.default_value = default
        if callable(default_factory):
            try:
                self.default_value = default_factory()
            except TypeError as exc:
                raise InvalidDefaultFactoryError() from exc

        self.is_subscription = is_subscription

        self.permission_classes: List[Type[BasePermission]] = list(permission_classes)
        self.directives = directives

        self.deprecation_reason = deprecation_reason

    def __call__(self, resolver: _RESOLVER_TYPE) -> "StrawberryField":
        """Add a resolver to the field"""

        # Allow for StrawberryResolvers or bare functions to be provided
        if not isinstance(resolver, StrawberryResolver):
            resolver = StrawberryResolver(resolver)

        for argument in resolver.arguments:
            if isinstance(argument.type_annotation.annotation, str):
                continue
            elif isinstance(argument.type, StrawberryUnion):
                raise InvalidFieldArgument(
                    resolver.name,
                    argument.python_name,
                    "Union",
                )
            elif getattr(argument.type, "_type_definition", False):
                if argument.type._type_definition.is_interface:  # type: ignore
                    raise InvalidFieldArgument(
                        resolver.name,
                        argument.python_name,
                        "Interface",
                    )

        self.base_resolver = resolver

        return self

    def get_result(
        self, source: Any, info: Info, args: List[Any], kwargs: Dict[str, Any]
    ) -> Union[Awaitable[Any], Any]:
        """
        Calls the resolver defined for the StrawberryField.
        If the field doesn't have a resolver defined we default
        to using the default resolver specified in StrawberryConfig.
        """

        if self.base_resolver:
            return self.base_resolver(*args, **kwargs)

        return self.default_resolver(source, self.python_name)  # type: ignore

    @property
    def arguments(self) -> List[StrawberryArgument]:
        if not self.base_resolver:
            return []

        return self.base_resolver.arguments

    def _python_name(self) -> Optional[str]:
        if self.name:
            return self.name

        if self.base_resolver:
            return self.base_resolver.name

        return None

    def _set_python_name(self, name: str) -> None:
        self.name = name

    # using the function syntax for property here in order to make it easier
    # to ignore this mypy error:
    # https://github.com/python/mypy/issues/4125
    python_name = property(_python_name, _set_python_name)  # type: ignore

    @property
    def base_resolver(self) -> Optional[StrawberryResolver]:
        return self._base_resolver

    @base_resolver.setter
    def base_resolver(self, resolver: StrawberryResolver) -> None:
        self._base_resolver = resolver

        # Don't add field to __init__, __repr__ and __eq__ once it has a resolver
        self.init = False
        self.compare = False
        self.repr = False

        # TODO: See test_resolvers.test_raises_error_when_argument_annotation_missing
        #       (https://github.com/strawberry-graphql/strawberry/blob/8e102d3/tests/types/test_resolvers.py#L89-L98)
        #
        #       Currently we expect the exception to be thrown when the StrawberryField
        #       is constructed, but this only happens if we explicitly retrieve the
        #       arguments.
        #
        #       If we want to change when the exception is thrown, this line can be
        #       removed.
        _ = resolver.arguments

    @property  # type: ignore
    def type(self) -> Union[StrawberryType, type, Literal[UNRESOLVED]]:  # type: ignore
        # We are catching NameError because dataclasses tries to fetch the type
        # of the field from the class before the class is fully defined.
        # This triggers a NameError error when using forward references because
        # our `type` property tries to find the field type from the global namespace
        # but it is not yet defined.
        try:
            if self.base_resolver is not None:
                # Handle unannotated functions (such as lambdas)
                if self.base_resolver.type is not None:

                    # StrawberryTypeVar will raise MissingTypesForGenericError later
                    # on if we let it be returned. So use `type_annotation` instead
                    # which is the same behaviour as having no type information.
                    if not isinstance(self.base_resolver.type, StrawberryTypeVar):
                        return self.base_resolver.type

            assert self.type_annotation is not None

            if not isinstance(self.type_annotation, StrawberryAnnotation):
                # TODO: This is because of dataclasses
                return self.type_annotation

            return self.type_annotation.resolve()
        except NameError:
            return UNRESOLVED

    @type.setter
    def type(self, type_: Any) -> None:
        self.type_annotation = type_

    # TODO: add this to arguments (and/or move it to StrawberryType)
    @property
    def type_params(self) -> List[TypeVar]:
        if hasattr(self.type, "_type_definition"):
            parameters = getattr(self.type, "__parameters__", None)

            return list(parameters) if parameters else []

        # TODO: Consider making leaf types always StrawberryTypes, maybe a
        #       StrawberryBaseType or something
        if isinstance(self.type, StrawberryType):
            return self.type.type_params
        return []

    def copy_with(
        self, type_var_map: Mapping[TypeVar, Union[StrawberryType, builtins.type]]
    ) -> "StrawberryField":
        new_type: Union[StrawberryType, type]

        # TODO: Remove with creation of StrawberryObject. Will act same as other
        #       StrawberryTypes
        if hasattr(self.type, "_type_definition"):
            type_definition: TypeDefinition = self.type._type_definition  # type: ignore

            if type_definition.is_generic:
                type_ = type_definition
                new_type = type_.copy_with(type_var_map)
        else:
            assert isinstance(self.type, StrawberryType)

            new_type = self.type.copy_with(type_var_map)

        new_resolver = (
            self.base_resolver.copy_with(type_var_map)
            if self.base_resolver is not None
            else None
        )

        return StrawberryField(
            python_name=self.python_name,
            graphql_name=self.graphql_name,
            # TODO: do we need to wrap this in `StrawberryAnnotation`?
            # see comment related to dataclasses above
            type_annotation=StrawberryAnnotation(new_type),
            origin=self.origin,
            is_subscription=self.is_subscription,
            description=self.description,
            base_resolver=new_resolver,
            permission_classes=self.permission_classes,
            default=self.default_value,
            # ignored because of https://github.com/python/mypy/issues/6910
            default_factory=self.default_factory,
            deprecation_reason=self.deprecation_reason,
        )

    @property
    def _has_async_permission_classes(self) -> bool:
        for permission_class in self.permission_classes:
            if inspect.iscoroutinefunction(permission_class.has_permission):
                return True
        return False

    @property
    def _has_async_base_resolver(self) -> bool:
        return self.base_resolver is not None and self.base_resolver.is_async

    @cached_property
    def is_async(self) -> bool:
        return self._has_async_permission_classes or self._has_async_base_resolver


@overload
def field(
    *,
    resolver: _RESOLVER_TYPE[T],
    name: Optional[str] = None,
    is_subscription: bool = False,
    description: Optional[str] = None,
    init: Literal[False] = False,
    permission_classes: Optional[List[Type[BasePermission]]] = None,
    deprecation_reason: Optional[str] = None,
<<<<<<< HEAD
    default: Any = dataclasses.MISSING,
    default_factory: Union[Callable, dataclasses._MISSING_TYPE] = dataclasses.MISSING,
=======
    default: Any = UNSET,
    default_factory: Union[Callable[..., object], object] = UNSET,
>>>>>>> 6f2e120a
    directives: Optional[Sequence[object]] = (),
) -> T:
    ...


@overload
def field(
    *,
    name: Optional[str] = None,
    is_subscription: bool = False,
    description: Optional[str] = None,
    init: Literal[True] = True,
    permission_classes: Optional[List[Type[BasePermission]]] = None,
    deprecation_reason: Optional[str] = None,
<<<<<<< HEAD
    default: Any = dataclasses.MISSING,
    default_factory: Union[Callable, dataclasses._MISSING_TYPE] = dataclasses.MISSING,
=======
    default: Any = UNSET,
    default_factory: Union[Callable[..., object], object] = UNSET,
>>>>>>> 6f2e120a
    directives: Optional[Sequence[object]] = (),
) -> Any:
    ...


@overload
def field(
    resolver: _RESOLVER_TYPE[T],
    *,
    name: Optional[str] = None,
    is_subscription: bool = False,
    description: Optional[str] = None,
    permission_classes: Optional[List[Type[BasePermission]]] = None,
    deprecation_reason: Optional[str] = None,
<<<<<<< HEAD
    default: Any = dataclasses.MISSING,
    default_factory: Union[Callable, dataclasses._MISSING_TYPE] = dataclasses.MISSING,
=======
    default: Any = UNSET,
    default_factory: Union[Callable[..., object], object] = UNSET,
>>>>>>> 6f2e120a
    directives: Optional[Sequence[object]] = (),
) -> StrawberryField:
    ...


def field(
    resolver: Optional[_RESOLVER_TYPE[Any]] = None,
    *,
<<<<<<< HEAD
    name=None,
    is_subscription=False,
    description=None,
    permission_classes=None,
    deprecation_reason=None,
    default=dataclasses.MISSING,
    default_factory=dataclasses.MISSING,
    directives=(),
=======
    name: Optional[str] = None,
    is_subscription: bool = False,
    description: Optional[str] = None,
    permission_classes: Optional[List[Type[BasePermission]]] = None,
    deprecation_reason: Optional[str] = None,
    default: Any = UNSET,
    default_factory: Union[Callable[..., object], object] = UNSET,
    directives: Optional[Sequence[object]] = (),
>>>>>>> 6f2e120a
    # This init parameter is used by PyRight to determine whether this field
    # is added in the constructor or not. It is not used to change
    # any behavior at the moment.
    init: Literal[True, False, None] = None,
) -> Any:
    """Annotates a method or property as a GraphQL field.

    This is normally used inside a type declaration:

    >>> @strawberry.type:
    >>> class X:
    >>>     field_abc: str = strawberry.field(description="ABC")

    >>>     @strawberry.field(description="ABC")
    >>>     def field_with_resolver(self) -> str:
    >>>         return "abc"

    it can be used both as decorator and as a normal function.
    """

    field_ = StrawberryField(
        python_name=None,
        graphql_name=name,
        type_annotation=None,
        description=description,
        is_subscription=is_subscription,
        permission_classes=permission_classes or [],
        deprecation_reason=deprecation_reason,
        default=default,
        default_factory=default_factory,
        directives=directives or (),
    )

    if resolver:
        assert init is not True, "Can't set init as True when passing a resolver."
        return field_(resolver)
    return field_


__all__ = ["StrawberryField", "field"]<|MERGE_RESOLUTION|>--- conflicted
+++ resolved
@@ -323,13 +323,8 @@
     init: Literal[False] = False,
     permission_classes: Optional[List[Type[BasePermission]]] = None,
     deprecation_reason: Optional[str] = None,
-<<<<<<< HEAD
     default: Any = dataclasses.MISSING,
-    default_factory: Union[Callable, dataclasses._MISSING_TYPE] = dataclasses.MISSING,
-=======
-    default: Any = UNSET,
-    default_factory: Union[Callable[..., object], object] = UNSET,
->>>>>>> 6f2e120a
+    default_factory: Union[Callable[..., object], object] = dataclasses.MISSING,
     directives: Optional[Sequence[object]] = (),
 ) -> T:
     ...
@@ -344,13 +339,8 @@
     init: Literal[True] = True,
     permission_classes: Optional[List[Type[BasePermission]]] = None,
     deprecation_reason: Optional[str] = None,
-<<<<<<< HEAD
     default: Any = dataclasses.MISSING,
-    default_factory: Union[Callable, dataclasses._MISSING_TYPE] = dataclasses.MISSING,
-=======
-    default: Any = UNSET,
-    default_factory: Union[Callable[..., object], object] = UNSET,
->>>>>>> 6f2e120a
+    default_factory: Union[Callable[..., object], object] = dataclasses.MISSING,
     directives: Optional[Sequence[object]] = (),
 ) -> Any:
     ...
@@ -365,13 +355,8 @@
     description: Optional[str] = None,
     permission_classes: Optional[List[Type[BasePermission]]] = None,
     deprecation_reason: Optional[str] = None,
-<<<<<<< HEAD
     default: Any = dataclasses.MISSING,
-    default_factory: Union[Callable, dataclasses._MISSING_TYPE] = dataclasses.MISSING,
-=======
-    default: Any = UNSET,
-    default_factory: Union[Callable[..., object], object] = UNSET,
->>>>>>> 6f2e120a
+    default_factory: Union[Callable[..., object], object] = dataclasses.MISSING,
     directives: Optional[Sequence[object]] = (),
 ) -> StrawberryField:
     ...
@@ -380,25 +365,14 @@
 def field(
     resolver: Optional[_RESOLVER_TYPE[Any]] = None,
     *,
-<<<<<<< HEAD
-    name=None,
-    is_subscription=False,
-    description=None,
-    permission_classes=None,
-    deprecation_reason=None,
-    default=dataclasses.MISSING,
-    default_factory=dataclasses.MISSING,
-    directives=(),
-=======
     name: Optional[str] = None,
     is_subscription: bool = False,
     description: Optional[str] = None,
     permission_classes: Optional[List[Type[BasePermission]]] = None,
     deprecation_reason: Optional[str] = None,
-    default: Any = UNSET,
-    default_factory: Union[Callable[..., object], object] = UNSET,
+    default: Any = dataclasses.MISSING,
+    default_factory: Union[Callable[..., object], object] = dataclasses.MISSING,
     directives: Optional[Sequence[object]] = (),
->>>>>>> 6f2e120a
     # This init parameter is used by PyRight to determine whether this field
     # is added in the constructor or not. It is not used to change
     # any behavior at the moment.
