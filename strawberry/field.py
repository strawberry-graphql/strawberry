--- conflicted
+++ resolved
@@ -1,7 +1,5 @@
 import builtins
 import dataclasses
-<<<<<<< HEAD
-from inspect import isasyncgen, iscoroutine
 from typing import (
     Any,
     Awaitable,
@@ -10,25 +8,14 @@
     List,
     Mapping,
     Optional,
-    Tuple,
     Type,
     TypeVar,
     Union,
 )
 
-from graphql import GraphQLResolveInfo
-
 from strawberry.annotation import StrawberryAnnotation
-from strawberry.arguments import UNSET, convert_arguments
+from strawberry.arguments import UNSET
 from strawberry.type import StrawberryType
-from strawberry.types.info import Info
-=======
-import typing
-from typing import Any, Awaitable, Callable, Dict, List, Optional, Type, Union
-
-from strawberry.arguments import UNSET
-from strawberry.utils.typing import get_parameters, has_type_var, is_type_var
->>>>>>> b33ce574
 
 from .arguments import StrawberryArgument
 from .permission import BasePermission
@@ -205,36 +192,6 @@
             return self.type.type_params
         return []
 
-<<<<<<< HEAD
-    def _get_arguments(
-        self,
-        source: Any,
-        info: Any,
-        kwargs: Dict[str, Any],
-    ) -> Tuple[List[Any], Dict[str, Any]]:
-        assert self.base_resolver is not None
-
-        kwargs = convert_arguments(kwargs, self.arguments)
-
-        # the following code allows to omit info and root arguments
-        # by inspecting the original resolver arguments,
-        # if it asks for self, the source will be passed as first argument
-        # if it asks for root, the source it will be passed as kwarg
-        # if it asks for info, the info will be passed as kwarg
-
-        args = []
-
-        if self.base_resolver.has_self_arg:
-            args.append(source)
-
-        if self.base_resolver.has_root_arg:
-            kwargs["root"] = source
-
-        if self.base_resolver.has_info_arg:
-            kwargs["info"] = info
-
-        return args, kwargs
-
     def copy_with(
         self, type_var_map: Mapping[TypeVar, Union[StrawberryType, builtins.type]]
     ) -> "StrawberryField":
@@ -284,8 +241,6 @@
             deprecation_reason=self.deprecation_reason,
         )
 
-=======
->>>>>>> b33ce574
     def get_result(
         self, source: Any, args: List[Any], kwargs: Dict[str, Any]
     ) -> Union[Awaitable[Any], Any]:
@@ -298,76 +253,6 @@
             return self.base_resolver(*args, **kwargs)
 
         return getattr(source, self.python_name)
-
-<<<<<<< HEAD
-
-    def get_wrapped_resolver(self) -> Callable:
-        # TODO: This could potentially be handled by StrawberryResolver in the future
-        def _check_permissions(source: Any, info: Info, kwargs: Dict[str, Any]):
-            """
-            Checks if the permission should be accepted and
-            raises an exception if not
-            """
-            for permission_class in self.permission_classes:
-                permission = permission_class()
-
-                if not permission.has_permission(source, info, **kwargs):
-                    message = getattr(permission, "message", None)
-                    raise PermissionError(message)
-
-        def _strawberry_info_from_graphql(info: GraphQLResolveInfo) -> Info:
-            return Info(
-                field_name=info.field_name,
-                field_nodes=info.field_nodes,
-                context=info.context,
-                root_value=info.root_value,
-                variable_values=info.variable_values,
-                return_type=self.type,
-                operation=info.operation,
-                path=info.path,
-            )
-
-        def _resolver(_source: Any, info: GraphQLResolveInfo, **kwargs):
-            strawberry_info = _strawberry_info_from_graphql(info)
-            _check_permissions(_source, strawberry_info, kwargs)
-
-            result = self.get_result(_source, info=strawberry_info, kwargs=kwargs)
-
-            if isasyncgen(result):
-
-                async def yield_results(results):
-                    async for value in results:
-                        yield value
-
-                return yield_results(result)
-
-            if iscoroutine(result):  # pragma: no cover
-
-                async def await_result(result):
-                    return await result
-
-                return await_result(result)
-
-            return result
-
-        _resolver._is_default = not self.base_resolver  # type: ignore
-        return _resolver
-=======
-    def _get_return_type(self):
-        # using type ignore to make mypy happy,
-        # this codepath will change in future anyway, so this is ok
-        if self.is_list:
-            assert self.child
-
-            type_ = List[self.child._get_return_type()]  # type: ignore
-        else:
-            type_ = self.type
-
-        if self.is_optional:
-            type_ = Optional[type_]  # type: ignore
-
-        return type_
->>>>>>> b33ce574
 
 
 def field(
