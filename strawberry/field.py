--- conflicted
+++ resolved
@@ -2,15 +2,7 @@
 import typing
 from typing import Any, Awaitable, Callable, Dict, List, Optional, Type, Union
 
-<<<<<<< HEAD
-from graphql import GraphQLResolveInfo
-
-from strawberry.arguments import UNSET, convert_arguments
-from strawberry.types.info import Info
-from strawberry.utils.str_converters import to_camel_case
-=======
 from strawberry.arguments import UNSET
->>>>>>> 64cb2759
 from strawberry.utils.typing import get_parameters, has_type_var, is_type_var
 
 from .arguments import StrawberryArgument
