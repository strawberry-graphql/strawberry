--- conflicted
+++ resolved
@@ -28,11 +28,8 @@
 from strawberry.types.info import Info
 from strawberry.union import StrawberryUnion
 from strawberry.unset import UNSET
-<<<<<<< HEAD
+from strawberry.utils.cached_property import cached_property
 from strawberry.utils.docstrings import Docstring
-=======
-from strawberry.utils.cached_property import cached_property
->>>>>>> 76cf1d5d
 
 from .permission import BasePermission
 from .types.fields.resolver import StrawberryResolver
@@ -383,26 +380,15 @@
 def field(
     resolver: Optional[_RESOLVER_TYPE[Any]] = None,
     *,
-<<<<<<< HEAD
-    name=None,
-    is_subscription=False,
-    description_sources: Optional[DescriptionSources] = None,
-    description=None,
-    permission_classes=None,
-    deprecation_reason=None,
-    default=UNSET,
-    default_factory=UNSET,
-    directives=(),
-=======
     name: Optional[str] = None,
     is_subscription: bool = False,
+    description_sources: Optional[DescriptionSources] = None,
     description: Optional[str] = None,
     permission_classes: Optional[List[Type[BasePermission]]] = None,
     deprecation_reason: Optional[str] = None,
     default: Any = UNSET,
     default_factory: Union[Callable[..., object], object] = UNSET,
     directives: Optional[Sequence[object]] = (),
->>>>>>> 76cf1d5d
     # This init parameter is used by PyRight to determine whether this field
     # is added in the constructor or not. It is not used to change
     # any behavior at the moment.
