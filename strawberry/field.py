import builtins
import dataclasses
<<<<<<< HEAD
import typing
from typing import Any, Awaitable, Callable, Dict, List, Optional, Type, Union

from strawberry.arguments import UNSET, StrawberryArgument
from strawberry.types.info import Info
from strawberry.utils.mixins import GraphQLNameMixin
from strawberry.utils.typing import get_parameters, has_type_var, is_type_var
=======
from typing import (
    Any,
    Awaitable,
    Callable,
    Dict,
    List,
    Mapping,
    Optional,
    Type,
    TypeVar,
    Union,
)

from strawberry.annotation import StrawberryAnnotation
from strawberry.arguments import UNSET
from strawberry.type import StrawberryType
from strawberry.types.info import Info
>>>>>>> bc351cf6

from .permission import BasePermission
from .types.fields.resolver import StrawberryResolver
<<<<<<< HEAD
from .types.types import FederationFieldParams
from .union import StrawberryUnion
=======
from .types.types import FederationFieldParams, TypeDefinition
from .utils.str_converters import to_camel_case
>>>>>>> bc351cf6


_RESOLVER_TYPE = Union[StrawberryResolver, Callable]


class StrawberryField(dataclasses.Field, GraphQLNameMixin):
    python_name: str

    def __init__(
        self,
        python_name: Optional[str] = None,
        graphql_name: Optional[str] = None,
        type_annotation: Optional[StrawberryAnnotation] = None,
        origin: Optional[Union[Type, Callable]] = None,
        is_subscription: bool = False,
        federation: FederationFieldParams = None,
        description: Optional[str] = None,
        base_resolver: Optional[StrawberryResolver] = None,
        permission_classes: List[Type[BasePermission]] = (),  # type: ignore
        default: object = UNSET,
        default_factory: Union[Callable[[], Any], object] = UNSET,
        deprecation_reason: Optional[str] = None,
    ):
        federation = federation or FederationFieldParams()

        # basic fields are fields with no provided resolver
        is_basic_field = not base_resolver

        super().__init__(  # type: ignore
            default=(default if default is not UNSET else dataclasses.MISSING),
            default_factory=(
                # mypy is not able to understand that default factory
                # is a callable so we do a type ignore
                default_factory  # type: ignore
                if default_factory is not UNSET
                else dataclasses.MISSING
            ),
            init=is_basic_field,
            repr=is_basic_field,
            compare=is_basic_field,
            hash=None,
            metadata={},
        )

        self.graphql_name = graphql_name
        if python_name is not None:
            self.python_name = python_name

        self.type_annotation = type_annotation

        self.description: Optional[str] = description
        self.origin: Optional[Union[Type, Callable]] = origin

        self._base_resolver: Optional[StrawberryResolver] = None
        if base_resolver is not None:
            self.base_resolver = base_resolver

        # Note: StrawberryField.default is the same as
        # StrawberryField.default_value except that `.default` uses
        # `dataclasses.MISSING` to represent an "undefined" value and
        # `.default_value` uses `UNSET`
        self.default_value = default

        self.is_subscription = is_subscription

        self.federation: FederationFieldParams = federation
        self.permission_classes: List[Type[BasePermission]] = list(permission_classes)

        self.deprecation_reason = deprecation_reason

    def __call__(self, resolver: _RESOLVER_TYPE) -> "StrawberryField":
        """Add a resolver to the field"""

        # Allow for StrawberryResolvers or bare functions to be provided
        if not isinstance(resolver, StrawberryResolver):
            resolver = StrawberryResolver(resolver)

        self.base_resolver = resolver

        return self

    @property
    def arguments(self) -> List[StrawberryArgument]:
        if not self.base_resolver:
            return []

        return self.base_resolver.arguments

    def _python_name(self) -> Optional[str]:
        if self.name:
            return self.name

        if self.base_resolver:
            return self.base_resolver.name

        return None

    def _set_python_name(self, name: str) -> None:
        self.name = name

    # using the function syntax for property here in order to make it easier
    # to ignore this mypy error:
    # https://github.com/python/mypy/issues/4125
    python_name = property(_python_name, _set_python_name)  # type: ignore

    @property
    def base_resolver(self) -> Optional[StrawberryResolver]:
        return self._base_resolver

    @base_resolver.setter
    def base_resolver(self, resolver: StrawberryResolver) -> None:
        self._base_resolver = resolver
        self.origin = resolver.wrapped_func

        # Don't add field to __init__, __repr__ and __eq__ once it has a resolver
        self.init = False
        self.compare = False
        self.repr = False

        # TODO: See test_resolvers.test_raises_error_when_argument_annotation_missing
        #       (https://github.com/strawberry-graphql/strawberry/blob/8e102d3/tests/types/test_resolvers.py#L89-L98)
        #
        #       Currently we expect the exception to be thrown when the StrawberryField
        #       is constructed, but this only happens if we explicitly retrieve the
        #       arguments.
        #
        #       If we want to change when the exception is thrown, this line can be
        #       removed.
        _ = resolver.arguments

    @property  # type: ignore
    def type(self) -> Union[StrawberryType, type]:  # type: ignore
        # We are catching NameError because dataclasses tries to fetch the type
        # of the field from the class before the class is fully defined.
        # This triggers a NameError error when using forward references because
        # our `type` property tries to find the field type from the global namespace
        # but it is not yet defined.
        try:
            if self.base_resolver is not None:
                # Handle unannotated functions (such as lambdas)
                if self.base_resolver.type is not None:
                    return self.base_resolver.type

            assert self.type_annotation is not None

            if not isinstance(self.type_annotation, StrawberryAnnotation):
                # TODO: This is because of dataclasses
                return self.type_annotation

            return self.type_annotation.resolve()
        except NameError:
            return None  # type: ignore

    @type.setter
    def type(self, type_: Any) -> None:
        self.type_annotation = type_

    # TODO: add this to arguments (and/or move it to StrawberryType)
    @property
    def type_params(self) -> List[TypeVar]:
        if hasattr(self.type, "_type_definition"):
            parameters = getattr(self.type, "__parameters__", None)

            return list(parameters) if parameters else []

        # TODO: Consider making leaf types always StrawberryTypes, maybe a
        #       StrawberryBaseType or something
        if isinstance(self.type, StrawberryType):
            return self.type.type_params
        return []

    def copy_with(
        self, type_var_map: Mapping[TypeVar, Union[StrawberryType, builtins.type]]
    ) -> "StrawberryField":
        new_type: Union[StrawberryType, type]

        # TODO: Remove with creation of StrawberryObject. Will act same as other
        #       StrawberryTypes
        if hasattr(self.type, "_type_definition"):
            type_definition: TypeDefinition = self.type._type_definition  # type: ignore

            if type_definition.is_generic:
                type_ = type_definition
                new_type = type_.copy_with(type_var_map)
        else:
            assert isinstance(self.type, StrawberryType)

            new_type = self.type.copy_with(type_var_map)

        new_resolver = (
            self.base_resolver.copy_with(type_var_map)
            if self.base_resolver is not None
            else None
        )

        return StrawberryField(
            python_name=self.python_name,
            graphql_name=self.graphql_name,
            # TODO: do we need to wrap this in `StrawberryAnnotation`?
            # see comment related to dataclasses above
            type_annotation=StrawberryAnnotation(new_type),
            origin=self.origin,
            is_subscription=self.is_subscription,
            federation=self.federation,
            description=self.description,
            base_resolver=new_resolver,
            permission_classes=self.permission_classes,
            default=self.default_value,
            # ignored because of https://github.com/python/mypy/issues/6910
            default_factory=self.default_factory,  # type: ignore[misc]
            deprecation_reason=self.deprecation_reason,
        )

    def get_result(
        self, source: Any, info: Info, args: List[Any], kwargs: Dict[str, Any]
    ) -> Union[Awaitable[Any], Any]:
        """
        Calls the resolver defined for the StrawberryField. If the field doesn't have a
        resolver defined we default to using getattr on `source`.
        """

        if self.base_resolver:
            return self.base_resolver(*args, **kwargs)

        return getattr(source, self.python_name)


def field(
    resolver: Optional[_RESOLVER_TYPE] = None,
    *,
    name: Optional[str] = None,
    is_subscription: bool = False,
    description: Optional[str] = None,
    permission_classes: Optional[List[Type[BasePermission]]] = None,
    federation: Optional[FederationFieldParams] = None,
    deprecation_reason: Optional[str] = None,
    default: Any = UNSET,
    default_factory: Union[Callable, object] = UNSET,
) -> StrawberryField:
    """Annotates a method or property as a GraphQL field.

    This is normally used inside a type declaration:

    >>> @strawberry.type:
    >>> class X:
    >>>     field_abc: str = strawberry.field(description="ABC")

    >>>     @strawberry.field(description="ABC")
    >>>     def field_with_resolver(self) -> str:
    >>>         return "abc"

    it can be used both as decorator and as a normal function.
    """

    field_ = StrawberryField(
        python_name=None,
        graphql_name=name,
        type_annotation=None,
        description=description,
        is_subscription=is_subscription,
        permission_classes=permission_classes or [],
        federation=federation or FederationFieldParams(),
        deprecation_reason=deprecation_reason,
        default=default,
        default_factory=default_factory,
    )

    if resolver:
        return field_(resolver)
    return field_


__all__ = ["FederationFieldParams", "StrawberryField", "field"]<|MERGE_RESOLUTION|>--- conflicted
+++ resolved
@@ -1,14 +1,5 @@
 import builtins
 import dataclasses
-<<<<<<< HEAD
-import typing
-from typing import Any, Awaitable, Callable, Dict, List, Optional, Type, Union
-
-from strawberry.arguments import UNSET, StrawberryArgument
-from strawberry.types.info import Info
-from strawberry.utils.mixins import GraphQLNameMixin
-from strawberry.utils.typing import get_parameters, has_type_var, is_type_var
-=======
 from typing import (
     Any,
     Awaitable,
@@ -23,20 +14,14 @@
 )
 
 from strawberry.annotation import StrawberryAnnotation
-from strawberry.arguments import UNSET
+from strawberry.arguments import UNSET, StrawberryArgument
 from strawberry.type import StrawberryType
 from strawberry.types.info import Info
->>>>>>> bc351cf6
+from strawberry.utils.mixins import GraphQLNameMixin
 
 from .permission import BasePermission
 from .types.fields.resolver import StrawberryResolver
-<<<<<<< HEAD
-from .types.types import FederationFieldParams
-from .union import StrawberryUnion
-=======
 from .types.types import FederationFieldParams, TypeDefinition
-from .utils.str_converters import to_camel_case
->>>>>>> bc351cf6
 
 
 _RESOLVER_TYPE = Union[StrawberryResolver, Callable]
