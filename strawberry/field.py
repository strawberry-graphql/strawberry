import dataclasses
import inspect
from typing import Callable, List, Optional, Type

from .arguments import get_arguments_from_resolver
from .permission import BasePermission
from .types.types import FederationFieldParams, FieldDefinition
from .utils.str_converters import to_camel_case


class StrawberryField(dataclasses.Field):
    _field_definition: FieldDefinition

    def __init__(self, field_definition: FieldDefinition):
        self._field_definition = field_definition

        super().__init__(  # type: ignore
            default=dataclasses.MISSING,
            default_factory=dataclasses.MISSING,
            init=field_definition.base_resolver is None,
            repr=True,
            hash=None,
            compare=True,
            metadata=None,
        )

    def __call__(self, resolver: Callable) -> Callable:
        """Migrate the field definition to the resolver"""

        field_definition = self._field_definition
        # note that field_definition.name is finalized in type_resolver._get_fields

        field_definition.origin_name = resolver.__name__
        field_definition.origin = resolver
        field_definition.base_resolver = resolver
        field_definition.arguments = get_arguments_from_resolver(resolver)
        field_definition.type = resolver.__annotations__.get("return", None)

        if not inspect.ismethod(resolver):
            # resolver is a normal function
            resolver._field_definition = field_definition  # type: ignore
        else:
            # resolver is a bound method and immutable (most likely a
            # classmethod or an instance method). We need to monkeypatch its
            # underlying .__func__ function
            # https://stackoverflow.com/a/7891681/8134178
            resolver.__func__._field_definition = field_definition  # type:ignore

        return resolver

    def __setattr__(self, name, value):
        if name == "type":
            self._field_definition.type = value

        if value and name == "name":
            if not self._field_definition.origin_name:
                self._field_definition.origin_name = value

            if not self._field_definition.name:
                self._field_definition.name = to_camel_case(value)

        return super().__setattr__(name, value)


def field(
    resolver: Optional[Callable] = None,
    *,
    name: Optional[str] = None,
    is_subscription: bool = False,
    description: Optional[str] = None,
    permission_classes: Optional[List[Type[BasePermission]]] = None,
<<<<<<< HEAD
    federation: Optional[FederationFieldParams] = None,
    visible: Callable = lambda: True,
) -> Union[Callable, StrawberryField]:
=======
    federation: Optional[FederationFieldParams] = None
):
>>>>>>> edf8b67d
    """Annotates a method or property as a GraphQL field.

    This is normally used inside a type declaration:

    >>> @strawberry.type:
    >>> class X:
    >>>     field_abc: str = strawberry.field(description="ABC")

    >>>     @strawberry.field(description="ABC")
    >>>     def field_with_resolver(self, info) -> str:
    >>>         return "abc"

    it can be used both as decorator and as a normal function.
    """

    field_definition = FieldDefinition(
        origin_name=None,  # modified by resolver in __call__
        name=name,  # modified by resolver in __call__
        type=None,  # type: ignore
        origin=resolver,  # type: ignore
        description=description,
        base_resolver=resolver,
        is_subscription=is_subscription,
        permission_classes=permission_classes or [],
        arguments=[],  # modified by resolver in __call__
        federation=federation or FederationFieldParams(),
        visible=visible,
    )

    field_ = StrawberryField(field_definition)

    if resolver:
        return field_(resolver)
    return field_<|MERGE_RESOLUTION|>--- conflicted
+++ resolved
@@ -69,14 +69,8 @@
     is_subscription: bool = False,
     description: Optional[str] = None,
     permission_classes: Optional[List[Type[BasePermission]]] = None,
-<<<<<<< HEAD
-    federation: Optional[FederationFieldParams] = None,
-    visible: Callable = lambda: True,
-) -> Union[Callable, StrawberryField]:
-=======
     federation: Optional[FederationFieldParams] = None
 ):
->>>>>>> edf8b67d
     """Annotates a method or property as a GraphQL field.
 
     This is normally used inside a type declaration:
@@ -103,7 +97,6 @@
         permission_classes=permission_classes or [],
         arguments=[],  # modified by resolver in __call__
         federation=federation or FederationFieldParams(),
-        visible=visible,
     )
 
     field_ = StrawberryField(field_definition)
