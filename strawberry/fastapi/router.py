import json
from datetime import timedelta
from inspect import signature
<<<<<<< HEAD
from typing import Any, Callable, Dict, Iterable, Optional, Sequence, Type, Union
=======
from typing import (
    Any,
    Awaitable,
    Callable,
    Dict,
    Iterable,
    Optional,
    Sequence,
    Union,
    cast,
)
>>>>>>> 5ba99834

from starlette import status
from starlette.background import BackgroundTasks
from starlette.requests import HTTPConnection, Request
from starlette.responses import HTMLResponse, PlainTextResponse, Response
from starlette.types import ASGIApp
from starlette.websockets import WebSocket

from fastapi import APIRouter, Depends
from strawberry.asgi.handlers.http_handler import CustomJSONResponse
from strawberry.exceptions import InvalidCustomContext, MissingQueryError
from strawberry.fastapi.handlers import GraphQLTransportWSHandler, GraphQLWSHandler
from strawberry.file_uploads.utils import replace_placeholders_with_files
from strawberry.http import (
    GraphQLHTTPResponse,
    parse_query_params,
    parse_request_data,
    process_result,
)
from strawberry.http.json_dumps_params import JSONDumpsParams
from strawberry.schema import BaseSchema
from strawberry.schema.exceptions import InvalidOperationTypeError
from strawberry.subscriptions import GRAPHQL_TRANSPORT_WS_PROTOCOL, GRAPHQL_WS_PROTOCOL
from strawberry.types import ExecutionResult
from strawberry.types.graphql import OperationType
from strawberry.utils.debug import pretty_print_graphql_operation
from strawberry.utils.graphiql import get_graphiql_html


CustomContext = Union["BaseContext", Dict[str, Any]]
MergedContext = Union[
    "BaseContext", Dict[str, Union[Any, BackgroundTasks, Request, Response, WebSocket]]
]


class BaseContext:
    def __init__(self):
        self.request: Optional[Union[Request, WebSocket]] = None
        self.background_tasks: Optional[BackgroundTasks] = None
        self.response: Optional[Response] = None


class GraphQLRouter(APIRouter):
    graphql_ws_handler_class = GraphQLWSHandler
    graphql_transport_ws_handler_class = GraphQLTransportWSHandler

    @staticmethod
    async def __get_root_value():
        return None

    @staticmethod
    def __get_context_getter(
        custom_getter: Callable[
            ..., Union[Optional[CustomContext], Awaitable[Optional[CustomContext]]]
        ]
    ) -> Callable[..., Awaitable[CustomContext]]:
        async def dependency(
            custom_context: Optional[CustomContext],
            background_tasks: BackgroundTasks,
            connection: HTTPConnection,
            response: Response = None,  # type: ignore
        ) -> MergedContext:
            request = cast(Union[Request, WebSocket], connection)
            if isinstance(custom_context, BaseContext):
                custom_context.request = request
                custom_context.background_tasks = background_tasks
                custom_context.response = response
                return custom_context
            default_context = {
                "request": request,
                "background_tasks": background_tasks,
                "response": response,
            }
            if isinstance(custom_context, dict):
                return {
                    **default_context,
                    **custom_context,
                }
            elif custom_context is None:
                return default_context
            else:
                raise InvalidCustomContext()

        # replace the signature parameters of dependency...
        # ...with the old parameters minus the first argument as it will be replaced...
        # ...with the value obtained by injecting custom_getter context as a dependency.
        sig = signature(dependency)
        sig = sig.replace(
            parameters=[
                *list(sig.parameters.values())[1:],
                sig.parameters["custom_context"].replace(
                    default=Depends(custom_getter)
                ),
            ],
        )
        # there is an ongoing issue with types and .__signature__ applied to Callables:
        # https://github.com/python/mypy/issues/5958, as of 14/12/21
        # as such, the below line has its typing ignored by MyPy
        dependency.__signature__ = sig  # type: ignore
        return dependency

    def __init__(
        self,
        schema: BaseSchema,
        path: str = "",
        graphiql: bool = True,
        allow_queries_via_get: bool = True,
        keep_alive: bool = False,
        keep_alive_interval: float = 1,
        debug: bool = False,
        root_value_getter=None,
        context_getter=None,
        subscription_protocols=(GRAPHQL_TRANSPORT_WS_PROTOCOL, GRAPHQL_WS_PROTOCOL),
        connection_init_wait_timeout: timedelta = timedelta(minutes=1),
        default: Optional[ASGIApp] = None,
        on_startup: Optional[Sequence[Callable[[], Any]]] = None,
        on_shutdown: Optional[Sequence[Callable[[], Any]]] = None,
        json_encoder: Type[json.JSONEncoder] = json.JSONEncoder,
        json_dumps_params: Optional[JSONDumpsParams] = None,
    ):
        super().__init__(
            default=default,
            on_startup=on_startup,
            on_shutdown=on_shutdown,
        )
        self.schema = schema
        self.graphiql = graphiql
        self.allow_queries_via_get = allow_queries_via_get
        self.keep_alive = keep_alive
        self.keep_alive_interval = keep_alive_interval
        self.debug = debug
        self.root_value_getter = root_value_getter or self.__get_root_value
        self.context_getter = self.__get_context_getter(
            context_getter or (lambda: None)
        )
        self.protocols = subscription_protocols
        self.connection_init_wait_timeout = connection_init_wait_timeout
        self.json_encoder = json_encoder
        self.json_dumps_params = json_dumps_params or {}

        @self.get(
            path,
            responses={
                200: {
                    "description": "The GraphiQL integrated development environment.",
                },
                404: {
                    "description": "Not found if GraphiQL is not enabled.",
                },
            },
        )
        async def handle_http_get(
            request: Request,
            response: Response,
            context=Depends(self.context_getter),
            root_value=Depends(self.root_value_getter),
        ) -> Response:
            actual_response: Response

            if request.query_params:
                try:
                    query_data = parse_query_params(request.query_params._dict)

                except json.JSONDecodeError:
                    return PlainTextResponse(
                        "Unable to parse request body as JSON",
                        status_code=status.HTTP_400_BAD_REQUEST,
                    )

                return await self.execute_request(
                    request=request,
                    response=response,
                    data=query_data,
                    context=context,
                    root_value=root_value,
                )
            elif self.should_render_graphiql(request):
                return self.get_graphiql_response()
            return Response(status_code=status.HTTP_404_NOT_FOUND)

        @self.post(path)
        async def handle_http_post(
            request: Request,
            response: Response,
            context=Depends(self.context_getter),
            root_value=Depends(self.root_value_getter),
        ) -> Response:
            actual_response: Response

            content_type = request.headers.get("content-type", "")

            if "application/json" in content_type:
                try:
                    data = await request.json()
                except json.JSONDecodeError:
                    actual_response = PlainTextResponse(
                        "Unable to parse request body as JSON",
                        status_code=status.HTTP_400_BAD_REQUEST,
                    )

                    return self._merge_responses(response, actual_response)
            elif content_type.startswith("multipart/form-data"):
                multipart_data = await request.form()
                try:
                    operations_text = multipart_data.get("operations", "{}")
                    operations = json.loads(operations_text)  # type: ignore
                    files_map = json.loads(multipart_data.get("map", "{}"))  # type: ignore # noqa: E501
                except json.JSONDecodeError:
                    actual_response = PlainTextResponse(
                        "Unable to parse request body as JSON",
                        status_code=status.HTTP_400_BAD_REQUEST,
                    )

                    return self._merge_responses(response, actual_response)

                try:
                    data = replace_placeholders_with_files(
                        operations, files_map, multipart_data
                    )
                except KeyError:
                    actual_response = PlainTextResponse(
                        "File(s) missing in form data",
                        status_code=status.HTTP_400_BAD_REQUEST,
                    )

                    return self._merge_responses(response, actual_response)
            else:
                actual_response = PlainTextResponse(
                    "Unsupported Media Type",
                    status_code=status.HTTP_415_UNSUPPORTED_MEDIA_TYPE,
                )

                return self._merge_responses(response, actual_response)

            return await self.execute_request(
                request=request,
                response=response,
                data=data,
                context=context,
                root_value=root_value,
            )

        @self.websocket(path)
        async def websocket_endpoint(
            websocket: WebSocket,
            context=Depends(self.context_getter),
            root_value=Depends(self.root_value_getter),
        ):
            async def _get_context():
                return context

            async def _get_root_value():
                return root_value

            preferred_protocol = self.pick_preferred_protocol(websocket)
            if preferred_protocol == GRAPHQL_TRANSPORT_WS_PROTOCOL:
                await self.graphql_transport_ws_handler_class(
                    schema=self.schema,
                    debug=self.debug,
                    connection_init_wait_timeout=self.connection_init_wait_timeout,
                    get_context=_get_context,
                    get_root_value=_get_root_value,
                    ws=websocket,
                ).handle()
            elif preferred_protocol == GRAPHQL_WS_PROTOCOL:
                await self.graphql_ws_handler_class(
                    schema=self.schema,
                    debug=self.debug,
                    keep_alive=self.keep_alive,
                    keep_alive_interval=self.keep_alive_interval,
                    get_context=_get_context,
                    get_root_value=_get_root_value,
                    ws=websocket,
                ).handle()
            else:
                # Code 4406 is "Subprotocol not acceptable"
                await websocket.close(code=4406)

    def pick_preferred_protocol(self, ws: WebSocket) -> Optional[str]:
        protocols = ws["subprotocols"]
        intersection = set(protocols) & set(self.protocols)
        return min(
            intersection,
            key=lambda i: protocols.index(i),
            default=None,
        )

    def should_render_graphiql(self, request: Request) -> bool:
        if not self.graphiql:
            return False
        return any(
            supported_header in request.headers.get("accept", "")
            for supported_header in ("text/html", "*/*")
        )

    def get_graphiql_response(self) -> HTMLResponse:
        html = get_graphiql_html()
        return HTMLResponse(html)

    @staticmethod
    def _merge_responses(response: Response, actual_response: Response) -> Response:
        actual_response.headers.raw.extend(response.headers.raw)
        if response.status_code:
            actual_response.status_code = response.status_code

        return actual_response

    async def execute(
        self,
        query: str,
        variables: Optional[Dict[str, Any]] = None,
        context: Any = None,
        operation_name: Optional[str] = None,
        root_value: Any = None,
        allowed_operation_types: Optional[Iterable[OperationType]] = None,
    ):
        if self.debug:
            pretty_print_graphql_operation(operation_name, query, variables)

        return await self.schema.execute(
            query,
            root_value=root_value,
            variable_values=variables,
            operation_name=operation_name,
            context_value=context,
            allowed_operation_types=allowed_operation_types,
        )

    async def process_result(
        self, request: Request, result: ExecutionResult
    ) -> GraphQLHTTPResponse:
        return process_result(result)

    async def execute_request(
        self, request: Request, response: Response, data: dict, context, root_value
    ) -> Response:
        try:
            request_data = parse_request_data(data)
        except MissingQueryError:
            missing_query_response = PlainTextResponse(
                "No GraphQL query found in the request",
                status_code=status.HTTP_400_BAD_REQUEST,
            )
            return self._merge_responses(response, missing_query_response)

        method = request.method
        allowed_operation_types = OperationType.from_http(method)

        if not self.allow_queries_via_get and method == "GET":
            allowed_operation_types = allowed_operation_types - {OperationType.QUERY}

        try:
            result = await self.execute(
                request_data.query,
                variables=request_data.variables,
                context=context,
                operation_name=request_data.operation_name,
                root_value=root_value,
                allowed_operation_types=allowed_operation_types,
            )
        except InvalidOperationTypeError as e:
            return PlainTextResponse(
                e.as_http_error_reason(method),
                status_code=status.HTTP_400_BAD_REQUEST,
            )

        response_data = await self.process_result(request, result)

<<<<<<< HEAD
        actual_response: JSONResponse = CustomJSONResponse(
            response_data,
=======
        actual_response = Response(
            self.encode_json(response_data),
            media_type="application/json",
>>>>>>> 5ba99834
            status_code=status.HTTP_200_OK,
            json_encoder=self.json_encoder,
            json_dumps_params=self.json_dumps_params,
        )

        return self._merge_responses(response, actual_response)

    def encode_json(self, response_data: GraphQLHTTPResponse) -> str:
        return json.dumps(response_data)<|MERGE_RESOLUTION|>--- conflicted
+++ resolved
@@ -1,9 +1,6 @@
 import json
 from datetime import timedelta
 from inspect import signature
-<<<<<<< HEAD
-from typing import Any, Callable, Dict, Iterable, Optional, Sequence, Type, Union
-=======
 from typing import (
     Any,
     Awaitable,
@@ -12,10 +9,10 @@
     Iterable,
     Optional,
     Sequence,
+    Type,
     Union,
     cast,
 )
->>>>>>> 5ba99834
 
 from starlette import status
 from starlette.background import BackgroundTasks
@@ -25,7 +22,6 @@
 from starlette.websockets import WebSocket
 
 from fastapi import APIRouter, Depends
-from strawberry.asgi.handlers.http_handler import CustomJSONResponse
 from strawberry.exceptions import InvalidCustomContext, MissingQueryError
 from strawberry.fastapi.handlers import GraphQLTransportWSHandler, GraphQLWSHandler
 from strawberry.file_uploads.utils import replace_placeholders_with_files
@@ -384,14 +380,9 @@
 
         response_data = await self.process_result(request, result)
 
-<<<<<<< HEAD
-        actual_response: JSONResponse = CustomJSONResponse(
-            response_data,
-=======
         actual_response = Response(
             self.encode_json(response_data),
             media_type="application/json",
->>>>>>> 5ba99834
             status_code=status.HTTP_200_OK,
             json_encoder=self.json_encoder,
             json_dumps_params=self.json_dumps_params,
