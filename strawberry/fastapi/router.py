import json
from datetime import timedelta
from inspect import signature
from typing import (
    Any,
    Awaitable,
    Callable,
    Dict,
    Iterable,
    Optional,
    Sequence,
    Union,
    cast,
)

from starlette import status
from starlette.background import BackgroundTasks
from starlette.requests import HTTPConnection, Request
from starlette.responses import HTMLResponse, PlainTextResponse, Response
from starlette.types import ASGIApp
from starlette.websockets import WebSocket

from fastapi import APIRouter, Depends
from strawberry.exceptions import InvalidCustomContext, MissingQueryError
from strawberry.fastapi.context import BaseContext, CustomContext, MergedContext
from strawberry.fastapi.handlers import GraphQLTransportWSHandler, GraphQLWSHandler
from strawberry.file_uploads.utils import replace_placeholders_with_files
from strawberry.http import (
    GraphQLHTTPResponse,
    parse_query_params,
    parse_request_data,
    process_result,
)
from strawberry.schema import BaseSchema
from strawberry.schema.exceptions import InvalidOperationTypeError
from strawberry.subscriptions import GRAPHQL_TRANSPORT_WS_PROTOCOL, GRAPHQL_WS_PROTOCOL
from strawberry.types import ExecutionResult
from strawberry.types.graphql import OperationType
from strawberry.utils.debug import pretty_print_graphql_operation
from strawberry.utils.graphiql import get_graphiql_html

<<<<<<< HEAD
=======
CustomContext = Union["BaseContext", Dict[str, Any]]
MergedContext = Union[
    "BaseContext", Dict[str, Union[Any, BackgroundTasks, Request, Response, WebSocket]]
]


class BaseContext:
    def __init__(self):
        self.request: Optional[Union[Request, WebSocket]] = None
        self.background_tasks: Optional[BackgroundTasks] = None
        self.response: Optional[Response] = None

>>>>>>> 6ab75732

class GraphQLRouter(APIRouter):
    graphql_ws_handler_class = GraphQLWSHandler
    graphql_transport_ws_handler_class = GraphQLTransportWSHandler

    @staticmethod
    async def __get_root_value():
        return None

    @staticmethod
    def __get_context_getter(
        custom_getter: Callable[
            ..., Union[Optional[CustomContext], Awaitable[Optional[CustomContext]]]
        ]
    ) -> Callable[..., Awaitable[CustomContext]]:
        async def dependency(
            custom_context: Optional[CustomContext],
            background_tasks: BackgroundTasks,
            connection: HTTPConnection,
            response: Response = None,  # type: ignore
        ) -> MergedContext:
            request = cast(Union[Request, WebSocket], connection)
            if isinstance(custom_context, BaseContext):
                custom_context.request = request
                custom_context.background_tasks = background_tasks
                custom_context.response = response
                return custom_context
            default_context = {
                "request": request,
                "background_tasks": background_tasks,
                "response": response,
            }
            if isinstance(custom_context, dict):
                return {
                    **default_context,
                    **custom_context,
                }
            elif custom_context is None:
                return default_context
            else:
                raise InvalidCustomContext()

        # replace the signature parameters of dependency...
        # ...with the old parameters minus the first argument as it will be replaced...
        # ...with the value obtained by injecting custom_getter context as a dependency.
        sig = signature(dependency)
        sig = sig.replace(
            parameters=[
                *list(sig.parameters.values())[1:],
                sig.parameters["custom_context"].replace(
                    default=Depends(custom_getter)
                ),
            ],
        )
        # there is an ongoing issue with types and .__signature__ applied to Callables:
        # https://github.com/python/mypy/issues/5958, as of 14/12/21
        # as such, the below line has its typing ignored by MyPy
        dependency.__signature__ = sig  # type: ignore
        return dependency

    def __init__(
        self,
        schema: BaseSchema,
        path: str = "",
        graphiql: bool = True,
        allow_queries_via_get: bool = True,
        keep_alive: bool = False,
        keep_alive_interval: float = 1,
        debug: bool = False,
        root_value_getter=None,
        context_getter=None,
        subscription_protocols=(GRAPHQL_TRANSPORT_WS_PROTOCOL, GRAPHQL_WS_PROTOCOL),
        connection_init_wait_timeout: timedelta = timedelta(minutes=1),
        default: Optional[ASGIApp] = None,
        on_startup: Optional[Sequence[Callable[[], Any]]] = None,
        on_shutdown: Optional[Sequence[Callable[[], Any]]] = None,
    ):
        super().__init__(
            default=default,
            on_startup=on_startup,
            on_shutdown=on_shutdown,
        )
        self.schema = schema
        self.graphiql = graphiql
        self.allow_queries_via_get = allow_queries_via_get
        self.keep_alive = keep_alive
        self.keep_alive_interval = keep_alive_interval
        self.debug = debug
        self.root_value_getter = root_value_getter or self.__get_root_value
        self.context_getter = self.__get_context_getter(
            context_getter or (lambda: None)
        )
        self.protocols = subscription_protocols
        self.connection_init_wait_timeout = connection_init_wait_timeout

        @self.get(
            path,
            responses={
                200: {
                    "description": "The GraphiQL integrated development environment.",
                },
                404: {
                    "description": "Not found if GraphiQL is not enabled.",
                },
            },
        )
        async def handle_http_get(
            request: Request,
            response: Response,
            context=Depends(self.context_getter),
            root_value=Depends(self.root_value_getter),
        ) -> Response:
            if request.query_params:
                try:
                    query_data = parse_query_params(request.query_params._dict)

                except json.JSONDecodeError:
                    return PlainTextResponse(
                        "Unable to parse request body as JSON",
                        status_code=status.HTTP_400_BAD_REQUEST,
                    )

                return await self.execute_request(
                    request=request,
                    response=response,
                    data=query_data,
                    context=context,
                    root_value=root_value,
                )
            elif self.should_render_graphiql(request):
                return self.get_graphiql_response()
            return Response(status_code=status.HTTP_404_NOT_FOUND)

        @self.post(path)
        async def handle_http_post(
            request: Request,
            response: Response,
            context=Depends(self.context_getter),
            root_value=Depends(self.root_value_getter),
        ) -> Response:
            actual_response: Response

            content_type = request.headers.get("content-type", "")

            if "application/json" in content_type:
                try:
                    data = await request.json()
                except json.JSONDecodeError:
                    actual_response = PlainTextResponse(
                        "Unable to parse request body as JSON",
                        status_code=status.HTTP_400_BAD_REQUEST,
                    )

                    return self._merge_responses(response, actual_response)
            elif content_type.startswith("multipart/form-data"):
                multipart_data = await request.form()
                try:
                    operations_text = multipart_data.get("operations", "{}")
                    operations = json.loads(operations_text)  # type: ignore
                    files_map = json.loads(multipart_data.get("map", "{}"))  # type: ignore # noqa: E501
                except json.JSONDecodeError:
                    actual_response = PlainTextResponse(
                        "Unable to parse request body as JSON",
                        status_code=status.HTTP_400_BAD_REQUEST,
                    )

                    return self._merge_responses(response, actual_response)

                try:
                    data = replace_placeholders_with_files(
                        operations, files_map, multipart_data
                    )
                except KeyError:
                    actual_response = PlainTextResponse(
                        "File(s) missing in form data",
                        status_code=status.HTTP_400_BAD_REQUEST,
                    )

                    return self._merge_responses(response, actual_response)
            else:
                actual_response = PlainTextResponse(
                    "Unsupported Media Type",
                    status_code=status.HTTP_415_UNSUPPORTED_MEDIA_TYPE,
                )

                return self._merge_responses(response, actual_response)

            return await self.execute_request(
                request=request,
                response=response,
                data=data,
                context=context,
                root_value=root_value,
            )

        @self.websocket(path)
        async def websocket_endpoint(
            websocket: WebSocket,
            context=Depends(self.context_getter),
            root_value=Depends(self.root_value_getter),
        ):
            async def _get_context():
                return context

            async def _get_root_value():
                return root_value

            preferred_protocol = self.pick_preferred_protocol(websocket)
            if preferred_protocol == GRAPHQL_TRANSPORT_WS_PROTOCOL:
                await self.graphql_transport_ws_handler_class(
                    schema=self.schema,
                    debug=self.debug,
                    connection_init_wait_timeout=self.connection_init_wait_timeout,
                    get_context=_get_context,
                    get_root_value=_get_root_value,
                    ws=websocket,
                ).handle()
            elif preferred_protocol == GRAPHQL_WS_PROTOCOL:
                await self.graphql_ws_handler_class(
                    schema=self.schema,
                    debug=self.debug,
                    keep_alive=self.keep_alive,
                    keep_alive_interval=self.keep_alive_interval,
                    get_context=_get_context,
                    get_root_value=_get_root_value,
                    ws=websocket,
                ).handle()
            else:
                # Code 4406 is "Subprotocol not acceptable"
                await websocket.close(code=4406)

    def pick_preferred_protocol(self, ws: WebSocket) -> Optional[str]:
        protocols = ws["subprotocols"]
        intersection = set(protocols) & set(self.protocols)
        return min(
            intersection,
            key=lambda i: protocols.index(i),
            default=None,
        )

    def should_render_graphiql(self, request: Request) -> bool:
        if not self.graphiql:
            return False
        return any(
            supported_header in request.headers.get("accept", "")
            for supported_header in ("text/html", "*/*")
        )

    def get_graphiql_response(self) -> HTMLResponse:
        html = get_graphiql_html()
        return HTMLResponse(html)

    @staticmethod
    def _merge_responses(response: Response, actual_response: Response) -> Response:
        actual_response.headers.raw.extend(response.headers.raw)
        if response.status_code:
            actual_response.status_code = response.status_code

        return actual_response

    async def execute(
        self,
        query: str,
        variables: Optional[Dict[str, Any]] = None,
        context: Any = None,
        operation_name: Optional[str] = None,
        root_value: Any = None,
        allowed_operation_types: Optional[Iterable[OperationType]] = None,
    ):
        if self.debug:
            pretty_print_graphql_operation(operation_name, query, variables)

        return await self.schema.execute(
            query,
            root_value=root_value,
            variable_values=variables,
            operation_name=operation_name,
            context_value=context,
            allowed_operation_types=allowed_operation_types,
        )

    async def process_result(
        self, request: Request, result: ExecutionResult
    ) -> GraphQLHTTPResponse:
        return process_result(result)

    async def execute_request(
        self, request: Request, response: Response, data: dict, context, root_value
    ) -> Response:
        try:
            request_data = parse_request_data(data)
        except MissingQueryError:
            missing_query_response = PlainTextResponse(
                "No GraphQL query found in the request",
                status_code=status.HTTP_400_BAD_REQUEST,
            )
            return self._merge_responses(response, missing_query_response)

        method = request.method
        allowed_operation_types = OperationType.from_http(method)

        if not self.allow_queries_via_get and method == "GET":
            allowed_operation_types = allowed_operation_types - {OperationType.QUERY}

        try:
            result = await self.execute(
                request_data.query,
                variables=request_data.variables,
                context=context,
                operation_name=request_data.operation_name,
                root_value=root_value,
                allowed_operation_types=allowed_operation_types,
            )
        except InvalidOperationTypeError as e:
            return PlainTextResponse(
                e.as_http_error_reason(method),
                status_code=status.HTTP_400_BAD_REQUEST,
            )

        response_data = await self.process_result(request, result)

        actual_response = Response(
            self.encode_json(response_data),
            media_type="application/json",
            status_code=status.HTTP_200_OK,
        )

        return self._merge_responses(response, actual_response)

    def encode_json(self, response_data: GraphQLHTTPResponse) -> str:
        return json.dumps(response_data)<|MERGE_RESOLUTION|>--- conflicted
+++ resolved
@@ -39,21 +39,6 @@
 from strawberry.utils.debug import pretty_print_graphql_operation
 from strawberry.utils.graphiql import get_graphiql_html
 
-<<<<<<< HEAD
-=======
-CustomContext = Union["BaseContext", Dict[str, Any]]
-MergedContext = Union[
-    "BaseContext", Dict[str, Union[Any, BackgroundTasks, Request, Response, WebSocket]]
-]
-
-
-class BaseContext:
-    def __init__(self):
-        self.request: Optional[Union[Request, WebSocket]] = None
-        self.background_tasks: Optional[BackgroundTasks] = None
-        self.response: Optional[Response] = None
-
->>>>>>> 6ab75732
 
 class GraphQLRouter(APIRouter):
     graphql_ws_handler_class = GraphQLWSHandler
