--- conflicted
+++ resolved
@@ -332,7 +332,6 @@
 
         return response
 
-<<<<<<< HEAD
     async def create_multipart_response(
         self,
         request: Request,
@@ -345,7 +344,6 @@
                 "Content-type": "multipart/mixed;boundary=graphql;subscriptionSpec=1.0,application/json",
             },
         )
-=======
-
-__all__ = ["GraphQLRouter"]
->>>>>>> cafc388f
+
+
+__all__ = ["GraphQLRouter"]