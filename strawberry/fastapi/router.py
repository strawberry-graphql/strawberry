--- conflicted
+++ resolved
@@ -50,21 +50,10 @@
         # ...with the old parameters minus the first argument of dependency on line 38 as it will be replaced...
         # ...with the value obtained by injecting custom_getter context as a dependency.
         sig = signature(dependency)
-<<<<<<< HEAD
         sig = sig.replace(
             parameters=[
                 *list(sig.parameters.values())[1:], 
                 sig.parameters["custom_getter"].replace(default=Depends(custom_getter)),
-=======
-        sig = sig.replace(  # replace the signature parameters of dependency...
-            parameters=[
-                *list(sig.parameters.values())[
-                    1:
-                ],  # ...with the old parameters minus the first argument of dependency on line 38 as it will be replaced...
-                sig.parameters["custom_getter"].replace(
-                    default=Depends(custom_getter)
-                ),  # ...with the value obtained by injecting custom_getter context as a dependency.
->>>>>>> 855aded4
             ],
         )
         # there is an ongoing issue in MyPy with types and .__signature__ applied to Callables:
