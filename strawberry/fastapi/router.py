import json
from datetime import timedelta
from inspect import signature
from typing import Any, Callable, Dict, Optional, Sequence, Union

from starlette import status
from starlette.background import BackgroundTasks
from starlette.requests import Request
from starlette.responses import HTMLResponse, JSONResponse, PlainTextResponse, Response
from starlette.types import ASGIApp
from starlette.websockets import WebSocket

from fastapi import APIRouter, Depends
from strawberry.asgi.utils import get_graphiql_html
from strawberry.exceptions import MissingQueryError
from strawberry.fastapi.handlers import GraphQLTransportWSHandler, GraphQLWSHandler
from strawberry.file_uploads.utils import replace_placeholders_with_files
from strawberry.http import GraphQLHTTPResponse, parse_request_data, process_result
from strawberry.schema import BaseSchema
from strawberry.subscriptions import GRAPHQL_TRANSPORT_WS_PROTOCOL, GRAPHQL_WS_PROTOCOL
from strawberry.types import ExecutionResult
from strawberry.utils.debug import pretty_print_graphql_operation


class BaseContext:
    def __init__(self):
        self.request: Union[Request, WebSocket] = None
        self.background_tasks: BackgroundTasks = None


class GraphQLRouter(APIRouter):
    graphql_ws_handler_class = GraphQLWSHandler
    graphql_transport_ws_handler_class = GraphQLTransportWSHandler

    @staticmethod
    async def __get_root_value():
        return None

    @staticmethod
    def __get_context_getter(
        custom_getter: Callable[..., Optional[Union[BaseContext, Dict[str, Any]]]]
    ) -> Callable[..., Union[BaseContext, Dict[str, Any]]]:
        def dependency(
            custom_getter: Optional[Union[BaseContext, Dict[str, Any]]],
            background_tasks: BackgroundTasks,
            request: Request = None,
            response: Response = None,
            ws: WebSocket = None,
        ) -> Union[
            BaseContext, Dict[str, Union[Any, BackgroundTasks, Request, WebSocket]]
        ]:
            if isinstance(custom_getter, BaseContext):
                custom_getter.request = request or ws
                custom_getter.background_tasks = background_tasks
                return custom_getter
            elif isinstance(custom_getter, dict):
                return {
                    "request": request or ws,
                    "background_tasks": background_tasks,
                    **(custom_getter or {}),
                }
            elif custom_getter == None:
                return {
                    "request": request or ws,
                    "background_tasks": background_tasks,
                }
            else:
<<<<<<< HEAD
                raise TypeError("The custom context dependency must be either a class or a dictionary")
=======
                raise TypeError(
                    "The custom context dependency is neither a class that inherits from BaseContext nor a dictionary"
                )
>>>>>>> c8e96210

        # replace the signature parameters of dependency...
        # ...with the old parameters minus the first argument as it will be replaced...
        # ...with the value obtained by injecting custom_getter context as a dependency.
        sig = signature(dependency)
        sig = sig.replace(
            parameters=[
                *list(sig.parameters.values())[1:],
                sig.parameters["custom_getter"].replace(default=Depends(custom_getter)),
            ],
        )
        # there is an ongoing issue with types and .__signature__ applied to Callables:
        # https://github.com/python/mypy/issues/5958, as of 14/12/21
        # as such, the below line has its typing ignored by MyPy
        dependency.__signature__ = sig  # type: ignore
        return dependency

    def __init__(
        self,
        schema: BaseSchema,
        path: str = "",
        graphiql: bool = True,
        keep_alive: bool = False,
        keep_alive_interval: float = 1,
        debug: bool = False,
        root_value_getter=None,
        context_getter=None,
        subscription_protocols=(GRAPHQL_TRANSPORT_WS_PROTOCOL, GRAPHQL_WS_PROTOCOL),
        connection_init_wait_timeout: timedelta = timedelta(minutes=1),
        default: Optional[ASGIApp] = None,
        on_startup: Optional[Sequence[Callable[[], Any]]] = None,
        on_shutdown: Optional[Sequence[Callable[[], Any]]] = None,
    ):
        super().__init__(
            default=default,
            on_startup=on_startup,
            on_shutdown=on_shutdown,
        )
        self.schema = schema
        self.graphiql = graphiql
        self.keep_alive = keep_alive
        self.keep_alive_interval = keep_alive_interval
        self.debug = debug
        self.root_value_getter = root_value_getter or self.__get_root_value
        self.context_getter = self.__get_context_getter(
            context_getter or (lambda: None)
        )
        self.protocols = subscription_protocols
        self.connection_init_wait_timeout = connection_init_wait_timeout

        @self.get(
            path,
            responses={
                200: {
                    "description": "The GraphiQL integrated development environment.",
                },
                404: {
                    "description": "Not found if GraphiQL is not enabled.",
                },
            },
        )
        async def get_graphiql() -> Response:
            if not self.graphiql:
                return Response(status_code=status.HTTP_404_NOT_FOUND)
            return self.get_graphiql_response()

        @self.post(path)
        async def handle_http_query(
            request: Request,
            response: Response,
            context=Depends(self.context_getter),
            root_value=Depends(self.root_value_getter),
        ) -> Response:
            actual_response: Response

            content_type = request.headers.get("content-type", "")

            if "application/json" in content_type:
                try:
                    data = await request.json()
                except json.JSONDecodeError:
                    actual_response = PlainTextResponse(
                        "Unable to parse request body as JSON",
                        status_code=status.HTTP_400_BAD_REQUEST,
                    )

                    return self._merge_responses(response, actual_response)
            elif content_type.startswith("multipart/form-data"):
                multipart_data = await request.form()
                operations = json.loads(multipart_data.get("operations", {}))
                files_map = json.loads(multipart_data.get("map", {}))
                data = replace_placeholders_with_files(
                    operations, files_map, multipart_data
                )
            else:
                actual_response = PlainTextResponse(
                    "Unsupported Media Type",
                    status_code=status.HTTP_415_UNSUPPORTED_MEDIA_TYPE,
                )

                return self._merge_responses(response, actual_response)

            try:
                request_data = parse_request_data(data)
            except MissingQueryError:
                actual_response = PlainTextResponse(
                    "No GraphQL query found in the request",
                    status_code=status.HTTP_400_BAD_REQUEST,
                )
                return self._merge_responses(response, actual_response)

            result = await self.execute(
                request_data.query,
                variables=request_data.variables,
                context=context,
                operation_name=request_data.operation_name,
                root_value=root_value,
            )

            response_data = await self.process_result(request, result)

            actual_response = JSONResponse(
                response_data,
                status_code=status.HTTP_200_OK,
            )

            return self._merge_responses(response, actual_response)

        @self.websocket(path)
        async def websocket_endpoint(
            websocket: WebSocket,
            context=Depends(self.context_getter),
            root_value=Depends(self.root_value_getter),
        ):
            async def _get_context():
                return context

            async def _get_root_value():
                return root_value

            preferred_protocol = self.pick_preferred_protocol(websocket)
            if preferred_protocol == GRAPHQL_TRANSPORT_WS_PROTOCOL:
                await self.graphql_transport_ws_handler_class(
                    schema=self.schema,
                    debug=self.debug,
                    connection_init_wait_timeout=self.connection_init_wait_timeout,
                    get_context=_get_context,
                    get_root_value=_get_root_value,
                    ws=websocket,
                ).handle()
            elif preferred_protocol == GRAPHQL_WS_PROTOCOL:
                await self.graphql_ws_handler_class(
                    schema=self.schema,
                    debug=self.debug,
                    keep_alive=self.keep_alive,
                    keep_alive_interval=self.keep_alive_interval,
                    get_context=_get_context,
                    get_root_value=_get_root_value,
                    ws=websocket,
                ).handle()
            else:
                # Code 4406 is "Subprotocol not acceptable"
                await websocket.close(code=4406)

    def pick_preferred_protocol(self, ws: WebSocket) -> Optional[str]:
        protocols = ws["subprotocols"]
        intersection = set(protocols) & set(self.protocols)
        return min(
            intersection,
            key=lambda i: protocols.index(i),  # type: ignore
            default=None,
        )

    def get_graphiql_response(self) -> HTMLResponse:
        html = get_graphiql_html()
        return HTMLResponse(html)

    @staticmethod
    def _merge_responses(response: Response, actual_response: Response) -> Response:
        actual_response.headers.raw.extend(response.headers.raw)
        if response.status_code:
            actual_response.status_code = response.status_code

        return actual_response

    async def execute(
        self, query, variables=None, context=None, operation_name=None, root_value=None
    ):
        if self.debug:
            pretty_print_graphql_operation(operation_name, query, variables)

        return await self.schema.execute(
            query,
            root_value=root_value,
            variable_values=variables,
            operation_name=operation_name,
            context_value=context,
        )

    async def process_result(
        self, request: Request, result: ExecutionResult
    ) -> GraphQLHTTPResponse:
        return process_result(result)<|MERGE_RESOLUTION|>--- conflicted
+++ resolved
@@ -65,13 +65,9 @@
                     "background_tasks": background_tasks,
                 }
             else:
-<<<<<<< HEAD
-                raise TypeError("The custom context dependency must be either a class or a dictionary")
-=======
                 raise TypeError(
                     "The custom context dependency is neither a class that inherits from BaseContext nor a dictionary"
                 )
->>>>>>> c8e96210
 
         # replace the signature parameters of dependency...
         # ...with the old parameters minus the first argument as it will be replaced...
