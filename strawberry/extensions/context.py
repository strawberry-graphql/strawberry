from __future__ import annotations

import contextlib
import inspect
import warnings
from asyncio import iscoroutinefunction
from typing import (
    TYPE_CHECKING,
    Any,
    AsyncIterator,
    Callable,
    Iterator,
    List,
    NamedTuple,
    Optional,
    Type,
    Union,
)

from strawberry.extensions import Extension
from strawberry.utils.await_maybe import AwaitableOrValue, await_maybe

if TYPE_CHECKING:
<<<<<<< HEAD
    from strawberry.extensions import SchemaExtension

=======
    from types import TracebackType
>>>>>>> d9621604

    from strawberry.extensions.base_extension import Hook

<<<<<<< HEAD
    def __init__(self, extensions: List[SchemaExtension]):
        self.extensions = extensions
=======
>>>>>>> d9621604

class WrappedHook(NamedTuple):
    extension: Extension
    initialized_hook: Union[AsyncIterator[None], Iterator[None]]
    is_async: bool


class ExtensionContextManagerBase:
    __slots__ = ("hooks", "deprecation_message", "default_hook")

    def __init_subclass__(cls):
        cls.DEPRECATION_MESSAGE = (
            f"Event driven styled extensions for "
            f"{cls.LEGACY_ENTER} or {cls.LEGACY_EXIT}"
            f" are deprecated, use {cls.HOOK_NAME} instead"
        )

    HOOK_NAME: str
    DEPRECATION_MESSAGE: str
    LEGACY_ENTER: str
    LEGACY_EXIT: str

    def __init__(self, extensions: List[Extension]):
        self.hooks: List[WrappedHook] = []
        self.default_hook: Hook = getattr(Extension, self.HOOK_NAME)
        for extension in extensions:
            hook = self.get_hook(extension)
            if hook:
                self.hooks.append(hook)

    def get_hook(self, extension: Extension) -> Optional[WrappedHook]:
        on_start = getattr(extension, self.LEGACY_ENTER, None)
        on_end = getattr(extension, self.LEGACY_EXIT, None)

        is_legacy = on_start is not None or on_end is not None
        hook_fn: Optional[Hook] = getattr(type(extension), self.HOOK_NAME)
        hook_fn = hook_fn if hook_fn is not self.default_hook else None
        if is_legacy and hook_fn is not None:
            raise ValueError(
                f"{extension} defines both legacy and new style extension hooks for "
                "{self.HOOK_NAME}"
            )
        elif is_legacy:
            warnings.warn(self.DEPRECATION_MESSAGE, DeprecationWarning)
            return self.from_legacy(extension, on_start, on_end)

        if hook_fn:
            if inspect.isgeneratorfunction(hook_fn):
                return WrappedHook(extension, hook_fn(extension), False)

            if inspect.isasyncgenfunction(hook_fn):
                return WrappedHook(extension, hook_fn(extension), True)

            if callable(hook_fn):
                return self.from_callable(extension, hook_fn)

            raise ValueError(
                f"Hook {self.HOOK_NAME} on {extension} "
                f"must be callable, received {hook_fn!r}"
            )

        return None  # Current extension does not define a hook for this lifecycle stage

    @staticmethod
    def from_legacy(
        extension: Extension,
        on_start: Optional[Callable[[], None]] = None,
        on_end: Optional[Callable[[], None]] = None,
    ) -> WrappedHook:
        if iscoroutinefunction(on_start) or iscoroutinefunction(on_end):

            async def iterator():
                if on_start:
                    await await_maybe(on_start())
                yield
                if on_end:
                    await await_maybe(on_end())

            hook = iterator()
            return WrappedHook(extension, hook, True)

        else:

            def iterator():
                if on_start:
                    on_start()
                yield
                if on_end:
                    on_end()

            hook = iterator()
            return WrappedHook(extension, hook, False)

    @staticmethod
    def from_callable(
        extension: Extension,
        func: Callable[[Extension], AwaitableOrValue[Any]],
    ) -> WrappedHook:
        if iscoroutinefunction(func):

            async def async_iterator():
                await func(extension)
                yield

            hook = async_iterator()
            return WrappedHook(extension, hook, True)
        else:

            def iterator():
                func(extension)
                yield

            hook = iterator()
            return WrappedHook(extension, hook, False)

    def run_hooks_sync(self, is_exit: bool = False):
        """Run extensions synchronously."""
        ctx = (
            contextlib.suppress(StopIteration, StopAsyncIteration)
            if is_exit
            else contextlib.nullcontext()
        )
        for hook in self.hooks:
            with ctx:
                if hook.is_async:
                    raise RuntimeError(
                        f"Extension hook {hook.extension}.{self.HOOK_NAME} "
                        "failed to complete synchronously."
                    )
                else:
                    hook.initialized_hook.__next__()  # type: ignore[union-attr]

    async def run_hooks_async(self, is_exit: bool = False):
        """Run extensions asynchronously with support for sync lifecycle hooks.

        The ``is_exit`` flag is required as a `StopIteration` cannot be raised from
        within a coroutine.
        """
        ctx = (
            contextlib.suppress(StopIteration, StopAsyncIteration)
            if is_exit
            else contextlib.nullcontext()
        )

        for hook in self.hooks:
            with ctx:
                if hook.is_async:
                    await hook.initialized_hook.__anext__()  # type: ignore[union-attr]
                else:
                    hook.initialized_hook.__next__()  # type: ignore[union-attr]

    def __enter__(self):
        self.run_hooks_sync()

    def __exit__(
        self,
        exc_type: Optional[Type[BaseException]],
        exc_val: Optional[BaseException],
        exc_tb: Optional[TracebackType],
    ):
        self.run_hooks_sync(is_exit=True)

    async def __aenter__(self):
        await self.run_hooks_async()

    async def __aexit__(
        self,
        exc_type: Optional[Type[BaseException]],
        exc_val: Optional[BaseException],
        exc_tb: Optional[TracebackType],
    ):
        await self.run_hooks_async(is_exit=True)


class OperationContextManager(ExtensionContextManagerBase):
    HOOK_NAME = Extension.on_operation.__name__
    LEGACY_ENTER = "on_request_start"
    LEGACY_EXIT = "on_request_end"


class ValidationContextManager(ExtensionContextManagerBase):
    HOOK_NAME = Extension.on_validate.__name__
    LEGACY_ENTER = "on_validation_start"
    LEGACY_EXIT = "on_validation_end"


class ParsingContextManager(ExtensionContextManagerBase):
    HOOK_NAME = Extension.on_parse.__name__
    LEGACY_ENTER = "on_parsing_start"
    LEGACY_EXIT = "on_parsing_end"


class ExecutingContextManager(ExtensionContextManagerBase):
    HOOK_NAME = Extension.on_execute.__name__
    LEGACY_ENTER = "on_executing_start"
    LEGACY_EXIT = "on_executing_end"<|MERGE_RESOLUTION|>--- conflicted
+++ resolved
@@ -17,27 +17,17 @@
     Union,
 )
 
-from strawberry.extensions import Extension
+from strawberry.extensions import SchemaExtension
 from strawberry.utils.await_maybe import AwaitableOrValue, await_maybe
 
 if TYPE_CHECKING:
-<<<<<<< HEAD
-    from strawberry.extensions import SchemaExtension
-
-=======
     from types import TracebackType
->>>>>>> d9621604
 
     from strawberry.extensions.base_extension import Hook
 
-<<<<<<< HEAD
-    def __init__(self, extensions: List[SchemaExtension]):
-        self.extensions = extensions
-=======
->>>>>>> d9621604
 
 class WrappedHook(NamedTuple):
-    extension: Extension
+    extension: SchemaExtension
     initialized_hook: Union[AsyncIterator[None], Iterator[None]]
     is_async: bool
 
@@ -57,15 +47,15 @@
     LEGACY_ENTER: str
     LEGACY_EXIT: str
 
-    def __init__(self, extensions: List[Extension]):
+    def __init__(self, extensions: List[SchemaExtension]):
         self.hooks: List[WrappedHook] = []
-        self.default_hook: Hook = getattr(Extension, self.HOOK_NAME)
+        self.default_hook: Hook = getattr(SchemaExtension, self.HOOK_NAME)
         for extension in extensions:
             hook = self.get_hook(extension)
             if hook:
                 self.hooks.append(hook)
 
-    def get_hook(self, extension: Extension) -> Optional[WrappedHook]:
+    def get_hook(self, extension: SchemaExtension) -> Optional[WrappedHook]:
         on_start = getattr(extension, self.LEGACY_ENTER, None)
         on_end = getattr(extension, self.LEGACY_EXIT, None)
 
@@ -100,7 +90,7 @@
 
     @staticmethod
     def from_legacy(
-        extension: Extension,
+        extension: SchemaExtension,
         on_start: Optional[Callable[[], None]] = None,
         on_end: Optional[Callable[[], None]] = None,
     ) -> WrappedHook:
@@ -130,8 +120,8 @@
 
     @staticmethod
     def from_callable(
-        extension: Extension,
-        func: Callable[[Extension], AwaitableOrValue[Any]],
+        extension: SchemaExtension,
+        func: Callable[[SchemaExtension], AwaitableOrValue[Any]],
     ) -> WrappedHook:
         if iscoroutinefunction(func):
 
@@ -161,7 +151,7 @@
             with ctx:
                 if hook.is_async:
                     raise RuntimeError(
-                        f"Extension hook {hook.extension}.{self.HOOK_NAME} "
+                        f"SchemaExtension hook {hook.extension}.{self.HOOK_NAME} "
                         "failed to complete synchronously."
                     )
                 else:
@@ -210,24 +200,24 @@
 
 
 class OperationContextManager(ExtensionContextManagerBase):
-    HOOK_NAME = Extension.on_operation.__name__
+    HOOK_NAME = SchemaExtension.on_operation.__name__
     LEGACY_ENTER = "on_request_start"
     LEGACY_EXIT = "on_request_end"
 
 
 class ValidationContextManager(ExtensionContextManagerBase):
-    HOOK_NAME = Extension.on_validate.__name__
+    HOOK_NAME = SchemaExtension.on_validate.__name__
     LEGACY_ENTER = "on_validation_start"
     LEGACY_EXIT = "on_validation_end"
 
 
 class ParsingContextManager(ExtensionContextManagerBase):
-    HOOK_NAME = Extension.on_parse.__name__
+    HOOK_NAME = SchemaExtension.on_parse.__name__
     LEGACY_ENTER = "on_parsing_start"
     LEGACY_EXIT = "on_parsing_end"
 
 
 class ExecutingContextManager(ExtensionContextManagerBase):
-    HOOK_NAME = Extension.on_execute.__name__
+    HOOK_NAME = SchemaExtension.on_execute.__name__
     LEGACY_ENTER = "on_executing_start"
     LEGACY_EXIT = "on_executing_end"