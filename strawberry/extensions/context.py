import contextlib
import inspect
import warnings
from asyncio import iscoroutinefunction
from typing import AsyncIterator, Callable, Iterator, List, NamedTuple, Optional, Union

from strawberry.exceptions import MissingQueryError
from strawberry.extensions import Extension
<<<<<<< HEAD
from strawberry.extensions.base_extension import _EXTENSION_FILENAME
from strawberry.types import ExecutionContext
=======
from strawberry.extensions.base_extension import _BASE_EXTENSION_MODULE
>>>>>>> 3c81e63e
from strawberry.utils.await_maybe import (
    AsyncIteratorOrIterator,
    AwaitableOrValue,
    await_maybe,
)


class ExecutionStepInitialized(NamedTuple):
    async_iterables: List[AsyncIterator[None]]
    iterables: List[Iterator[None]]


class ExecutionStep(NamedTuple):
    async_iterables: List[Callable[[], AsyncIterator[None]]]
    iterables: List[Callable[[], Iterator[None]]]


class ExecutionOrderManager:
    def __init__(self):
        self.steps: List[ExecutionStep] = []

    def add(
        self,
        iterable: Optional[Callable[[], Iterator[None]]] = None,
        async_iterable: Optional[Callable[[], AsyncIterator[None]]] = None,
    ):
        try:
            previous_step = self.steps[-1]
        except IndexError:
            previous_step = ExecutionStep([], [])

        if async_iterable:
            if previous_step.async_iterables:
                previous_step.async_iterables.append(async_iterable)
            else:
                self.steps.append(
                    ExecutionStep(async_iterables=[async_iterable], iterables=[])
                )
        else:
            assert iterable
            if previous_step.iterables:
                previous_step.iterables.append(iterable)
            else:
                self.steps.append(
                    ExecutionStep(iterables=[iterable], async_iterables=[])
                )

    def initialized(self) -> List[ExecutionStepInitialized]:
        ret: List[ExecutionStepInitialized] = []
        for step in self.steps:
            initialized = ExecutionStepInitialized([], [])
            for it in step.iterables:
                initialized.iterables.append(it())
            for async_iter in step.async_iterables:
                initialized.async_iterables.append(async_iter())
            ret.append(initialized)
        return ret


class ExtensionContextManagerBase:
    __slots__ = ("_initialized_steps", "_execution_order", "execution_context")

    def __init_subclass__(cls, **kwargs):
        cls.DEPRECATION_MESSAGE = (
            f"Event driven styled extensions for "
            f"{cls.LEGACY_ENTER} or {cls.LEGACY_EXIT}"
            f" are deprecated, use {cls.HOOK_NAME} instead"
        )

    HOOK_NAME: str
    DEPRECATION_MESSAGE: str
    LEGACY_ENTER: str
    LEGACY_EXIT: str

    def _parse_legacy_extension(self, extension: Extension) -> bool:
        """
        Returns: a flag if there was any legacy extension
        """
        enter = getattr(extension, self.LEGACY_ENTER, None)
        exit_ = getattr(extension, self.LEGACY_EXIT, None)
        enter_async = False
        exit_async = False
        if enter or exit_:
            warnings.warn(self.DEPRECATION_MESSAGE)
            if enter:
                if iscoroutinefunction(enter):
                    enter_async = True
            if exit_:  # pragma: no cover
                if iscoroutinefunction(exit_):
                    exit_async = True

            if enter_async or exit_async:

                async def legacy_generator():
                    if enter:  # pragma: no cover
                        await await_maybe(enter())
                    yield
                    if exit_:  # pragma: no cover
                        await await_maybe(exit_())

                self._execution_order.add(async_iterable=legacy_generator)
            else:

                def legacy_generator():
                    if enter:
                        enter()
                    yield
                    if exit_:  # pragma: no cover
                        exit_()

                self._execution_order.add(iterable=legacy_generator)
            return True
        return False

<<<<<<< HEAD
    def __init__(
        self, extensions: List[Extension], execution_context: ExecutionContext
    ):
        self.execution_context = execution_context
=======
    def _parse_extension(self, extension: Extension) -> None:
        generator_or_func: Optional[Union[AsyncIteratorOrIterator, Callable]] = getattr(
            extension, self.HOOK_NAME, None
        )
        if not generator_or_func or (
            inspect.getmodule(generator_or_func) == _BASE_EXTENSION_MODULE
        ):
            return
        if inspect.isasyncgenfunction(generator_or_func):
            self._execution_order.add(async_iterable=generator_or_func)

        elif inspect.isgeneratorfunction(generator_or_func):
            self._execution_order.add(iterable=generator_or_func)
        # if it is just normal function make a fake generator:
        else:
            func: Callable[[], AwaitableOrValue] = generator_or_func  # type: ignore
            if iscoroutinefunction(func):

                async def fake_gen():
                    await func()
                    yield

                self._execution_order.add(async_iterable=fake_gen)
            else:

                def fake_gen():
                    func()
                    yield

                self._execution_order.add(iterable=fake_gen)

    def __init__(self, extensions: List[Extension]):
>>>>>>> 3c81e63e
        self._execution_order: ExecutionOrderManager = ExecutionOrderManager()
        self._initialized_steps: List[ExecutionStepInitialized]
        for extension in extensions:
            # maybe it is a legacy extension, so find the old hooks first
            if not self._parse_legacy_extension(extension):
                self._parse_extension(extension)

    def run_sync(self):
        for step in self._initialized_steps:
            for iterable in step.iterables:
                with contextlib.suppress(StopIteration):
                    iterable.__next__()

    async def run_async(self, is_exit: bool = False):
        """Run extensions asynchronously with support for sync lifecycle hooks.

        The ``is_exit`` flag is required as a `StopIteration` cannot be raised from
        within a coroutine.
        """
        for step in self._initialized_steps:
            for iterator in step.iterables:
                with contextlib.suppress(
                    StopIteration
                ) if is_exit else contextlib.nullcontext():
                    iterator.__next__()
            for async_iterator in step.async_iterables:
                with contextlib.suppress(
                    StopAsyncIteration
                ) if is_exit else contextlib.nullcontext():
                    await async_iterator.__anext__()

    def __enter__(self):
        self._initialized_steps = self._execution_order.initialized()
        self.run_sync()

    def __exit__(self, exc_type, exc_val, exc_tb):
        self.run_sync()
        self._initialized_steps = []

    async def __aenter__(self) -> None:
        self._initialized_steps = self._execution_order.initialized()
        await self.run_async()

    async def __aexit__(self, exc_type, exc_val, exc_tb) -> None:
        await self.run_async(is_exit=True)
        self._initialized_steps = []

    async def exit(self, exc: Exception) -> None:
        await self.__aexit__(type(exc), exc.args, exc.__traceback__)


class OperationContextManager(ExtensionContextManagerBase):
    HOOK_NAME = Extension.on_operation.__name__

    def ensure_query(self) -> None:
        if not self.execution_context.query:
            raise MissingQueryError()

    async def __aenter__(self):
        await super().__aenter__()
        self.ensure_query()

    def __enter__(self):
        super().__enter__()
        self.ensure_query()

    HOOK_NAME = Extension.on_operation.__name__
    LEGACY_ENTER = "on_request_start"
    LEGACY_EXIT = "on_request_end"


class ValidationContextManager(ExtensionContextManagerBase):
    HOOK_NAME = Extension.on_validate.__name__
    LEGACY_ENTER = "on_validation_start"
    LEGACY_EXIT = "on_validation_end"


class ParsingContextManager(ExtensionContextManagerBase):
    HOOK_NAME = Extension.on_parse.__name__
    LEGACY_ENTER = "on_parsing_start"
    LEGACY_EXIT = "on_parsing_end"


class ExecutingContextManager(ExtensionContextManagerBase):
    HOOK_NAME = Extension.on_execute.__name__
    LEGACY_ENTER = "on_executing_start"
    LEGACY_EXIT = "on_executing_end"<|MERGE_RESOLUTION|>--- conflicted
+++ resolved
@@ -6,12 +6,7 @@
 
 from strawberry.exceptions import MissingQueryError
 from strawberry.extensions import Extension
-<<<<<<< HEAD
-from strawberry.extensions.base_extension import _EXTENSION_FILENAME
-from strawberry.types import ExecutionContext
-=======
 from strawberry.extensions.base_extension import _BASE_EXTENSION_MODULE
->>>>>>> 3c81e63e
 from strawberry.utils.await_maybe import (
     AsyncIteratorOrIterator,
     AwaitableOrValue,
@@ -126,12 +121,6 @@
             return True
         return False
 
-<<<<<<< HEAD
-    def __init__(
-        self, extensions: List[Extension], execution_context: ExecutionContext
-    ):
-        self.execution_context = execution_context
-=======
     def _parse_extension(self, extension: Extension) -> None:
         generator_or_func: Optional[Union[AsyncIteratorOrIterator, Callable]] = getattr(
             extension, self.HOOK_NAME, None
@@ -164,7 +153,6 @@
                 self._execution_order.add(iterable=fake_gen)
 
     def __init__(self, extensions: List[Extension]):
->>>>>>> 3c81e63e
         self._execution_order: ExecutionOrderManager = ExecutionOrderManager()
         self._initialized_steps: List[ExecutionStepInitialized]
         for extension in extensions:
