<<<<<<< HEAD
from typing import Iterator, List, Type
=======
from __future__ import annotations
>>>>>>> 3430d857

from typing import TYPE_CHECKING, List, Type

from strawberry.extensions.base_extension import Extension

if TYPE_CHECKING:
    from graphql import ASTValidationRule


class AddValidationRules(Extension):
    """
    Add graphql-core validation rules

    Example:

    >>> import strawberry
    >>> from strawberry.extensions import AddValidationRules
    >>> from graphql import ValidationRule, GraphQLError
    >>>
    >>> class MyCustomRule(ValidationRule):
    ...     def enter_field(self, node, *args) -> None:
    ...         if node.name.value == "secret_field":
    ...             self.report_error(
    ...                 GraphQLError("Can't query field 'secret_field'")
    ...             )
    >>>
    >>> schema = strawberry.Schema(
    ...     Query,
    ...     extensions=[
    ...         AddValidationRules([
    ...             MyCustomRule,
    ...         ]),
    ...     ]
    ... )

    """

    validation_rules: List[Type[ASTValidationRule]]

    def __init__(self, validation_rules: List[Type[ASTValidationRule]]):
        self.validation_rules = validation_rules

    def on_operation(self) -> Iterator[None]:
        self.execution_context.validation_rules = (
            self.execution_context.validation_rules + tuple(self.validation_rules)
        )
        yield<|MERGE_RESOLUTION|>--- conflicted
+++ resolved
@@ -1,10 +1,6 @@
-<<<<<<< HEAD
-from typing import Iterator, List, Type
-=======
 from __future__ import annotations
->>>>>>> 3430d857
 
-from typing import TYPE_CHECKING, List, Type
+from typing import TYPE_CHECKING, Iterator, List, Type
 
 from strawberry.extensions.base_extension import Extension
 
