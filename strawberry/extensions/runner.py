from __future__ import annotations

import inspect
from typing import TYPE_CHECKING, Any, Dict, List, Optional

from strawberry.extensions.context import (
    ExecutingContextManager,
    OperationContextManager,
    ParsingContextManager,
    ValidationContextManager,
)
from strawberry.utils.await_maybe import await_maybe

from . import SchemaExtension

if TYPE_CHECKING:
    from strawberry.types import ExecutionContext


class SchemaExtensionsRunner:
    extensions: List[SchemaExtension]

    def __init__(
        self,
        execution_context: ExecutionContext,
        extensions: Optional[List[SchemaExtension]] = None,
    ) -> None:
        self.execution_context = execution_context
        self.extensions = extensions if extensions is not None else []

    def operation(self) -> OperationContextManager:
        return OperationContextManager(self.extensions, self.execution_context)

    def validation(self) -> ValidationContextManager:
        return ValidationContextManager(self.extensions, self.execution_context)

    def parsing(self) -> ParsingContextManager:
        return ParsingContextManager(self.extensions, self.execution_context)

    def executing(self) -> ExecutingContextManager:
        return ExecutingContextManager(self.extensions, self.execution_context)

    @classmethod
    def _implments_get_rseults(cls, extension: SchemaExtension) -> bool:
        "Whether the extension implements get_results"
        return type(extension).get_results is not SchemaExtension.get_results

    def get_extensions_results_sync(self) -> Dict[str, Any]:
        data: Dict[str, Any] = {}
        for extension in self.extensions:
            if type(self)._implments_get_rseults(extension):
                if inspect.iscoroutinefunction(extension.get_results):
                    msg = "Cannot use async extension hook during sync execution"
                    raise RuntimeError(msg)
                data.update(extension.get_results())  # type: ignore

        return data

    async def get_extensions_results(self, ctx: ExecutionContext) -> Dict[str, Any]:
        data: Dict[str, Any] = {}

        for extension in self.extensions:
            if type(self)._implments_get_rseults(extension):
                data.update(await await_maybe(extension.get_results()))

<<<<<<< HEAD
        data.update(ctx.extensions_results)
        return data
=======
        return MiddlewareManager(*middlewares)


__all__ = ["SchemaExtensionsRunner"]
>>>>>>> fce504df
<|MERGE_RESOLUTION|>--- conflicted
+++ resolved
@@ -42,7 +42,7 @@
 
     @classmethod
     def _implments_get_rseults(cls, extension: SchemaExtension) -> bool:
-        "Whether the extension implements get_results"
+        """Whether the extension implements get_results."""
         return type(extension).get_results is not SchemaExtension.get_results
 
     def get_extensions_results_sync(self) -> Dict[str, Any]:
@@ -63,12 +63,5 @@
             if type(self)._implments_get_rseults(extension):
                 data.update(await await_maybe(extension.get_results()))
 
-<<<<<<< HEAD
         data.update(ctx.extensions_results)
-        return data
-=======
-        return MiddlewareManager(*middlewares)
-
-
-__all__ = ["SchemaExtensionsRunner"]
->>>>>>> fce504df
+        return data