--- conflicted
+++ resolved
@@ -26,13 +26,8 @@
 
 
 __all__ = [
-<<<<<<< HEAD
-    "Extension",
-    "FieldExtension",
-=======
     "FieldExtension",
     "SchemaExtension",
->>>>>>> b60f4930
     "AddValidationRules",
     "DisableValidation",
     "ParserCache",
