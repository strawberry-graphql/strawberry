# This is a Python port of https://github.com/stems/graphql-depth-limit
# which is licensed under the terms of the MIT license, reproduced below.
#
# -----------
#
# MIT License
#
# Copyright (c) 2017 Stem
#
# Permission is hereby granted, free of charge, to any person obtaining a copy
# of this software and associated documentation files (the "Software"), to deal
# in the Software without restriction, including without limitation the rights
# to use, copy, modify, merge, publish, distribute, sublicense, and/or sell
# copies of the Software, and to permit persons to whom the Software is
# furnished to do so, subject to the following conditions:
#
# The above copyright notice and this permission notice shall be included in all
# copies or substantial portions of the Software.
#
# THE SOFTWARE IS PROVIDED "AS IS", WITHOUT WARRANTY OF ANY KIND, EXPRESS OR
# IMPLIED, INCLUDING BUT NOT LIMITED TO THE WARRANTIES OF MERCHANTABILITY,
# FITNESS FOR A PARTICULAR PURPOSE AND NONINFRINGEMENT. IN NO EVENT SHALL THE
# AUTHORS OR COPYRIGHT HOLDERS BE LIABLE FOR ANY CLAIM, DAMAGES OR OTHER
# LIABILITY, WHETHER IN AN ACTION OF CONTRACT, TORT OR OTHERWISE, ARISING FROM,
# OUT OF OR IN CONNECTION WITH THE SOFTWARE OR THE USE OR OTHER DEALINGS IN THE
# SOFTWARE.

from __future__ import annotations

import re
<<<<<<< HEAD
from dataclasses import dataclass
from typing import Callable, Dict, Iterable, List, Optional, Type, Union, cast
=======
from typing import TYPE_CHECKING, Callable, Dict, Iterable, List, Optional, Type, Union
>>>>>>> debf2185

from graphql import GraphQLError
from graphql.language import (
    FieldNode,
    FragmentDefinitionNode,
    FragmentSpreadNode,
    InlineFragmentNode,
    OperationDefinitionNode,
    StringValueNode,
)
from graphql.validation import ValidationRule

from strawberry.extensions import AddValidationRules
from strawberry.extensions.utils import is_introspection_key

<<<<<<< HEAD
FieldAttributeRuleType = Union[Callable[[str], bool], re.Pattern, str]
FieldArgumentsRuleType = Dict[str, List[FieldAttributeRuleType]]


@dataclass
class FieldRule:
    """
    Use this dataclass to specify which fields to ignore with options to
    specify any rules on arguments and keys within the returned field.
    """

    field_name: FieldAttributeRuleType
    field_arguments: Optional[FieldArgumentsRuleType] = None


IgnoreType = Union[FieldAttributeRuleType, FieldRule]
=======
if TYPE_CHECKING:
    from graphql.language import DefinitionNode, Node
    from graphql.validation import ValidationContext


IgnoreType = Union[Callable[[str], bool], re.Pattern, str]
>>>>>>> debf2185


class QueryDepthLimiter(AddValidationRules):
    """
    Add a validator to limit the query depth of GraphQL operations

    Example:

    >>> import strawberry
    >>> from strawberry.extensions import QueryDepthLimiter
    >>>
    >>> schema = strawberry.Schema(
    ...     Query,
    ...     extensions=[
    ...         QueryDepthLimiter(max_depth=4)
    ...     ]
    ... )

    Arguments:

    `max_depth: int`
        The maximum allowed depth for any operation in a GraphQL document.
    `ignore: Optional[List[IgnoreType]]`
        Stops recursive depth checking based on a field name.
        Either a string or regexp to match the name, or a function that returns
        a boolean.
    `callback: Optional[Callable[[Dict[str, int]], None]`
        Called each time validation runs. Receives an Object which is a
        map of the depths for each operation.
    """

    def __init__(
        self,
        max_depth: int,
        ignore: Optional[List[IgnoreType]] = None,
        callback: Optional[Callable[[Dict[str, int]], None]] = None,
    ):
        validator = create_validator(max_depth, ignore, callback)
        super().__init__([validator])


def create_validator(
    max_depth: int,
    ignore: Optional[List[IgnoreType]] = None,
    callback: Optional[Callable[[Dict[str, int]], None]] = None,
) -> Type[ValidationRule]:
    class DepthLimitValidator(ValidationRule):
        def __init__(self, validation_context: ValidationContext):
            document = validation_context.document
            definitions = document.definitions

            fragments = get_fragments(definitions)
            queries = get_queries_and_mutations(definitions)
            query_depths = {}

            for name in queries:
                query_depths[name] = determine_depth(
                    node=queries[name],
                    fragments=fragments,
                    depth_so_far=0,
                    max_depth=max_depth,
                    context=validation_context,
                    operation_name=name,
                    ignore=ignore,
                )

            if callable(callback):
                callback(query_depths)
            super().__init__(validation_context)

    return DepthLimitValidator


def get_fragments(
    definitions: Iterable[DefinitionNode],
) -> Dict[str, FragmentDefinitionNode]:
    fragments = {}
    for definition in definitions:
        if isinstance(definition, FragmentDefinitionNode):
            fragments[definition.name.value] = definition

    return fragments


# This will actually get both queries and mutations.
# We can basically treat those the same
def get_queries_and_mutations(
    definitions: Iterable[DefinitionNode],
) -> Dict[str, OperationDefinitionNode]:
    operations = {}

    for definition in definitions:
        if isinstance(definition, OperationDefinitionNode):
            operation = definition.name.value if definition.name else "anonymous"
            operations[operation] = definition

    return operations


def determine_depth(
    node: Node,
    fragments: Dict[str, FragmentDefinitionNode],
    depth_so_far: int,
    max_depth: int,
    context: ValidationContext,
    operation_name: str,
    ignore: Optional[List[IgnoreType]] = None,
) -> int:
    if depth_so_far > max_depth:
        context.report_error(
            GraphQLError(
                f"'{operation_name}' exceeds maximum operation depth of {max_depth}",
                [node],
            )
        )
        return depth_so_far

    if isinstance(node, FieldNode):
        # by default, ignore the introspection fields which begin
        # with double underscores
        should_ignore = is_introspection_key(node.name.value) or is_ignored(
            node, ignore
        )

        if should_ignore or not node.selection_set:
            return 0

        return 1 + max(
            map(
                lambda selection: determine_depth(
                    node=selection,
                    fragments=fragments,
                    depth_so_far=depth_so_far + 1,
                    max_depth=max_depth,
                    context=context,
                    operation_name=operation_name,
                    ignore=ignore,
                ),
                node.selection_set.selections,
            )
        )
    elif isinstance(node, FragmentSpreadNode):
        return determine_depth(
            node=fragments[node.name.value],
            fragments=fragments,
            depth_so_far=depth_so_far,
            max_depth=max_depth,
            context=context,
            operation_name=operation_name,
            ignore=ignore,
        )
    elif isinstance(
        node, (InlineFragmentNode, FragmentDefinitionNode, OperationDefinitionNode)
    ):
        return max(
            map(
                lambda selection: determine_depth(
                    node=selection,
                    fragments=fragments,
                    depth_so_far=depth_so_far,
                    max_depth=max_depth,
                    context=context,
                    operation_name=operation_name,
                    ignore=ignore,
                ),
                node.selection_set.selections,
            )
        )
    else:
        raise TypeError(f"Depth crawler cannot handle: {node.kind}")  # pragma: no cover


def is_ignored(node: FieldNode, ignore: Optional[List[IgnoreType]] = None) -> bool:
    if ignore is None:
        return False

    field_name = node.name.value
    for rule in ignore:
        if isinstance(rule, str):
            if field_name == rule:
                return True
        elif isinstance(rule, re.Pattern):
            if rule.match(field_name):
                return True
        elif isinstance(rule, FieldRule):
            if should_ignore_by_field_attributes(node, rule):
                return True
        elif callable(rule):
            if rule(field_name):
                return True
        else:
            raise TypeError(f"Invalid ignore option: {rule}")

    return False


def should_ignore_by_field_name(node: FieldNode, rule: FieldAttributeRuleType) -> bool:
    field_name = node.name.value
    if isinstance(rule, str):
        if field_name == rule:
            return True
    elif isinstance(rule, re.Pattern):
        if rule.match(field_name):
            return True
    elif callable(rule):
        if rule(field_name):
            return True
    else:
        raise TypeError(f"Invalid ignore option: {rule}")

    return False


def should_ignore_by_field_attributes(node: FieldNode, rule: FieldRule) -> bool:
    if not should_ignore_by_field_name(node, rule.field_name):
        return False

    if rule.field_arguments is None:
        return True
    else:
        if should_ignore_by_field_arguments(node, rule.field_arguments):
            return True

    return False


def should_ignore_by_field_arguments(
    node: FieldNode,
    field_arguments: FieldArgumentsRuleType,
) -> bool:
    arg_names = [arg.name.value for arg in node.arguments]
    for key, value in field_arguments.items():
        if key in arg_names:
            loc = arg_names.index(key)
            node_value = cast(StringValueNode, node.arguments[loc].value)
            arg_value = node_value.value
            for arg_rule in value:
                if arg_rule == arg_value:
                    return True

    return False<|MERGE_RESOLUTION|>--- conflicted
+++ resolved
@@ -28,12 +28,18 @@
 from __future__ import annotations
 
 import re
-<<<<<<< HEAD
 from dataclasses import dataclass
-from typing import Callable, Dict, Iterable, List, Optional, Type, Union, cast
-=======
-from typing import TYPE_CHECKING, Callable, Dict, Iterable, List, Optional, Type, Union
->>>>>>> debf2185
+from typing import (
+    TYPE_CHECKING,
+    Callable,
+    Dict,
+    Iterable,
+    List,
+    Optional,
+    Type,
+    Union,
+    cast,
+)
 
 from graphql import GraphQLError
 from graphql.language import (
@@ -49,7 +55,11 @@
 from strawberry.extensions import AddValidationRules
 from strawberry.extensions.utils import is_introspection_key
 
-<<<<<<< HEAD
+if TYPE_CHECKING:
+    from graphql.language import DefinitionNode, Node
+    from graphql.validation import ValidationContext
+
+
 FieldAttributeRuleType = Union[Callable[[str], bool], re.Pattern, str]
 FieldArgumentsRuleType = Dict[str, List[FieldAttributeRuleType]]
 
@@ -66,14 +76,6 @@
 
 
 IgnoreType = Union[FieldAttributeRuleType, FieldRule]
-=======
-if TYPE_CHECKING:
-    from graphql.language import DefinitionNode, Node
-    from graphql.validation import ValidationContext
-
-
-IgnoreType = Union[Callable[[str], bool], re.Pattern, str]
->>>>>>> debf2185
 
 
 class QueryDepthLimiter(AddValidationRules):
