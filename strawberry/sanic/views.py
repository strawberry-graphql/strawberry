--- conflicted
+++ resolved
@@ -132,14 +132,7 @@
         if "response" in context and context["response"]:
             status_code = context["response"].status_code
 
-<<<<<<< HEAD
-    async def get_response(self, response_data: GraphQLHTTPResponse) -> HTTPResponse:
         data = self.encode_json(response_data)
-=======
-        data = json.dumps(
-            response_data, cls=self.json_encoder, **(self.json_dumps_params or {})
-        )
->>>>>>> 0f6b4a0f
 
         return HTTPResponse(
             data,
