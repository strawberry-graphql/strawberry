--- conflicted
+++ resolved
@@ -177,12 +177,9 @@
         except HTTPException as e:
             return HTTPResponse(e.reason, status=e.status_code)
 
-<<<<<<< HEAD
-    async def get(self, request: Request) -> HTTPResponse:
+    async def get(self, request: Request) -> HTTPResponse:  # type: ignore[override]
         self.request = request
-=======
-    async def get(self, request: Request) -> HTTPResponse:  # type: ignore[override]
->>>>>>> c26bb050
+
         try:
             return await self.run(request)
         except HTTPException as e:
