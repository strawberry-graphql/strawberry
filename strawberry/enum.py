--- conflicted
+++ resolved
@@ -68,11 +68,6 @@
     if not name:
         name = cls.__name__
 
-<<<<<<< HEAD
-    values = [EnumValue(item.name, item.value) for item in cls]  # type: ignore
-=======
-    description = description
-
     values = []
     for item in cls:  # type: ignore
         item_value = item.value
@@ -85,7 +80,6 @@
 
         value = EnumValue(item_name, item_value, deprecation_reason=deprecation_reason)
         values.append(value)
->>>>>>> 3432f794
 
     cls._enum_definition = EnumDefinition(  # type: ignore
         wrapped_cls=cls,
