--- conflicted
+++ resolved
@@ -140,7 +140,7 @@
     *,
     name: Optional[str] = None,
     description: Optional[str] = None,
-    directives: Iterable[object] = ()
+    directives: Iterable[object] = (),
 ) -> EnumType:
     ...
 
@@ -151,7 +151,7 @@
     *,
     name: Optional[str] = None,
     description: Optional[str] = None,
-    directives: Iterable[object] = ()
+    directives: Iterable[object] = (),
 ) -> Callable[[EnumType], EnumType]:
     ...
 
@@ -159,16 +159,10 @@
 def enum(
     _cls: Optional[EnumType] = None,
     *,
-<<<<<<< HEAD
-    name=None,
+    name: Optional[str] = None,
     description_sources: Optional[DescriptionSources] = None,
-    description=None,
+    description: Optional[str] = None,
     directives: Iterable[object] = (),
-=======
-    name: Optional[str] = None,
-    description: Optional[str] = None,
-    directives: Iterable[object] = ()
->>>>>>> 76cf1d5d
 ) -> Union[EnumType, Callable[[EnumType], EnumType]]:
     """Registers the enum in the GraphQL type system.
 
