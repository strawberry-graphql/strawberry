--- conflicted
+++ resolved
@@ -473,22 +473,13 @@
             class_name=result_class_name,
         )
 
-<<<<<<< HEAD
-        operation_kind = operation_definition.operation.value
-
-=======
->>>>>>> add26a60
         variables, variables_type = self._convert_variable_definitions(
             operation_definition.variable_definitions, operation_name=operation_name
         )
 
         return GraphQLOperation(
             operation_definition.name.value,
-<<<<<<< HEAD
-            kind=operation_kind,  # type: ignore[arg-type]
-=======
             kind=operation_definition.operation.value,
->>>>>>> add26a60
             selections=self._convert_selection_set(operation_definition.selection_set),
             directives=self._convert_directives(operation_definition.directives),
             variables=variables,
