import dataclasses
from enum import Enum
from typing import List, Optional, Type, TypeVar

from strawberry.description_sources import DescriptionSources
from strawberry.object_type import _wrap_dataclass
from strawberry.types.type_resolver import _get_fields
from strawberry.utils.docstrings import Docstring

from .directive import directive_field
from .field import StrawberryField, field
from .utils.typing import __dataclass_transform__


class Location(Enum):
    SCHEMA = "schema"
    SCALAR = "scalar"
    OBJECT = "object"
    FIELD_DEFINITION = "field definition"
    ARGUMENT_DEFINITION = "argument definition"
    INTERFACE = "interface"
    UNION = "union"
    ENUM = "enum"
    ENUM_VALUE = "enum value"
    INPUT_OBJECT = "input object"
    INPUT_FIELD_DEFINITION = "input field definition"


@dataclasses.dataclass
class StrawberrySchemaDirective:
    python_name: str
    graphql_name: Optional[str]
    locations: List[Location]
    fields: List["StrawberryField"]
    description_sources: Optional[DescriptionSources] = None
    description: Optional[str] = None
<<<<<<< HEAD
    docstring: Optional[Docstring] = None
=======
    repeatable: bool = False
    print_definition: bool = True
    origin: Optional[Type] = None
>>>>>>> e08b8884


T = TypeVar("T", bound=Type)


@__dataclass_transform__(
    order_default=True, field_descriptors=(directive_field, field, StrawberryField)
)
def schema_directive(
    *,
    locations: List[Location],
    description_sources: Optional[DescriptionSources] = None,
    description: Optional[str] = None,
    name: Optional[str] = None,
    repeatable: bool = False,
    print_definition: bool = True,
):
    def _wrap(cls: T) -> T:
        docstring = Docstring(cls)
        cls = _wrap_dataclass(cls)
        fields = _get_fields(cls)

        cls.__strawberry_directive__ = StrawberrySchemaDirective(
            python_name=cls.__name__,
            graphql_name=name,
            locations=locations,
            description_sources=description_sources,
            description=description,
<<<<<<< HEAD
            docstring=docstring,
=======
            repeatable=repeatable,
>>>>>>> e08b8884
            fields=fields,
            print_definition=print_definition,
            origin=cls,
        )

        return cls

    return _wrap


__all__ = ["Location", "StrawberrySchemaDirective", "schema_directive"]<|MERGE_RESOLUTION|>--- conflicted
+++ resolved
@@ -34,13 +34,10 @@
     fields: List["StrawberryField"]
     description_sources: Optional[DescriptionSources] = None
     description: Optional[str] = None
-<<<<<<< HEAD
     docstring: Optional[Docstring] = None
-=======
     repeatable: bool = False
     print_definition: bool = True
     origin: Optional[Type] = None
->>>>>>> e08b8884
 
 
 T = TypeVar("T", bound=Type)
@@ -69,11 +66,8 @@
             locations=locations,
             description_sources=description_sources,
             description=description,
-<<<<<<< HEAD
             docstring=docstring,
-=======
             repeatable=repeatable,
->>>>>>> e08b8884
             fields=fields,
             print_definition=print_definition,
             origin=cls,
