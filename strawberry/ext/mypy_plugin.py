--- conflicted
+++ resolved
@@ -766,13 +766,7 @@
             if MypyVersion.VERSION >= Decimal("0.800"):
                 params["info"] = cls.info
             if MypyVersion.VERSION >= Decimal("0.920"):
-<<<<<<< HEAD
-                # TODO: update this when we understand why it triggers
-                # other python errors
-                params["kw_only"] = False
-=======
                 params["kw_only"] = True
->>>>>>> a986e62b
 
             attribute = DataclassAttribute(**params)  # type: ignore
             attrs.append(attribute)
