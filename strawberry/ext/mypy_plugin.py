from __future__ import annotations

import re
import typing
import warnings
from decimal import Decimal
from typing import (
    TYPE_CHECKING,
    Any,
    Callable,
    List,
    Optional,
    Set,
    Union,
    cast,
)

from mypy.nodes import (
    ARG_OPT,
    ARG_STAR2,
    GDEF,
    MDEF,
    Argument,
    AssignmentStmt,
    Block,
    CallExpr,
    CastExpr,
    FuncDef,
    IndexExpr,
    MemberExpr,
    NameExpr,
    PassStmt,
    SymbolTableNode,
    TupleExpr,
    TypeAlias,
    Var,
)
from mypy.plugin import (
    Plugin,
    SemanticAnalyzerPluginInterface,
)
from mypy.plugins.common import _get_argument, add_method
from mypy.semanal_shared import set_callable_name
from mypy.types import (
    AnyType,
    CallableType,
    Instance,
    NoneType,
    TypeOfAny,
    TypeVarType,
    UnionType,
)
from mypy.typevars import fill_typevars
from mypy.util import get_unique_redefinition_name
from strawberry.experimental.pydantic._compat import IS_PYDANTIC_V1

# Backwards compatible with the removal of `TypeVarDef` in mypy 0.920.
try:
    from mypy.types import TypeVarDef  # type: ignore
except ImportError:
    TypeVarDef = TypeVarType

# To be compatible with user who don't use pydantic
try:
    from pydantic.mypy import METADATA_KEY as PYDANTIC_METADATA_KEY
    from pydantic.mypy import PydanticModelField
except ImportError:
    PYDANTIC_METADATA_KEY = ""


if TYPE_CHECKING:
    from mypy.nodes import ClassDef, Expression
    from mypy.plugins import (  # type: ignore
        AnalyzeTypeContext,
        CheckerPluginInterface,
        ClassDefContext,
        DynamicClassDefContext,
    )
    from mypy.types import Type


VERSION_RE = re.compile(r"(^0|^(?:[1-9][0-9]*))\.(0|(?:[1-9][0-9]*))")
FALLBACK_VERSION = Decimal("0.800")


class MypyVersion:
    """Stores the mypy version to be used by the plugin"""

    VERSION: Decimal


class InvalidNodeTypeException(Exception):
    def __init__(self, node: Any) -> None:
        self.message = f"Invalid node type: {node!s}"

        super().__init__()

    def __str__(self) -> str:
        return self.message


def lazy_type_analyze_callback(ctx: AnalyzeTypeContext) -> Type:
    if len(ctx.type.args) == 0:
        # TODO: maybe this should throw an error

        return AnyType(TypeOfAny.special_form)

    type_name = ctx.type.args[0]
    type_ = ctx.api.analyze_type(type_name)

    return type_


def _get_named_type(name: str, api: SemanticAnalyzerPluginInterface):
    if "." in name:
        return api.named_type_or_none(name)

    return api.named_type(name)


def _get_type_for_expr(expr: Expression, api: SemanticAnalyzerPluginInterface) -> Type:
    if isinstance(expr, NameExpr):
        # guarding against invalid nodes, still have to figure out why this happens
        # but sometimes mypy crashes because the internal node of the named type
        # is actually a Var node, which is unexpected, so we do a naive guard here
        # and raise an exception for it.

        if expr.fullname:
            sym = api.lookup_fully_qualified_or_none(expr.fullname)

            if sym and isinstance(sym.node, Var):
                raise InvalidNodeTypeException(sym.node)

        return _get_named_type(expr.fullname or expr.name, api)

    if isinstance(expr, IndexExpr):
        type_ = _get_type_for_expr(expr.base, api)
        type_.args = (_get_type_for_expr(expr.index, api),)  # type: ignore

        return type_

    if isinstance(expr, MemberExpr):
        if expr.fullname:
            return _get_named_type(expr.fullname, api)
        else:
            raise InvalidNodeTypeException(expr)

    if isinstance(expr, CallExpr):
        if expr.analyzed:
            return _get_type_for_expr(expr.analyzed, api)
        else:
            raise InvalidNodeTypeException(expr)

    if isinstance(expr, CastExpr):
        return expr.type

    raise ValueError(f"Unsupported expression {type(expr)}")


def create_type_hook(ctx: DynamicClassDefContext) -> None:
    # returning classes/type aliases is not supported yet by mypy
    # see https://github.com/python/mypy/issues/5865

    type_alias = TypeAlias(
        AnyType(TypeOfAny.from_error),
        fullname=ctx.api.qualified_name(ctx.name),
        line=ctx.call.line,
        column=ctx.call.column,
    )

    ctx.api.add_symbol_table_node(
        ctx.name,
        SymbolTableNode(GDEF, type_alias, plugin_generated=True),
    )

    return


def union_hook(ctx: DynamicClassDefContext) -> None:
    try:
        # Check if types is passed as a keyword argument
        types = ctx.call.args[ctx.call.arg_names.index("types")]
    except ValueError:
        # Fall back to assuming position arguments
        types = ctx.call.args[1]

    if isinstance(types, TupleExpr):
        try:
            type_ = UnionType(
                tuple(_get_type_for_expr(x, ctx.api) for x in types.items)
            )
        except InvalidNodeTypeException:
            type_alias = TypeAlias(
                AnyType(TypeOfAny.from_error),
                fullname=ctx.api.qualified_name(ctx.name),
                line=ctx.call.line,
                column=ctx.call.column,
            )

            ctx.api.add_symbol_table_node(
                ctx.name,
                SymbolTableNode(GDEF, type_alias, plugin_generated=False),
            )

            return

        type_alias = TypeAlias(
            type_,
            fullname=ctx.api.qualified_name(ctx.name),
            line=ctx.call.line,
            column=ctx.call.column,
        )

        ctx.api.add_symbol_table_node(
            ctx.name, SymbolTableNode(GDEF, type_alias, plugin_generated=False)
        )


def enum_hook(ctx: DynamicClassDefContext) -> None:
    first_argument = ctx.call.args[0]

    if isinstance(first_argument, NameExpr):
        if not first_argument.node:
            ctx.api.defer()

            return

        if isinstance(first_argument.node, Var):
            var_type = first_argument.node.type or AnyType(
                TypeOfAny.implementation_artifact
            )

            type_alias = TypeAlias(
                var_type,
                fullname=ctx.api.qualified_name(ctx.name),
                line=ctx.call.line,
                column=ctx.call.column,
            )

            ctx.api.add_symbol_table_node(
                ctx.name, SymbolTableNode(GDEF, type_alias, plugin_generated=False)
            )
            return

    enum_type: Optional[Type]

    try:
        enum_type = _get_type_for_expr(first_argument, ctx.api)
    except InvalidNodeTypeException:
        enum_type = None

    if not enum_type:
        enum_type = AnyType(TypeOfAny.from_error)

    type_alias = TypeAlias(
        enum_type,
        fullname=ctx.api.qualified_name(ctx.name),
        line=ctx.call.line,
        column=ctx.call.column,
    )

    ctx.api.add_symbol_table_node(
        ctx.name, SymbolTableNode(GDEF, type_alias, plugin_generated=False)
    )


def scalar_hook(ctx: DynamicClassDefContext) -> None:
    first_argument = ctx.call.args[0]

    if isinstance(first_argument, NameExpr):
        if not first_argument.node:
            ctx.api.defer()

            return

        if isinstance(first_argument.node, Var):
            var_type = first_argument.node.type or AnyType(
                TypeOfAny.implementation_artifact
            )

            type_alias = TypeAlias(
                var_type,
                fullname=ctx.api.qualified_name(ctx.name),
                line=ctx.call.line,
                column=ctx.call.column,
            )

            ctx.api.add_symbol_table_node(
                ctx.name, SymbolTableNode(GDEF, type_alias, plugin_generated=False)
            )
            return

    scalar_type: Optional[Type]

    # TODO: add proper support for NewType

    try:
        scalar_type = _get_type_for_expr(first_argument, ctx.api)
    except InvalidNodeTypeException:
        scalar_type = None

    if not scalar_type:
        scalar_type = AnyType(TypeOfAny.from_error)

    type_alias = TypeAlias(
        scalar_type,
        fullname=ctx.api.qualified_name(ctx.name),
        line=ctx.call.line,
        column=ctx.call.column,
    )

    ctx.api.add_symbol_table_node(
        ctx.name, SymbolTableNode(GDEF, type_alias, plugin_generated=False)
    )


def add_static_method_to_class(
    api: Union[SemanticAnalyzerPluginInterface, CheckerPluginInterface],
    cls: ClassDef,
    name: str,
    args: List[Argument],
    return_type: Type,
    tvar_def: Optional[TypeVarType] = None,
) -> None:
    """Adds a static method
    Edited add_method_to_class to incorporate static method logic
    https://github.com/python/mypy/blob/9c05d3d19/mypy/plugins/common.py
    """
    info = cls.info

    # First remove any previously generated methods with the same name
    # to avoid clashes and problems in the semantic analyzer.
    if name in info.names:
        sym = info.names[name]
        if sym.plugin_generated and isinstance(sym.node, FuncDef):
            cls.defs.body.remove(sym.node)

    # For compat with mypy < 0.93
    if MypyVersion.VERSION < Decimal("0.93"):
        function_type = api.named_type("__builtins__.function")
    else:
        if isinstance(api, SemanticAnalyzerPluginInterface):
            function_type = api.named_type("builtins.function")
        else:
            function_type = api.named_generic_type("builtins.function", [])

    arg_types, arg_names, arg_kinds = [], [], []
    for arg in args:
        assert arg.type_annotation, "All arguments must be fully typed."
        arg_types.append(arg.type_annotation)
        arg_names.append(arg.variable.name)
        arg_kinds.append(arg.kind)

    signature = CallableType(
        arg_types, arg_kinds, arg_names, return_type, function_type
    )
    if tvar_def:
        signature.variables = [tvar_def]

    func = FuncDef(name, args, Block([PassStmt()]))

    func.is_static = True
    func.info = info
    func.type = set_callable_name(signature, func)
    func._fullname = f"{info.fullname}.{name}"
    func.line = info.line

    # NOTE: we would like the plugin generated node to dominate, but we still
    # need to keep any existing definitions so they get semantically analyzed.
    if name in info.names:
        # Get a nice unique name instead.
        r_name = get_unique_redefinition_name(name, info.names)
        info.names[r_name] = info.names[name]

    info.names[name] = SymbolTableNode(MDEF, func, plugin_generated=True)
    info.defn.defs.body.append(func)


def strawberry_pydantic_class_callback(ctx: ClassDefContext) -> None:
    # in future we want to have a proper pydantic plugin, but for now
    # let's fallback to **kwargs for __init__, some resources are here:
    # https://github.com/samuelcolvin/pydantic/blob/master/pydantic/mypy.py
    # >>> model_index = ctx.cls.decorators[0].arg_names.index("model")
    # >>> model_name = ctx.cls.decorators[0].args[model_index].name

    # >>> model_type = ctx.api.named_type("UserModel")
    # >>> model_type = ctx.api.lookup(model_name, Context())

    model_expression = _get_argument(call=ctx.reason, name="model")
    if model_expression is None:
        ctx.api.fail("model argument in decorator failed to be parsed", ctx.reason)

    else:
        # Add __init__
        init_args = [
            Argument(Var("kwargs"), AnyType(TypeOfAny.explicit), None, ARG_STAR2)
        ]
        add_method(ctx, "__init__", init_args, NoneType())

        model_type = cast(Instance, _get_type_for_expr(model_expression, ctx.api))

        # these are the fields that the user added to the strawberry type
        new_strawberry_fields: Set[str] = set()

        # TODO: think about inheritance for strawberry?
        for stmt in ctx.cls.defs.body:
            if isinstance(stmt, AssignmentStmt):
                lhs = cast(NameExpr, stmt.lvalues[0])
                new_strawberry_fields.add(lhs.name)

        pydantic_fields: Set[PydanticModelField] = set()
        try:
            for data in model_type.type.metadata[PYDANTIC_METADATA_KEY][
                "fields"
<<<<<<< HEAD
            ].items():
                if IS_PYDANTIC_V1:
                    field = PydanticModelField.deserialize(
                        ctx.cls.info, data
                    )  # type:ignore[call-arg]
                else:
                    field = PydanticModelField.deserialize(
                        info=ctx.cls.info, data=data, api=ctx.api
                    )
=======
            ].values():
                field = PydanticModelField.deserialize(ctx.cls.info, data)
>>>>>>> 1cb0edbc
                pydantic_fields.add(field)
        except KeyError:
            # this will happen if the user didn't add the pydantic plugin
            # AND is using the pydantic conversion decorator
            ctx.api.fail(
                "Pydantic plugin not installed,"
                " please add pydantic.mypy your mypy.ini plugins",
                ctx.reason,
            )

        potentially_missing_fields: Set[PydanticModelField] = {
            f for f in pydantic_fields if f.name not in new_strawberry_fields
        }

        """
        Need to check if all_fields=True from the pydantic decorator
        There is no way to real check that Literal[True] was used
        We just check if the strawberry type is missing all the fields
        This means that the user is using all_fields=True
        """
        is_all_fields: bool = len(potentially_missing_fields) == len(pydantic_fields)
        missing_pydantic_fields: Set[PydanticModelField] = (
            potentially_missing_fields if not is_all_fields else set()
        )

        # Add the default to_pydantic if undefined by the user
        if "to_pydantic" not in ctx.cls.info.names:
            if IS_PYDANTIC_V1:
                add_method(
                    ctx,
                    "to_pydantic",
                    args=[
                        f.to_argument(
                            # TODO: use_alias should depend on config?
                            info=model_type.type,  # type:ignore[call-arg]
                            typed=True,
                            force_optional=False,
                            use_alias=True,
                        )
                        for f in missing_pydantic_fields
                    ],
                    return_type=model_type,
                )
            else:
                add_method(
                    ctx,
                    "to_pydantic",
                    args=[
                        f.to_argument(
                            # TODO: use_alias should depend on config?
                            current_info=model_type.type,
                            typed=True,
                            force_optional=False,
                            use_alias=True,
                        )
                        for f in missing_pydantic_fields
                    ],
                    return_type=model_type,
                )

        # Add from_pydantic
        model_argument = Argument(
            variable=Var(name="instance", type=model_type),
            type_annotation=model_type,
            initializer=None,
            kind=ARG_OPT,
        )

        add_static_method_to_class(
            ctx.api,
            ctx.cls,
            name="from_pydantic",
            args=[model_argument],
            return_type=fill_typevars(ctx.cls.info),
        )


class StrawberryPlugin(Plugin):
    def get_dynamic_class_hook(
        self, fullname: str
    ) -> Optional[Callable[[DynamicClassDefContext], None]]:
        # TODO: investigate why we need this instead of `strawberry.union.union` on CI
        # we have the same issue in the other hooks
        if self._is_strawberry_union(fullname):
            return union_hook

        if self._is_strawberry_enum(fullname):
            return enum_hook

        if self._is_strawberry_scalar(fullname):
            return scalar_hook

        if self._is_strawberry_create_type(fullname):
            return create_type_hook

        return None

    def get_type_analyze_hook(self, fullname: str) -> Union[Callable[..., Type], None]:
        if self._is_strawberry_lazy_type(fullname):
            return lazy_type_analyze_callback

        return None

    def get_class_decorator_hook(
        self, fullname: str
    ) -> Optional[Callable[[ClassDefContext], None]]:
        if self._is_strawberry_pydantic_decorator(fullname):
            return strawberry_pydantic_class_callback

        return None

    def _is_strawberry_union(self, fullname: str) -> bool:
        return fullname == "strawberry.union.union" or fullname.endswith(
            "strawberry.union"
        )

    def _is_strawberry_enum(self, fullname: str) -> bool:
        return fullname == "strawberry.enum.enum" or fullname.endswith(
            "strawberry.enum"
        )

    def _is_strawberry_scalar(self, fullname: str) -> bool:
        return fullname == "strawberry.custom_scalar.scalar" or fullname.endswith(
            "strawberry.scalar"
        )

    def _is_strawberry_lazy_type(self, fullname: str) -> bool:
        return fullname == "strawberry.lazy_type.LazyType"

    def _is_strawberry_create_type(self, fullname: str) -> bool:
        # using endswith(.create_type) is not ideal as there might be
        # other function called like that, but it's the best we can do
        # when follow-imports is set to "skip". Hopefully in the future
        # we can remove our custom hook for create type

        return (
            fullname == "strawberry.tools.create_type.create_type"
            or fullname.endswith(".create_type")
        )

    def _is_strawberry_pydantic_decorator(self, fullname: str) -> bool:
        if any(
            strawberry_decorator in fullname
            for strawberry_decorator in (
                "strawberry.experimental.pydantic.object_type.type",
                "strawberry.experimental.pydantic.object_type.input",
                "strawberry.experimental.pydantic.object_type.interface",
                "strawberry.experimental.pydantic.error_type",
            )
        ):
            return True

        # in some cases `fullpath` is not what we would expect, this usually
        # happens when `follow_imports` are disabled in mypy when you get a path
        # that looks likes `some_module.types.strawberry.type`

        return any(
            fullname.endswith(decorator)
            for decorator in (
                "strawberry.experimental.pydantic.type",
                "strawberry.experimental.pydantic.input",
                "strawberry.experimental.pydantic.error_type",
            )
        )


def plugin(version: str) -> typing.Type[StrawberryPlugin]:
    match = VERSION_RE.match(version)
    if match:
        MypyVersion.VERSION = Decimal(".".join(match.groups()))
    else:
        MypyVersion.VERSION = FALLBACK_VERSION
        warnings.warn(
            f"Mypy version {version} could not be parsed. Reverting to v0.800",
            stacklevel=1,
        )

    return StrawberryPlugin<|MERGE_RESOLUTION|>--- conflicted
+++ resolved
@@ -412,7 +412,6 @@
         try:
             for data in model_type.type.metadata[PYDANTIC_METADATA_KEY][
                 "fields"
-<<<<<<< HEAD
             ].items():
                 if IS_PYDANTIC_V1:
                     field = PydanticModelField.deserialize(
@@ -422,10 +421,6 @@
                     field = PydanticModelField.deserialize(
                         info=ctx.cls.info, data=data, api=ctx.api
                     )
-=======
-            ].values():
-                field = PydanticModelField.deserialize(ctx.cls.info, data)
->>>>>>> 1cb0edbc
                 pydantic_fields.add(field)
         except KeyError:
             # this will happen if the user didn't add the pydantic plugin
