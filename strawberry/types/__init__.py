--- conflicted
+++ resolved
@@ -1,4 +1,3 @@
-<<<<<<< HEAD
 from .federation import StrawberryFederatedField, \
     StrawberryObjectTypeFederation, extends, external, key, provides, requires
 from .fields import StrawberryField, StrawberryMutation, StrawberryQuery, \
@@ -7,9 +6,11 @@
 from .schema import StrawberrySchema as Schema
 from .types import StrawberryArgument, StrawberryEnum, StrawberryObject, \
     StrawberryScalar, StrawberryType, StrawberryUnion, enum, scalar, union
-=======
-from .execution import ExecutionContext, ExecutionResult
 
-
-__all__ = ["ExecutionContext", "ExecutionResult"]
->>>>>>> 8d5acc74
+__all__ = [
+    "StrawberryFederatedField", "StrawberryObjectTypeFederation", "extends",
+    "external", "key", "provides", "requires", "StrawberryResolver",
+    "StrawberrySubscription", "field", "StrawberryInterface",
+    "StrawberryObjectType", "type", "Schema", "StrawberryArgument",
+    "StrawberryEnum", "enum", "scalar", "union"
+]