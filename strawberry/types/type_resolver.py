from __future__ import annotations

import dataclasses
import sys
<<<<<<< HEAD
from typing import Dict, List, Type, TypeVar
from typing_extensions import get_args, get_origin
=======
from typing import TYPE_CHECKING, Dict, List, Type, TypeVar
>>>>>>> 3430d857

from strawberry.annotation import StrawberryAnnotation
from strawberry.exceptions import (
    FieldWithResolverAndDefaultFactoryError,
    FieldWithResolverAndDefaultValueError,
    PrivateStrawberryFieldError,
)
from strawberry.private import is_private
from strawberry.unset import UNSET
from strawberry.utils.inspect import get_specialized_type_var_map

if TYPE_CHECKING:
    from strawberry.field import StrawberryField


def _get_field_for_type(type_: Type) -> Type[StrawberryField]:
    # Deferred import to avoid import cycles
    from strawberry.field import StrawberryField

    try:
        from strawberry.relay import Connection, ConnectionField, Node, NodeField
    except ImportError:
        return StrawberryField

    # Supoort for "foo: Node"
    if isinstance(type_, type) and issubclass(type_, Node):
        return NodeField

    # Support for "foo: SpecializedConnection"
    if isinstance(type_, type) and issubclass(type_, Connection):
        return ConnectionField

    type_origin = get_origin(type_)

    # Support for "foo: Connection[Foo]"
    if isinstance(type_origin, type) and issubclass(
        type_origin,
        Connection,
    ):
        return ConnectionField

    type_args = get_args(type_)

    # Support for "foo: Optional[Node]" and "foo: List[Node]"
    if any(isinstance(arg, type) and issubclass(arg, Node) for arg in type_args):
        return NodeField

    # Support for "foo: List[Optional[Node]]"
    if isinstance(type_origin, type) and issubclass(type_origin, List):
        if any(
            isinstance(arg, type) and issubclass(arg, Node)
            for arg in get_args(type_args[0])
        ):
            return NodeField

    return StrawberryField


def _get_fields(cls: Type) -> List[StrawberryField]:
    """Get all the strawberry fields off a strawberry.type cls

    This function returns a list of StrawberryFields (one for each field item), while
    also paying attention the name and typing of the field.

    StrawberryFields can be defined on a strawberry.type class as either a dataclass-
    style field or using strawberry.field as a decorator.

    >>> import strawberry
    >>> @strawberry.type
    ... class Query:
    ...     type_1a: int = 5
    ...     type_1b: int = strawberry.field(...)
    ...     type_1c: int = strawberry.field(resolver=...)
    ...
    ...     @strawberry.field
    ...     def type_2(self) -> int:
    ...         ...

    Type #1:
        A pure dataclass-style field. Will not have a StrawberryField; one will need to
        be created in this function. Type annotation is required.

    Type #2:
        A field defined using @strawberry.field as a decorator around the resolver. The
        resolver must be type-annotated.

    The StrawberryField.python_name value will be assigned to the field's name on the
    class if one is not set by either using an explicit strawberry.field(name=...) or by
    passing a named function (i.e. not an anonymous lambda) to strawberry.field
    (typically as a decorator).
    """
    fields: Dict[str, StrawberryField] = {}

    # before trying to find any fields, let's first add the fields defined in
    # parent classes, we do this by checking if parents have a type definition
    for base in cls.__bases__:
        if hasattr(base, "_type_definition"):
            base_fields = {
                field.python_name: field
                # TODO: we need to rename _fields to something else
                for field in base._type_definition._fields
            }

            # Add base's fields to cls' fields
            fields = {**fields, **base_fields}

    # Find the class the each field was originally defined on so we can use
    # that scope later when resolving the type, as it may have different names
    # available to it.
    origins: Dict[str, type] = {field_name: cls for field_name in cls.__annotations__}

    for base in cls.__mro__:
        if hasattr(base, "_type_definition"):
            for field in base._type_definition._fields:
                if field.python_name in base.__annotations__:
                    origins.setdefault(field.name, base)

    # then we can proceed with finding the fields for the current class
    for field in dataclasses.fields(cls):
        if isinstance(field, StrawberryField):
            # Check that the field type is not Private
            if is_private(field.type):
                raise PrivateStrawberryFieldError(field.python_name, cls)

            # Check that default is not set if a resolver is defined
            if (
                field.default is not dataclasses.MISSING
                and field.default is not UNSET
                and field.base_resolver is not None
            ):
                raise FieldWithResolverAndDefaultValueError(
                    field.python_name, cls.__name__
                )

            # Check that default_factory is not set if a resolver is defined
            # Note: using getattr because of this issue:
            # https://github.com/python/mypy/issues/6910
            default_factory = getattr(field, "default_factory", None)
            if (
                default_factory is not dataclasses.MISSING
                and default_factory is not UNSET
                and field.base_resolver is not None
            ):
                raise FieldWithResolverAndDefaultFactoryError(
                    field.python_name, cls.__name__
                )

            # we make sure that the origin is either the field's resolver when
            # called as:
            #
            # >>> @strawberry.field
            # ... def x(self): ...
            #
            # or the class where this field was defined, so we always have
            # the correct origin for determining field types when resolving
            # the types.
            field.origin = field.origin or cls

            # Set the correct namespace for annotations if a namespace isn't
            # already set
            # Note: We do this here rather in the `Strawberry.type` setter
            # function because at that point we don't have a link to the object
            # type that the field as attached to.
            if isinstance(field.type_annotation, StrawberryAnnotation):
                type_annotation = field.type_annotation
                if type_annotation.namespace is None:
                    type_annotation.set_namespace_from_field(field)

        # Create a StrawberryField for fields that didn't use strawberry.field
        else:
            # Only ignore Private fields that weren't defined using StrawberryFields
            if is_private(field.type):
                continue

            field_type = field.type

            origin = origins.get(field.name, cls)
            module = sys.modules[origin.__module__]

            if isinstance(field_type, TypeVar):
                specialized_type_var_map = get_specialized_type_var_map(cls)
                # If field_type is specialized and a TypeVar, replace it with its
                # mapped type
                if specialized_type_var_map and field_type in specialized_type_var_map:
                    field_type = specialized_type_var_map[field_type]
            else:
                specialized_type_var_map = get_specialized_type_var_map(field_type)
                # If field_type is specialized, copy its type_var_map to the definition
                if specialized_type_var_map:
                    field_type = field_type._type_definition.copy_with(
                        specialized_type_var_map
                    )

            # Create a StrawberryField, for fields of Types #1 and #2a
            field_class = _get_field_for_type(field_type)
            field = field_class(
                python_name=field.name,
                graphql_name=None,
                type_annotation=StrawberryAnnotation(
                    annotation=field_type,
                    namespace=module.__dict__,
                ),
                origin=origin,
                default=getattr(cls, field.name, dataclasses.MISSING),
            )

        field_name = field.python_name

        assert_message = "Field must have a name by the time the schema is generated"
        assert field_name is not None, assert_message

        # TODO: Raise exception if field_name already in fields
        fields[field_name] = field

    return list(fields.values())<|MERGE_RESOLUTION|>--- conflicted
+++ resolved
@@ -2,12 +2,8 @@
 
 import dataclasses
 import sys
-<<<<<<< HEAD
 from typing import Dict, List, Type, TypeVar
 from typing_extensions import get_args, get_origin
-=======
-from typing import TYPE_CHECKING, Dict, List, Type, TypeVar
->>>>>>> 3430d857
 
 from strawberry.annotation import StrawberryAnnotation
 from strawberry.exceptions import (
@@ -15,12 +11,10 @@
     FieldWithResolverAndDefaultValueError,
     PrivateStrawberryFieldError,
 )
+from strawberry.field import StrawberryField
 from strawberry.private import is_private
 from strawberry.unset import UNSET
 from strawberry.utils.inspect import get_specialized_type_var_map
-
-if TYPE_CHECKING:
-    from strawberry.field import StrawberryField
 
 
 def _get_field_for_type(type_: Type) -> Type[StrawberryField]:
