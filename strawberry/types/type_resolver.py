from __future__ import annotations

import dataclasses
import sys
from typing import Dict, List, Type, TypeVar
from typing_extensions import get_args, get_origin

from strawberry.annotation import StrawberryAnnotation
from strawberry.exceptions import (
    FieldWithResolverAndDefaultFactoryError,
    FieldWithResolverAndDefaultValueError,
    PrivateStrawberryFieldError,
)
from strawberry.field import StrawberryField
from strawberry.private import is_private
from strawberry.unset import UNSET
from strawberry.utils.inspect import get_specialized_type_var_map


def _get_field_for_type(type_: Type) -> Type[StrawberryField]:
    # Deferred import to avoid import cycles
    from strawberry.relay import Connection, ConnectionField, Node, NodeField

    # Supoort for "foo: Node"
    if isinstance(type_, type) and issubclass(type_, Node):
        return NodeField

    # Support for "foo: SpecializedConnection"
    if isinstance(type_, type) and issubclass(type_, Connection):
        return ConnectionField

    type_origin = get_origin(type_)

    # Support for "foo: Connection[Foo]"
    if isinstance(type_origin, type) and issubclass(
        type_origin,
        Connection,
    ):
        return ConnectionField

    type_args = get_args(type_)

    # Support for "foo: Optional[Node]" and "foo: List[Node]"
    if any(isinstance(arg, type) and issubclass(arg, Node) for arg in type_args):
        return NodeField

    # Support for "foo: List[Optional[Node]]"
    if isinstance(type_origin, type) and issubclass(type_origin, List):
        if any(
            isinstance(arg, type) and issubclass(arg, Node)
            for arg in get_args(type_args[0])
        ):
            return NodeField

    return StrawberryField


def _get_fields(cls: Type) -> List[StrawberryField]:
    """Get all the strawberry fields off a strawberry.type cls

    This function returns a list of StrawberryFields (one for each field item), while
    also paying attention the name and typing of the field.

    StrawberryFields can be defined on a strawberry.type class as either a dataclass-
    style field or using strawberry.field as a decorator.

    >>> import strawberry
    >>> @strawberry.type
    ... class Query:
    ...     type_1a: int = 5
    ...     type_1b: int = strawberry.field(...)
    ...     type_1c: int = strawberry.field(resolver=...)
    ...
    ...     @strawberry.field
    ...     def type_2(self) -> int:
    ...         ...

    Type #1:
        A pure dataclass-style field. Will not have a StrawberryField; one will need to
        be created in this function. Type annotation is required.

    Type #2:
        A field defined using @strawberry.field as a decorator around the resolver. The
        resolver must be type-annotated.

    The StrawberryField.python_name value will be assigned to the field's name on the
    class if one is not set by either using an explicit strawberry.field(name=...) or by
    passing a named function (i.e. not an anonymous lambda) to strawberry.field
    (typically as a decorator).
    """
    fields: Dict[str, StrawberryField] = {}

    # before trying to find any fields, let's first add the fields defined in
    # parent classes, we do this by checking if parents have a type definition
    for base in cls.__bases__:
        if hasattr(base, "_type_definition"):
            base_fields = {
                field.python_name: field
                # TODO: we need to rename _fields to something else
                for field in base._type_definition._fields
            }

            # Add base's fields to cls' fields
            fields = {**fields, **base_fields}

    # Find the class the each field was originally defined on so we can use
    # that scope later when resolving the type, as it may have different names
    # available to it.
    origins: Dict[str, type] = {field_name: cls for field_name in cls.__annotations__}

    for base in cls.__mro__:
        if hasattr(base, "_type_definition"):
            for field in base._type_definition._fields:
                if field.python_name in base.__annotations__:
                    origins.setdefault(field.name, base)

    # then we can proceed with finding the fields for the current class
    for field in dataclasses.fields(cls):
        if isinstance(field, StrawberryField):
            # Check that the field type is not Private
            if is_private(field.type):
                raise PrivateStrawberryFieldError(field.python_name, cls)

            # Check that default is not set if a resolver is defined
            if (
                field.default is not dataclasses.MISSING
                and field.default is not UNSET
                and field.base_resolver is not None
            ):
                raise FieldWithResolverAndDefaultValueError(
                    field.python_name, cls.__name__
                )

            # Check that default_factory is not set if a resolver is defined
            # Note: using getattr because of this issue:
            # https://github.com/python/mypy/issues/6910
            default_factory = getattr(field, "default_factory", None)
            if (
                default_factory is not dataclasses.MISSING
                and default_factory is not UNSET
                and field.base_resolver is not None
            ):
                raise FieldWithResolverAndDefaultFactoryError(
                    field.python_name, cls.__name__
                )

            # we make sure that the origin is either the field's resolver when
            # called as:
            #
            # >>> @strawberry.field
            # ... def x(self): ...
            #
            # or the class where this field was defined, so we always have
            # the correct origin for determining field types when resolving
            # the types.
            field.origin = field.origin or cls

            # Set the correct namespace for annotations if a namespace isn't
            # already set
            # Note: We do this here rather in the `Strawberry.type` setter
            # function because at that point we don't have a link to the object
            # type that the field as attached to.
            if isinstance(field.type_annotation, StrawberryAnnotation):
                type_annotation = field.type_annotation
                if type_annotation.namespace is None:
                    type_annotation.set_namespace_from_field(field)

        # Create a StrawberryField for fields that didn't use strawberry.field
        else:
            # Only ignore Private fields that weren't defined using StrawberryFields
            if is_private(field.type):
                continue

            field_type = field.type

            origin = origins.get(field.name, cls)
            module = sys.modules[origin.__module__]

            if isinstance(field_type, TypeVar):
                specialized_type_var_map = get_specialized_type_var_map(cls)
                # If field_type is specialized and a TypeVar, replace it with its
                # mapped type
                if specialized_type_var_map and field_type in specialized_type_var_map:
                    field_type = specialized_type_var_map[field_type]
            else:
                specialized_type_var_map = get_specialized_type_var_map(field_type)
                # If field_type is specialized, copy its type_var_map to the definition
                if specialized_type_var_map:
                    field_type = field_type._type_definition.copy_with(
                        specialized_type_var_map
                    )

            # Create a StrawberryField, for fields of Types #1 and #2a
<<<<<<< HEAD
            field_class = _get_field_for_type(field_type)
            field = field_class(
=======
            field = StrawberryField(  # noqa: PLW2901
>>>>>>> 8f36ca68
                python_name=field.name,
                graphql_name=None,
                type_annotation=StrawberryAnnotation(
                    annotation=field_type,
                    namespace=module.__dict__,
                ),
                origin=origin,
                default=getattr(cls, field.name, dataclasses.MISSING),
            )

        field_name = field.python_name

        assert_message = "Field must have a name by the time the schema is generated"
        assert field_name is not None, assert_message

        # TODO: Raise exception if field_name already in fields
        fields[field_name] = field

    return list(fields.values())<|MERGE_RESOLUTION|>--- conflicted
+++ resolved
@@ -191,12 +191,8 @@
                     )
 
             # Create a StrawberryField, for fields of Types #1 and #2a
-<<<<<<< HEAD
             field_class = _get_field_for_type(field_type)
-            field = field_class(
-=======
-            field = StrawberryField(  # noqa: PLW2901
->>>>>>> 8f36ca68
+            field = field_class(  # noqa: PLW2901
                 python_name=field.name,
                 graphql_name=None,
                 type_annotation=StrawberryAnnotation(
