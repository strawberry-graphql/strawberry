import dataclasses
import sys
from typing import Dict, List, Type

from strawberry.annotation import StrawberryAnnotation
from strawberry.exceptions import (
    FieldWithResolverAndDefaultFactoryError,
    FieldWithResolverAndDefaultValueError,
    PrivateStrawberryFieldError,
)
from strawberry.field import StrawberryField
from strawberry.private import Private
<<<<<<< HEAD
from strawberry.union import StrawberryUnion, union
from strawberry.utils.typing import (
    get_args,
    get_async_generator_annotation,
    get_list_annotation,
    get_optional_annotation,
    is_async_generator,
    is_forward_ref,
    is_list,
    is_optional,
    is_type_var,
    is_union,
)

from ..arguments import UNSET, StrawberryArgument
from .generics import copy_type_with, get_name_from_types


def _resolve_generic_type(type: Type, field_name: str) -> Type:
    if hasattr(type, "_type_definition") and type._type_definition.is_generic:
        args = get_args(type)

        # raise an error when using generics without passing any type parameter, ie:
        # >>> class X(Generic[T]): ...
        # >>> a: X
        # instead of
        # >>> a: X[str]

        if len(args) == 0:
            raise MissingTypesForGenericError(field_name, type)

        # we only make a copy when all the arguments are not type vars
        if not all(is_type_var(a) for a in args):
            return copy_type_with(type, *args)

    return type


def resolve_type_field(field: StrawberryField) -> None:
    # TODO: This should be handled by StrawberryType in the future
    if isinstance(field.type, str):
        module = sys.modules[field.origin.__module__]

        field.type = eval(field.type, module.__dict__)

    if isinstance(field.type, LazyType):
        field.type = field.type.resolve_type()

    if is_forward_ref(field.type):
        # if the type is a forward reference we try to resolve the type by
        # finding it in the global namespace of the module where the field
        # was initially declared. This will break when the type is not declared
        # in the main scope, but we don't want to support that use case
        # see https://mail.python.org/archives/list/typing-sig@python.org/thread/SNKJB2U5S74TWGDWVD6FMXOP63WVIGDR/  # noqa: E501

        type_name = field.type.__forward_arg__

        module = sys.modules[field.origin.__module__]

        # TODO: we should probably raise an error if we can't find the type
        field.type = module.__dict__[type_name]

        return

    if is_async_generator(field.type):
        # TODO: shall we raise a warning if field is not used in a subscription?

        # async generators are used in subscription, we only need the yield type
        # https://docs.python.org/3/library/typing.html#typing.AsyncGenerator
        field.type = get_async_generator_annotation(field.type)

        return resolve_type_field(field)

    # check for Optional[A] which is represented as Union[A, None], we
    # have an additional check for proper unions below
    if is_optional(field.type) and len(field.type.__args__) == 2:
        # this logics works around List of optionals and Optional lists of Optionals:
        # >>> Optional[List[Str]]
        # >>> Optional[List[Optional[Str]]]
        # the field is only optional if it is not a list or if it was already optional
        # since we mark the child as optional when the field is a list

        field.is_optional = True and not field.is_list or field.is_optional
        field.is_child_optional = field.is_list

        field.type = get_optional_annotation(field.type)

        return resolve_type_field(field)

    elif is_list(field.type):
        child_field = StrawberryField(
            python_name=None,
            graphql_name=None,
            origin=field.origin,  # type: ignore
            type_=get_list_annotation(field.type),
        )
        resolve_type_field(child_field)

        field.is_list = True
        field.child = child_field

        # TODO: Fix StrawberryField.type typing
        field.type = typing.cast(type, None)

        return

    # case for Union[A, B, C], it also handles Optional[Union[A, B, C]] as optionals
    # type hints are represented as Union[..., None].

    elif is_union(field.type):
        # Optional[Union[A, B]] is represented as Union[A, B, None] so we need
        # too check again if the field is optional as the check above only checks
        # for single Optionals
        field.is_optional = is_optional(field.type)

        types = field.type.__args__

        # we use a simplified version of resolve_type since unions in GraphQL
        # are simpler and cannot contain lists or optionals

        types = tuple(
            _resolve_generic_type(t, field.python_name)
            for t in types
            if t is not None.__class__
        )

        field.is_union = True

        # TODO: Fix StrawberryField.type typing
        strawberry_union = typing.cast(type, union(get_name_from_types(types), types))

        field.type = strawberry_union

    # case for Type[A], we want to convert generics to have the concrete types
    # when we pass them, so that we don't have to deal with generics when
    # generating the GraphQL types later on.

    elif (
        hasattr(field.type, "_type_definition")
        and field.type._type_definition.is_generic
    ):
        args = get_args(field.type)

        # raise an error when using generics without passing any type parameter, ie:
        # >>> class X(Generic[T]): ...
        # >>> a: X
        # instead of
        # >>> a: X[str]

        if len(args) == 0:
            raise MissingTypesForGenericError(field.python_name, field.type)

        # we only make a copy when all the arguments are not type vars
        if not all(is_type_var(a) for a in args):
            field.type = copy_type_with(field.type, *args)

    if isinstance(field.type, StrawberryUnion):
        field.is_union = True

=======
from strawberry.utils.str_converters import to_camel_case
>>>>>>> bc351cf6

from ..arguments import UNSET


def _get_fields(cls: Type) -> List[StrawberryField]:
    """Get all the strawberry fields off a strawberry.type cls

    This function returns a list of StrawberryFields (one for each field item), while
    also paying attention the name and typing of the field.

    StrawberryFields can be defined on a strawberry.type class as either a dataclass-
    style field or using strawberry.field as a decorator.

    >>> import strawberry
    >>> @strawberry.type
    ... class Query:
    ...     type_1a: int = 5
    ...     type_1b: int = strawberry.field(...)
    ...     type_1c: int = strawberry.field(resolver=...)
    ...
    ...     @strawberry.field
    ...     def type_2(self) -> int:
    ...         ...

    Type #1:
        A pure dataclass-style field. Will not have a StrawberryField; one will need to
        be created in this function. Type annotation is required.

    Type #2:
        A field defined using @strawberry.field as a decorator around the resolver. The
        resolver must be type-annotated.

    The StrawberryField.python_name value will be assigned to the field's name on the
    class if one is not set by either using an explicit strawberry.field(name=...) or by
    passing a named function (i.e. not an anonymous lambda) to strawberry.field
    (typically as a decorator).
    """
    # Deferred import to avoid import cycles
    from strawberry.field import StrawberryField

    fields: Dict[str, StrawberryField] = {}

    # before trying to find any fields, let's first add the fields defined in
    # parent classes, we do this by checking if parents have a type definition
    for base in cls.__bases__:
        if hasattr(base, "_type_definition"):
            base_fields = {
                field.python_name: field
                # TODO: we need to rename _fields to something else
                for field in base._type_definition._fields  # type: ignore
            }

            # Add base's fields to cls' fields
            fields = {**fields, **base_fields}

    # then we can proceed with finding the fields for the current class
    for field in dataclasses.fields(cls):

        if isinstance(field, StrawberryField):
            # Check that the field type is not Private
            if isinstance(field.type, Private):
                raise PrivateStrawberryFieldError(field.python_name, cls.__name__)

            # Check that default is not set if a resolver is defined
            if field.default != dataclasses.MISSING and field.base_resolver is not None:
                raise FieldWithResolverAndDefaultValueError(
                    field.python_name, cls.__name__
                )

            # Check that default_factory is not set if a resolver is defined
            # Note: using getattr because of this issue:
            # https://github.com/python/mypy/issues/6910
            if (
                getattr(field, "default_factory") != dataclasses.MISSING  # noqa
                and field.base_resolver is not None
            ):
                raise FieldWithResolverAndDefaultFactoryError(
                    field.python_name, cls.__name__
                )

            # we make sure that the origin is either the field's resolver when
            # called as:
            #
            # >>> @strawberry.field
            # ... def x(self): ...
            #
            # or the class where this field was defined, so we always have
            # the correct origin for determining field types when resolving
            # the types.
            field.origin = field.origin or cls

            # Make sure types are StrawberryAnnotations
            if not isinstance(field.type_annotation, StrawberryAnnotation):
                module = sys.modules[field.origin.__module__]
                field.type_annotation = StrawberryAnnotation(
                    annotation=field.type_annotation, namespace=module.__dict__
                )

        # Create a StrawberryField for fields that didn't use strawberry.field
        else:
            # Only ignore Private fields that weren't defined using StrawberryFields
            if isinstance(field.type, Private):
                continue

            field_type = field.type

            module = sys.modules[cls.__module__]

            # Create a StrawberryField, for fields of Types #1 and #2a
            field = StrawberryField(
                python_name=field.name,
<<<<<<< HEAD
                graphql_name=None,
                type_=field_type,
=======
                graphql_name=to_camel_case(field.name),
                type_annotation=StrawberryAnnotation(
                    annotation=field_type,
                    namespace=module.__dict__,
                ),
>>>>>>> bc351cf6
                origin=cls,
                default=getattr(cls, field.name, UNSET),
            )

        field_name = field.python_name

        assert_message = "Field must have a name by the time the schema is generated"
        assert field_name is not None, assert_message

        # TODO: Raise exception if field_name already in fields
        fields[field_name] = field

    return list(fields.values())<|MERGE_RESOLUTION|>--- conflicted
+++ resolved
@@ -10,169 +10,6 @@
 )
 from strawberry.field import StrawberryField
 from strawberry.private import Private
-<<<<<<< HEAD
-from strawberry.union import StrawberryUnion, union
-from strawberry.utils.typing import (
-    get_args,
-    get_async_generator_annotation,
-    get_list_annotation,
-    get_optional_annotation,
-    is_async_generator,
-    is_forward_ref,
-    is_list,
-    is_optional,
-    is_type_var,
-    is_union,
-)
-
-from ..arguments import UNSET, StrawberryArgument
-from .generics import copy_type_with, get_name_from_types
-
-
-def _resolve_generic_type(type: Type, field_name: str) -> Type:
-    if hasattr(type, "_type_definition") and type._type_definition.is_generic:
-        args = get_args(type)
-
-        # raise an error when using generics without passing any type parameter, ie:
-        # >>> class X(Generic[T]): ...
-        # >>> a: X
-        # instead of
-        # >>> a: X[str]
-
-        if len(args) == 0:
-            raise MissingTypesForGenericError(field_name, type)
-
-        # we only make a copy when all the arguments are not type vars
-        if not all(is_type_var(a) for a in args):
-            return copy_type_with(type, *args)
-
-    return type
-
-
-def resolve_type_field(field: StrawberryField) -> None:
-    # TODO: This should be handled by StrawberryType in the future
-    if isinstance(field.type, str):
-        module = sys.modules[field.origin.__module__]
-
-        field.type = eval(field.type, module.__dict__)
-
-    if isinstance(field.type, LazyType):
-        field.type = field.type.resolve_type()
-
-    if is_forward_ref(field.type):
-        # if the type is a forward reference we try to resolve the type by
-        # finding it in the global namespace of the module where the field
-        # was initially declared. This will break when the type is not declared
-        # in the main scope, but we don't want to support that use case
-        # see https://mail.python.org/archives/list/typing-sig@python.org/thread/SNKJB2U5S74TWGDWVD6FMXOP63WVIGDR/  # noqa: E501
-
-        type_name = field.type.__forward_arg__
-
-        module = sys.modules[field.origin.__module__]
-
-        # TODO: we should probably raise an error if we can't find the type
-        field.type = module.__dict__[type_name]
-
-        return
-
-    if is_async_generator(field.type):
-        # TODO: shall we raise a warning if field is not used in a subscription?
-
-        # async generators are used in subscription, we only need the yield type
-        # https://docs.python.org/3/library/typing.html#typing.AsyncGenerator
-        field.type = get_async_generator_annotation(field.type)
-
-        return resolve_type_field(field)
-
-    # check for Optional[A] which is represented as Union[A, None], we
-    # have an additional check for proper unions below
-    if is_optional(field.type) and len(field.type.__args__) == 2:
-        # this logics works around List of optionals and Optional lists of Optionals:
-        # >>> Optional[List[Str]]
-        # >>> Optional[List[Optional[Str]]]
-        # the field is only optional if it is not a list or if it was already optional
-        # since we mark the child as optional when the field is a list
-
-        field.is_optional = True and not field.is_list or field.is_optional
-        field.is_child_optional = field.is_list
-
-        field.type = get_optional_annotation(field.type)
-
-        return resolve_type_field(field)
-
-    elif is_list(field.type):
-        child_field = StrawberryField(
-            python_name=None,
-            graphql_name=None,
-            origin=field.origin,  # type: ignore
-            type_=get_list_annotation(field.type),
-        )
-        resolve_type_field(child_field)
-
-        field.is_list = True
-        field.child = child_field
-
-        # TODO: Fix StrawberryField.type typing
-        field.type = typing.cast(type, None)
-
-        return
-
-    # case for Union[A, B, C], it also handles Optional[Union[A, B, C]] as optionals
-    # type hints are represented as Union[..., None].
-
-    elif is_union(field.type):
-        # Optional[Union[A, B]] is represented as Union[A, B, None] so we need
-        # too check again if the field is optional as the check above only checks
-        # for single Optionals
-        field.is_optional = is_optional(field.type)
-
-        types = field.type.__args__
-
-        # we use a simplified version of resolve_type since unions in GraphQL
-        # are simpler and cannot contain lists or optionals
-
-        types = tuple(
-            _resolve_generic_type(t, field.python_name)
-            for t in types
-            if t is not None.__class__
-        )
-
-        field.is_union = True
-
-        # TODO: Fix StrawberryField.type typing
-        strawberry_union = typing.cast(type, union(get_name_from_types(types), types))
-
-        field.type = strawberry_union
-
-    # case for Type[A], we want to convert generics to have the concrete types
-    # when we pass them, so that we don't have to deal with generics when
-    # generating the GraphQL types later on.
-
-    elif (
-        hasattr(field.type, "_type_definition")
-        and field.type._type_definition.is_generic
-    ):
-        args = get_args(field.type)
-
-        # raise an error when using generics without passing any type parameter, ie:
-        # >>> class X(Generic[T]): ...
-        # >>> a: X
-        # instead of
-        # >>> a: X[str]
-
-        if len(args) == 0:
-            raise MissingTypesForGenericError(field.python_name, field.type)
-
-        # we only make a copy when all the arguments are not type vars
-        if not all(is_type_var(a) for a in args):
-            field.type = copy_type_with(field.type, *args)
-
-    if isinstance(field.type, StrawberryUnion):
-        field.is_union = True
-
-=======
-from strawberry.utils.str_converters import to_camel_case
->>>>>>> bc351cf6
 
 from ..arguments import UNSET
 
@@ -284,16 +121,11 @@
             # Create a StrawberryField, for fields of Types #1 and #2a
             field = StrawberryField(
                 python_name=field.name,
-<<<<<<< HEAD
                 graphql_name=None,
-                type_=field_type,
-=======
-                graphql_name=to_camel_case(field.name),
                 type_annotation=StrawberryAnnotation(
                     annotation=field_type,
                     namespace=module.__dict__,
                 ),
->>>>>>> bc351cf6
                 origin=cls,
                 default=getattr(cls, field.name, UNSET),
             )
