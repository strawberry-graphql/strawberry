--- conflicted
+++ resolved
@@ -1,138 +1,148 @@
 <!DOCTYPE html>
 <html>
-
-<head>
+  <head>
     <title>Strawberry GraphiQL</title>
     <style>
-        body {
-            height: 100%;
-            margin: 0;
-            width: 100%;
-            overflow: hidden;
-        }
+      body {
+        height: 100%;
+        margin: 0;
+        width: 100%;
+        overflow: hidden;
+      }
 
-        #graphiql {
-            height: 100vh;
-        }
+      #graphiql {
+        height: 100vh;
+      }
     </style>
 
-<<<<<<< HEAD
-    <script src="https://cdn.jsdelivr.net/npm/react@16.14.0/umd/react.production.min.js"
-        integrity="sha256-XO+TZ9K8q6JbdNIODhOdLPkA6RI+X94mEBruf0D2tc8=" crossorigin="anonymous"></script>
-    <script src="https://cdn.jsdelivr.net/npm/react-dom@16.14.0/umd/react-dom.production.min.js"
-        integrity="sha256-SUn04c/56KlgtEyai+cLxLsQIW600BI8phdT4JCKD4c=" crossorigin="anonymous"></script>
-    <script src="https://cdn.jsdelivr.net/npm/js-cookie@3.0.0-rc.4/dist/js.cookie.min.js"
-        integrity="sha256-srkrqNQxQ5PTxynPlMErZaHbKkH7Z2slLwYPjq/dLv0=" crossorigin="anonymous"></script>
-    <script src="https://cdn.jsdelivr.net/npm/whatwg-fetch@3.6.2/dist/fetch.umd.min.js"
-        integrity="sha256-NwlBZzcvDr64kitietWUu0FLYbdgiE+YkGP5ANJJkD0=" crossorigin="anonymous"></script>
-
     <!-- For new subscriptions protocol -->
-    <script src="https://cdn.jsdelivr.net/npm/graphql-ws@5.3.0/umd/graphql-ws.min.js"
-        integrity="sha256-+Wr1pJE2beD7JgRoUsruBAqugBG/pwqdsmpaFvFzkI8=" crossorigin="anonymous"></script>
-=======
-    <link rel="stylesheet"
-        href="https://unpkg.com/graphiql-with-extensions@0.14.3/graphiqlWithExtensions.css"
-        integrity="sha384-GBqwox+q8UtVEyBLBKloN5QDlBDsQnuoSUfMeJH1ZtDiCrrk103D7Bg/WjIvl4ya" crossorigin="anonymous" />
-    <script src="https://unpkg.com/whatwg-fetch@2.0.3/fetch.js"
-        integrity="sha384-KaKx4aJnrltBb2dne61B/MRPA4uRfQvv6YW99RgjHax8TRjFxcC4BC19EEX0te/6"
-        crossorigin="anonymous"></script>
-    <script src="https://unpkg.com/react@16.8.6/umd/react.production.min.js"
-        integrity="sha384-qn+ML/QkkJxqn4LLs1zjaKxlTg2Bl/6yU/xBTJAgxkmNGc6kMZyeskAG0a7eJBR1"
-        crossorigin="anonymous"></script>
-    <script src="https://unpkg.com/react-dom@16.8.6/umd/react-dom.production.min.js"
-        integrity="sha384-85IMG5rvmoDsmMeWK/qUU4kwnYXVpC+o9hoHMLi4bpNR+gMEiPLrvkZCgsr7WWgV"
-        crossorigin="anonymous"></script>
-    <script src="https://unpkg.com/graphiql-with-extensions@0.14.3/graphiqlWithExtensions.min.js"
-        integrity="sha384-TqI6gT2PjmSrnEOTvGHLad1U4Vm5VoyzMmcKK0C/PLCWTnwPyXhCJY6NYhC/tp19"
-        crossorigin="anonymous"></script>
+    <script
+      src="https://unpkg.com/graphql-ws@5.3.0/umd/graphql-ws.min.js"
+      integrity="sha256-+Wr1pJE2beD7JgRoUsruBAqugBG/pwqdsmpaFvFzkI8="
+      crossorigin="anonymous"
+    ></script>
+    <link
+      rel="stylesheet"
+      href="https://unpkg.com/graphiql-with-extensions@0.14.3/graphiqlWithExtensions.css"
+      integrity="sha384-GBqwox+q8UtVEyBLBKloN5QDlBDsQnuoSUfMeJH1ZtDiCrrk103D7Bg/WjIvl4ya"
+      crossorigin="anonymous"
+    />
+    <script
+      src="https://unpkg.com/whatwg-fetch@2.0.3/fetch.js"
+      integrity="sha384-KaKx4aJnrltBb2dne61B/MRPA4uRfQvv6YW99RgjHax8TRjFxcC4BC19EEX0te/6"
+      crossorigin="anonymous"
+    ></script>
+    <script
+      src="https://unpkg.com/react@16.8.6/umd/react.production.min.js"
+      integrity="sha384-qn+ML/QkkJxqn4LLs1zjaKxlTg2Bl/6yU/xBTJAgxkmNGc6kMZyeskAG0a7eJBR1"
+      crossorigin="anonymous"
+    ></script>
+    <script
+      src="https://unpkg.com/react-dom@16.8.6/umd/react-dom.production.min.js"
+      integrity="sha384-85IMG5rvmoDsmMeWK/qUU4kwnYXVpC+o9hoHMLi4bpNR+gMEiPLrvkZCgsr7WWgV"
+      crossorigin="anonymous"
+    ></script>
+    <script
+      src="https://unpkg.com/graphiql-with-extensions@0.14.3/graphiqlWithExtensions.min.js"
+      integrity="sha384-TqI6gT2PjmSrnEOTvGHLad1U4Vm5VoyzMmcKK0C/PLCWTnwPyXhCJY6NYhC/tp19"
+      crossorigin="anonymous"
+    ></script>
     <script src="https://unpkg.com/js-cookie@3.0.0-rc.2/dist/js.cookie.umd.min.js"></script>
->>>>>>> 1250f71f
 
     <!-- For legacy subscriptions protocol -->
     <!-- breaking changes in subscriptions-transport-ws since 0.9.0 -->
-<<<<<<< HEAD
-    <script src="https://cdn.jsdelivr.net/npm/subscriptions-transport-ws@0.8.3/browser/client.js"
-        integrity="sha256-WRZSI3qs3C8ssyixZhbf+m8CMBkpJ4YibcjX0MCNNyU=" crossorigin="anonymous"></script>
+    <script
+      src="https://unpkg.com/subscriptions-transport-ws@0.8.3/browser/client.js"
+      integrity="sha256-WRZSI3qs3C8ssyixZhbf+m8CMBkpJ4YibcjX0MCNNyU="
+      crossorigin="anonymous"
+    ></script>
 
-    <link rel="stylesheet" href="https://cdn.jsdelivr.net/npm/graphiql@1.4.2/graphiql.min.css"
-        integrity="sha256-Md3vdR7PDzWyo/aGfsFVF4tvS5/eAUWuIsg9QHUusCY=" crossorigin="anonymous">
-=======
-    <script src="https://unpkg.com/subscriptions-transport-ws@0.8.3/browser/client.js"></script>
-    <script src="https://unpkg.com/graphiql-subscriptions-fetcher@0.0.2/browser/client.js"></script>
->>>>>>> 1250f71f
-</head>
+    <link
+      rel="stylesheet"
+      href="https://unpkg.com/graphiql@1.4.2/graphiql.min.css"
+      integrity="sha256-Md3vdR7PDzWyo/aGfsFVF4tvS5/eAUWuIsg9QHUusCY="
+      crossorigin="anonymous"
+    />
 
-<body>
-    <div id="graphiql">Loading...</div>netlify
-    <script src="https://cdn.jsdelivr.net/npm/graphiql@1.4.2/graphiql.min.js"
-        integrity="sha256-zSBU/wK/odOl/StUaKnjM+ziX9NAyJOyXI0fxvb3LVo=" crossorigin="anonymous"></script>
+    <script
+      src="https://unpkg.com/graphiql-subscriptions-fetcher@0.0.2/browser/client.js"
+      integrity="sha384-ArTEHLNWIe9TuoDpFEtD/NeztNdWn3SdmWwMiAuZaSJeOaYypEGzeQoBxuPO+ORM"
+      crossorigin="anonymous"
+    ></script>
+  </head>
+
+  <body>
+    <div id="graphiql">Loading...</div>
+    netlify
+    <script
+      src="https://unpkg.com/graphiql@1.4.2/graphiql.min.js"
+      integrity="sha256-zSBU/wK/odOl/StUaKnjM+ziX9NAyJOyXI0fxvb3LVo="
+      crossorigin="anonymous"
+    ></script>
 
     <script>
-        var fetchURL = window.location.href;
+      var fetchURL = window.location.href;
 
-        function httpUrlToWebSockeUrl(url) {
-            return url.replace(/(http)(s)?\:\/\//, "ws$2://");
-        }
-        var subscriptionsEndpoint = httpUrlToWebSockeUrl(fetchURL);
+      function httpUrlToWebSockeUrl(url) {
+        return url.replace(/(http)(s)?\:\/\//, "ws$2://");
+      }
+      var subscriptionsEndpoint = httpUrlToWebSockeUrl(fetchURL);
 
-        function fetcherSubscriptionParams() {
-            var subscriptionsEnabled = JSON.parse('{{ SUBSCRIPTION_ENABLED }}');
-            if (!subscriptionsEnabled) { return {} }
-
-            var useGraphqlWsClient;
-            try {
-                useGraphqlWsClient = JSON.parse('{{ SUBSCRIPTION_GRAPHQL_WS }}');
-            }
-            catch {
-                useGraphqlWsClient = false;
-            }
-
-            if (useGraphqlWsClient) {
-                return {
-                    wsClient: graphqlWs.createClient(
-                        {
-                            url: subscriptionsEndpoint,
-                        }
-                    )
-                }
-            } else {
-                return {
-                    legacyClient: new SubscriptionsTransportWs.SubscriptionClient(
-                        subscriptionsEndpoint,
-                        {
-                            reconnect: true
-                        }
-                    )
-                };
-            }
+      function fetcherSubscriptionParams() {
+        var subscriptionsEnabled = JSON.parse("{{ SUBSCRIPTION_ENABLED }}");
+        if (!subscriptionsEnabled) {
+          return {};
         }
 
-        function fetcherHeaders() {
-            var headers = {
-                Accept: 'application/json',
-                'Content-Type': 'application/json',
-            };
-            var csrfToken = Cookies.get('csrftoken');
-            if (csrfToken) {
-                headers['x-csrftoken'] = csrfToken;
-            }
-
-            return headers;
+        var useGraphqlWsClient;
+        try {
+          useGraphqlWsClient = JSON.parse("{{ SUBSCRIPTION_GRAPHQL_WS }}");
+        } catch {
+          useGraphqlWsClient = false;
         }
 
+        if (useGraphqlWsClient) {
+          return {
+            wsClient: graphqlWs.createClient({
+              url: subscriptionsEndpoint,
+            }),
+          };
+        } else {
+          return {
+            legacyClient: new SubscriptionsTransportWs.SubscriptionClient(
+              subscriptionsEndpoint,
+              {
+                reconnect: true,
+              }
+            ),
+          };
+        }
+      }
 
-        var fetcher = GraphiQL.createFetcher({
-            url: fetchURL,
-            headers: fetcherHeaders(),
-            ...fetcherSubscriptionParams(),
-        });
-        ReactDOM.render(
-            React.createElement(GraphiQL, {
-                fetcher: fetcher,
-            }),
-            document.getElementById('graphiql'),
-        );
+      function fetcherHeaders() {
+        var headers = {
+          Accept: "application/json",
+          "Content-Type": "application/json",
+        };
+        var csrfToken = Cookies.get("csrftoken");
+        if (csrfToken) {
+          headers["x-csrftoken"] = csrfToken;
+        }
+
+        return headers;
+      }
+
+      var fetcher = GraphiQL.createFetcher({
+        url: fetchURL,
+        headers: fetcherHeaders(),
+        ...fetcherSubscriptionParams(),
+      });
+      ReactDOM.render(
+        React.createElement(GraphiQL, {
+          fetcher: fetcher,
+        }),
+        document.getElementById("graphiql")
+      );
     </script>
-</body>
-
+  </body>
 </html>