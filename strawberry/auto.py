from __future__ import annotations

from typing import Any, Optional, Union

from typing_extensions import Annotated

from strawberry.type import StrawberryAnnotated, StrawberryType

from .annotation import StrawberryAnnotation


class StrawberryAutoMeta(type):
    """Metaclass for StrawberryAuto.

    This is used to make sure StrawberryAuto is a singleton and also to
    override the behavior of `isinstance` so that it consider the following
    cases:

        >> isinstance(StrawberryAuto(), StrawberryAuto)
        True
        >> isinstance(StrawberryAnnotation(StrawberryAuto()), StrawberryAuto)
        True
        >> isinstance(Annotated[StrawberryAuto(), object()), StrawberryAuto)
        True

    """

    def __init__(self, *args, **kwargs):
        self._instance: Optional[StrawberryAuto] = None
        super().__init__(*args, **kwargs)

    def __call__(cls, *args, **kwargs):
        if cls._instance is None:
            cls._instance = super().__call__(*args, **kwargs)

        return cls._instance

    def __instancecheck__(
        self,
        instance: Union[StrawberryAnnotation, StrawberryType, type],
    ):
        # resolve StrawberryAnnotations
        if isinstance(instance, StrawberryAnnotation):
            instance = instance.resolve()

<<<<<<< HEAD
        # Look for Annotated[Any, StrawberryAuto, ...]
        instance, args = StrawberryAnnotated.get_type_and_args(instance)
        return instance is Any and any(isinstance(arg, StrawberryAuto) for arg in args)
=======
            if resolved is not None:
                instance = cast(type, resolved)

        if instance is auto:
            return True

        # Support uses of Annotated[auto, something()]
        if get_origin(instance) is Annotated:
            args = get_args(instance)
            if args[0] is Any:
                return any(isinstance(arg, StrawberryAuto) for arg in args[1:])

        # StrawberryType's `__eq__` tries to find the string passed in the global
        # namespace, which will fail with a `NameError` if "strawberry.auto" hasn't
        # been imported. So we can't use `instance == "strawberry.auto"` here.
        # Instead, we'll use `isinstance(instance, str)` to check if the instance
        # is a StrawberryType, in that case we can return False since we know it
        # won't be a StrawberryAuto.
        if isinstance(instance, StrawberryType):
            return False

        return instance == "strawberry.auto"
>>>>>>> e08b8884


class StrawberryAuto(metaclass=StrawberryAutoMeta):
    def __str__(self):
        return "auto"

    def __repr__(self):
        return "<auto>"


auto = Annotated[Any, StrawberryAuto()]<|MERGE_RESOLUTION|>--- conflicted
+++ resolved
@@ -1,6 +1,6 @@
 from __future__ import annotations
 
-from typing import Any, Optional, Union
+from typing import Any, Optional, Union, cast
 
 from typing_extensions import Annotated
 
@@ -41,13 +41,11 @@
     ):
         # resolve StrawberryAnnotations
         if isinstance(instance, StrawberryAnnotation):
-            instance = instance.resolve()
+            resolved = instance.annotation
+            if isinstance(resolved, str):
+                namespace = instance.namespace
+                resolved = namespace and namespace.get(resolved)
 
-<<<<<<< HEAD
-        # Look for Annotated[Any, StrawberryAuto, ...]
-        instance, args = StrawberryAnnotated.get_type_and_args(instance)
-        return instance is Any and any(isinstance(arg, StrawberryAuto) for arg in args)
-=======
             if resolved is not None:
                 instance = cast(type, resolved)
 
@@ -55,10 +53,11 @@
             return True
 
         # Support uses of Annotated[auto, something()]
-        if get_origin(instance) is Annotated:
-            args = get_args(instance)
-            if args[0] is Any:
-                return any(isinstance(arg, StrawberryAuto) for arg in args[1:])
+        annotated_type, annotated_args = StrawberryAnnotated.get_type_and_args(instance)
+        if annotated_type is Any and any(
+            isinstance(arg, StrawberryAuto) for arg in annotated_args
+        ):
+            return True
 
         # StrawberryType's `__eq__` tries to find the string passed in the global
         # namespace, which will fail with a `NameError` if "strawberry.auto" hasn't
@@ -70,7 +69,6 @@
             return False
 
         return instance == "strawberry.auto"
->>>>>>> e08b8884
 
 
 class StrawberryAuto(metaclass=StrawberryAutoMeta):
