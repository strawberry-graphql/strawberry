--- conflicted
+++ resolved
@@ -5,15 +5,11 @@
 
 from typing_extensions import Annotated, get_args, get_origin
 
-<<<<<<< HEAD
-from .enum import StrawberryEnum
-=======
 from strawberry.annotation import StrawberryAnnotation
-from strawberry.enum import EnumDefinition
+from strawberry.enum import StrawberryEnum
 from strawberry.type import StrawberryList, StrawberryOptional, StrawberryType
 from strawberry.utils.mixins import GraphQLNameMixin
 
->>>>>>> 929ecb6b
 from .exceptions import MultipleStrawberryArgumentsError, UnsupportedTypeError
 from .scalars import is_scalar
 from .types.types import TypeDefinition
@@ -118,16 +114,11 @@
 
     # Convert Enum fields to instances using the value. This is safe
     # because graphql-core has already validated the input.
-<<<<<<< HEAD
-    if isinstance(argument_type, StrawberryEnum):
-        return argument_type(value)
-=======
-    if isinstance(type_, EnumDefinition):
-        return type_.wrapped_cls(value)
+    if isinstance(type_, StrawberryEnum):
+        return type_(value)
 
     if hasattr(type_, "_type_definition"):  # TODO: Replace with StrawberryInputObject
         type_definition: TypeDefinition = type_._type_definition  # type: ignore
->>>>>>> 929ecb6b
 
         assert type_definition.is_input
 
