--- conflicted
+++ resolved
@@ -1,8 +1,8 @@
 from __future__ import annotations
 
+import dataclasses
 import inspect
 import warnings
-from dataclasses import dataclass
 from typing import (
     TYPE_CHECKING,
     Any,
@@ -42,29 +42,14 @@
 }
 
 
-@dataclass
+@dataclasses.dataclass(frozen=True)
 class StrawberryArgumentAnnotation:
     description_sources: Optional[DescriptionSources]
     description: Optional[str]
     name: Optional[str]
     deprecation_reason: Optional[str]
-    directives: Iterable[object]
-
-<<<<<<< HEAD
-=======
-    def __init__(
-        self,
-        description: Optional[str] = None,
-        name: Optional[str] = None,
-        deprecation_reason: Optional[str] = None,
-        directives: Iterable[object] = (),
-    ):
-        self.description = description
-        self.name = name
-        self.deprecation_reason = deprecation_reason
-        self.directives = directives
-
->>>>>>> e08b8884
+    directives: Iterable[object] = dataclasses.field(hash=False)
+
 
 class StrawberryArgument:
     def __init__(
@@ -227,17 +212,11 @@
     directives: Iterable[object] = (),
 ) -> StrawberryArgumentAnnotation:
     return StrawberryArgumentAnnotation(
-<<<<<<< HEAD
         description_sources=description_sources,
         description=description,
         name=name,
         deprecation_reason=deprecation_reason,
-=======
-        description=description,
-        name=name,
-        deprecation_reason=deprecation_reason,
         directives=directives,
->>>>>>> e08b8884
     )
 
 
