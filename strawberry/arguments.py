--- conflicted
+++ resolved
@@ -44,30 +44,12 @@
 }
 
 
-@dataclasses.dataclass
+@dataclasses.dataclass(frozen=True)
 class StrawberryArgumentAnnotation:
-<<<<<<< HEAD
-    description: Optional[str] = None
-    name: Optional[str] = None
-    deprecation_reason: Optional[str] = None
-=======
     description: Optional[str]
     name: Optional[str]
     deprecation_reason: Optional[str]
-    directives: Iterable[object]
-
-    def __init__(
-        self,
-        description: Optional[str] = None,
-        name: Optional[str] = None,
-        deprecation_reason: Optional[str] = None,
-        directives: Iterable[object] = (),
-    ):
-        self.description = description
-        self.name = name
-        self.deprecation_reason = deprecation_reason
-        self.directives = directives
->>>>>>> e08b8884
+    directives: Iterable[object] = dataclasses.field(hash=False)
 
 
 class StrawberryArgument:
