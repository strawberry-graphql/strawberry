from __future__ import annotations

import inspect
from typing import Any, Dict, Iterable, List, Mapping, Optional, Union, cast

from typing_extensions import Annotated, get_args, get_origin

<<<<<<< HEAD
from strawberry.utils.mixins import GraphQLNameMixin

from .exceptions import MultipleStrawberryArgumentsError, UnsupportedTypeError
from .scalars import is_scalar
from .types.types import undefined
from .union import StrawberryUnion
=======
from strawberry.annotation import StrawberryAnnotation
from strawberry.enum import EnumDefinition
from strawberry.type import StrawberryList, StrawberryOptional, StrawberryType

from .exceptions import MultipleStrawberryArgumentsError, UnsupportedTypeError
from .scalars import is_scalar
from .types.types import TypeDefinition
from .utils.str_converters import to_camel_case
>>>>>>> bc351cf6


class _Unset:
    def __str__(self):
        return ""

    def __bool__(self):
        return False


UNSET: Any = _Unset()


def is_unset(value: Any) -> bool:
    return type(value) is _Unset


class StrawberryArgumentAnnotation:
    description: Optional[str]
    name: Optional[str]

    def __init__(self, description: Optional[str] = None, name: Optional[str] = None):
        self.description = description
        self.name = name


class StrawberryArgument(GraphQLNameMixin):
    def __init__(
        self,
        python_name: str,
        graphql_name: Optional[str],
        type_annotation: StrawberryAnnotation,
        is_subscription: bool = False,
        description: Optional[str] = None,
        default: object = UNSET,
    ) -> None:
<<<<<<< HEAD
        self.python_name = python_name  # type: ignore
        self.graphql_name = graphql_name
        self.type = type_
        self.origin = origin
        self.child = child
=======
        self.python_name = python_name
        self._graphql_name = graphql_name
>>>>>>> bc351cf6
        self.is_subscription = is_subscription
        self.description = description
        self._type: Optional[StrawberryType] = None
        self.type_annotation = type_annotation

        # TODO: Consider moving this logic to a function
        self.default = UNSET if default is inspect.Parameter.empty else default

        if self._annotation_is_annotated(type_annotation):
            self._parse_annotated()

<<<<<<< HEAD
=======
    @property
    def graphql_name(self) -> Optional[str]:
        if self._graphql_name:
            return self._graphql_name
        if self.python_name:
            return to_camel_case(self.python_name)
        return None

    @property
    def type(self) -> Union[StrawberryType, type]:
        return self.type_annotation.resolve()

>>>>>>> bc351cf6
    @classmethod
    def _annotation_is_annotated(cls, annotation: StrawberryAnnotation) -> bool:
        return get_origin(annotation.annotation) is Annotated

    def _parse_annotated(self):
        annotated_args = get_args(self.type_annotation.annotation)

        # The first argument to Annotated is always the underlying type
        self.type_annotation = StrawberryAnnotation(annotated_args[0])

        # Find any instances of StrawberryArgumentAnnotation
        # in the other Annotated args, raising an exception if there
        # are multiple StrawberryArgumentAnnotations
        argument_annotation_seen = False
        for arg in annotated_args[1:]:
            if isinstance(arg, StrawberryArgumentAnnotation):
                if argument_annotation_seen:
                    raise MultipleStrawberryArgumentsError(
                        argument_name=self.python_name
                    )

                argument_annotation_seen = True

                self.description = arg.description
                self._graphql_name = arg.name


<<<<<<< HEAD
        if get_origin(annotation) is Annotated:
            argument = StrawberryArgument.from_annotated(
                python_name=name,
                annotation=annotation,
                default=default,
                origin=origin,
            )
        else:
            argument = StrawberryArgument(
                type_=annotation,
                python_name=name,
                graphql_name=None,
                default=default,
                description=None,
                origin=origin,
            )

        _resolve_type(argument)

        arguments.append(argument)

    return arguments


def convert_argument(
    value: Any, argument: StrawberryArgument, auto_camel_case: bool = True
) -> Any:
=======
def convert_argument(value: object, type_: Union[StrawberryType, type]) -> object:
>>>>>>> bc351cf6
    if value is None:
        return None

    if is_unset(value):
        return value

    if isinstance(type_, StrawberryOptional):
        return convert_argument(value, type_.of_type)

    if isinstance(type_, StrawberryList):
        value_list = cast(Iterable, value)
        return [convert_argument(x, type_.of_type) for x in value_list]

    if is_scalar(type_):
        return value

    # Convert Enum fields to instances using the value. This is safe
    # because graphql-core has already validated the input.
    if isinstance(type_, EnumDefinition):
        return type_.wrapped_cls(value)

    if hasattr(type_, "_type_definition"):  # TODO: Replace with StrawberryInputObject
        type_definition: TypeDefinition = type_._type_definition  # type: ignore

        assert type_definition.is_input

        kwargs = {}

<<<<<<< HEAD
        for field in argument_type._type_definition.fields:
            graphql_name = field.get_graphql_name(auto_camel_case)

            if graphql_name in value:
                kwargs[field.python_name] = convert_argument(
                    value[graphql_name], field, auto_camel_case
=======
        for field in type_definition.fields:
            value = cast(Mapping, value)

            if field.graphql_name in value:
                kwargs[field.python_name] = convert_argument(
                    value[field.graphql_name], field.type
>>>>>>> bc351cf6
                )

        type_ = cast(type, type_)
        return type_(**kwargs)

    raise UnsupportedTypeError(type_)


def convert_arguments(
    value: Dict[str, Any],
    arguments: List[StrawberryArgument],
    auto_camel_case: bool = True,
) -> Dict[str, Any]:
    """Converts a nested dictionary to a dictionary of actual types.

    It deals with conversion of input types to proper dataclasses and
    also uses a sentinel value for unset values."""

    if not arguments:
        return {}

    kwargs = {}

    for argument in arguments:
<<<<<<< HEAD
        assert argument.python_name

        name = argument.get_graphql_name(auto_camel_case)

        if name in value:
            current_value = value[name]

            kwargs[argument.python_name] = convert_argument(
                current_value, argument, auto_camel_case
=======
        if argument.graphql_name in value:
            current_value = value[argument.graphql_name]

            kwargs[argument.python_name] = convert_argument(
                value=current_value,
                type_=argument.type,
>>>>>>> bc351cf6
            )

    return kwargs


def argument(
    description: Optional[str] = None, name: Optional[str] = None
) -> StrawberryArgumentAnnotation:
    return StrawberryArgumentAnnotation(description=description, name=name)


# TODO: check exports
__all__ = [
    "StrawberryArgument",
    "StrawberryArgumentAnnotation",
    "UNSET",
    "argument",
    "is_unset",
]<|MERGE_RESOLUTION|>--- conflicted
+++ resolved
@@ -5,23 +5,14 @@
 
 from typing_extensions import Annotated, get_args, get_origin
 
-<<<<<<< HEAD
+from strawberry.annotation import StrawberryAnnotation
+from strawberry.enum import EnumDefinition
+from strawberry.type import StrawberryList, StrawberryOptional, StrawberryType
 from strawberry.utils.mixins import GraphQLNameMixin
 
 from .exceptions import MultipleStrawberryArgumentsError, UnsupportedTypeError
 from .scalars import is_scalar
-from .types.types import undefined
-from .union import StrawberryUnion
-=======
-from strawberry.annotation import StrawberryAnnotation
-from strawberry.enum import EnumDefinition
-from strawberry.type import StrawberryList, StrawberryOptional, StrawberryType
-
-from .exceptions import MultipleStrawberryArgumentsError, UnsupportedTypeError
-from .scalars import is_scalar
 from .types.types import TypeDefinition
-from .utils.str_converters import to_camel_case
->>>>>>> bc351cf6
 
 
 class _Unset:
@@ -58,16 +49,8 @@
         description: Optional[str] = None,
         default: object = UNSET,
     ) -> None:
-<<<<<<< HEAD
         self.python_name = python_name  # type: ignore
         self.graphql_name = graphql_name
-        self.type = type_
-        self.origin = origin
-        self.child = child
-=======
-        self.python_name = python_name
-        self._graphql_name = graphql_name
->>>>>>> bc351cf6
         self.is_subscription = is_subscription
         self.description = description
         self._type: Optional[StrawberryType] = None
@@ -79,21 +62,10 @@
         if self._annotation_is_annotated(type_annotation):
             self._parse_annotated()
 
-<<<<<<< HEAD
-=======
-    @property
-    def graphql_name(self) -> Optional[str]:
-        if self._graphql_name:
-            return self._graphql_name
-        if self.python_name:
-            return to_camel_case(self.python_name)
-        return None
-
     @property
     def type(self) -> Union[StrawberryType, type]:
         return self.type_annotation.resolve()
 
->>>>>>> bc351cf6
     @classmethod
     def _annotation_is_annotated(cls, annotation: StrawberryAnnotation) -> bool:
         return get_origin(annotation.annotation) is Annotated
@@ -118,40 +90,12 @@
                 argument_annotation_seen = True
 
                 self.description = arg.description
-                self._graphql_name = arg.name
-
-
-<<<<<<< HEAD
-        if get_origin(annotation) is Annotated:
-            argument = StrawberryArgument.from_annotated(
-                python_name=name,
-                annotation=annotation,
-                default=default,
-                origin=origin,
-            )
-        else:
-            argument = StrawberryArgument(
-                type_=annotation,
-                python_name=name,
-                graphql_name=None,
-                default=default,
-                description=None,
-                origin=origin,
-            )
-
-        _resolve_type(argument)
-
-        arguments.append(argument)
-
-    return arguments
+                self.graphql_name = arg.name
 
 
 def convert_argument(
-    value: Any, argument: StrawberryArgument, auto_camel_case: bool = True
-) -> Any:
-=======
-def convert_argument(value: object, type_: Union[StrawberryType, type]) -> object:
->>>>>>> bc351cf6
+    value: object, type_: Union[StrawberryType, type], auto_camel_case: bool = True
+) -> object:
     if value is None:
         return None
 
@@ -180,21 +124,13 @@
 
         kwargs = {}
 
-<<<<<<< HEAD
-        for field in argument_type._type_definition.fields:
+        for field in type_definition.fields:
+            value = cast(Mapping, value)
             graphql_name = field.get_graphql_name(auto_camel_case)
 
             if graphql_name in value:
                 kwargs[field.python_name] = convert_argument(
-                    value[graphql_name], field, auto_camel_case
-=======
-        for field in type_definition.fields:
-            value = cast(Mapping, value)
-
-            if field.graphql_name in value:
-                kwargs[field.python_name] = convert_argument(
-                    value[field.graphql_name], field.type
->>>>>>> bc351cf6
+                    value[graphql_name], field.type, auto_camel_case
                 )
 
         type_ = cast(type, type_)
@@ -219,7 +155,6 @@
     kwargs = {}
 
     for argument in arguments:
-<<<<<<< HEAD
         assert argument.python_name
 
         name = argument.get_graphql_name(auto_camel_case)
@@ -228,15 +163,9 @@
             current_value = value[name]
 
             kwargs[argument.python_name] = convert_argument(
-                current_value, argument, auto_camel_case
-=======
-        if argument.graphql_name in value:
-            current_value = value[argument.graphql_name]
-
-            kwargs[argument.python_name] = convert_argument(
                 value=current_value,
                 type_=argument.type,
->>>>>>> bc351cf6
+                auto_camel_case=auto_camel_case,
             )
 
     return kwargs
