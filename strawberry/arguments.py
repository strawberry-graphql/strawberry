from __future__ import annotations

import inspect
<<<<<<< HEAD
from dataclasses import dataclass
=======
import warnings
>>>>>>> 3432f794
from typing import (
    TYPE_CHECKING,
    Any,
    Dict,
    Iterable,
    List,
    Mapping,
    Optional,
    Union,
    cast,
)

from typing_extensions import Annotated, get_args, get_origin

from strawberry.annotation import StrawberryAnnotation
from strawberry.custom_scalar import ScalarDefinition, ScalarWrapper
from strawberry.description_source import DescriptionSource
from strawberry.enum import EnumDefinition
from strawberry.lazy_type import LazyType
from strawberry.type import StrawberryList, StrawberryOptional, StrawberryType

from .exceptions import MultipleStrawberryArgumentsError, UnsupportedTypeError
from .scalars import is_scalar
from .types.types import TypeDefinition
from .unset import UNSET as _deprecated_UNSET, _deprecated_is_unset  # noqa


if TYPE_CHECKING:
    from strawberry.schema.config import StrawberryConfig

DEPRECATED_NAMES: Dict[str, str] = {
    "UNSET": (
        "importing `UNSET` from `strawberry.arguments` is deprecated, "
        "import instead from `strawberry` or from `strawberry.unset`"
    ),
    "is_unset": "`is_unset` is deprecated use `value is UNSET` instead",
}


@dataclass
class StrawberryArgumentAnnotation:
    description_sources: Optional[list[DescriptionSource]]
    description: Optional[str]
    name: Optional[str]
    deprecation_reason: Optional[str]


class StrawberryArgument:
    def __init__(
        self,
        python_name: str,
        graphql_name: Optional[str],
        type_annotation: StrawberryAnnotation,
        is_subscription: bool = False,
        description_sources: Optional[list[DescriptionSource]] = None,
        description: Optional[str] = None,
        default: object = _deprecated_UNSET,
        deprecation_reason: Optional[str] = None,
    ) -> None:
        self.python_name = python_name
        self.graphql_name = graphql_name
        self.is_subscription = is_subscription
        self.description_sources = description_sources
        self.description = description
        self._type: Optional[StrawberryType] = None
        self.type_annotation = type_annotation
        self.deprecation_reason = deprecation_reason

        # TODO: Consider moving this logic to a function
        self.default = (
            _deprecated_UNSET if default is inspect.Parameter.empty else default
        )

        if self._annotation_is_annotated(type_annotation):
            self._parse_annotated()

    @property
    def type(self) -> Union[StrawberryType, type]:
        return self.type_annotation.resolve()

    @classmethod
    def _annotation_is_annotated(cls, annotation: StrawberryAnnotation) -> bool:
        return get_origin(annotation.annotation) is Annotated

    def _parse_annotated(self):
        annotated_args = get_args(self.type_annotation.annotation)

        # The first argument to Annotated is always the underlying type
        self.type_annotation = StrawberryAnnotation(annotated_args[0])

        # Find any instances of StrawberryArgumentAnnotation
        # in the other Annotated args, raising an exception if there
        # are multiple StrawberryArgumentAnnotations
        argument_annotation_seen = False
        for arg in annotated_args[1:]:
            if isinstance(arg, StrawberryArgumentAnnotation):
                if argument_annotation_seen:
                    raise MultipleStrawberryArgumentsError(
                        argument_name=self.python_name
                    )

                argument_annotation_seen = True

                self.description_sources = arg.description_sources
                self.description = arg.description
                self.graphql_name = arg.name
                self.deprecation_reason = arg.deprecation_reason


def convert_argument(
    value: object,
    type_: Union[StrawberryType, type],
    scalar_registry: Dict[object, Union[ScalarWrapper, ScalarDefinition]],
    config: StrawberryConfig,
) -> object:
    if value is None:
        return None

    if value is _deprecated_UNSET:
        return _deprecated_UNSET

    if isinstance(type_, StrawberryOptional):
        return convert_argument(value, type_.of_type, scalar_registry, config)

    if isinstance(type_, StrawberryList):
        value_list = cast(Iterable, value)
        return [
            convert_argument(x, type_.of_type, scalar_registry, config)
            for x in value_list
        ]

    if is_scalar(type_, scalar_registry):
        return value

    if isinstance(type_, EnumDefinition):
        return value

    if isinstance(type_, LazyType):
        return convert_argument(value, type_.resolve_type(), scalar_registry, config)

    if hasattr(type_, "_type_definition"):  # TODO: Replace with StrawberryInputObject
        type_definition: TypeDefinition = type_._type_definition  # type: ignore

        assert type_definition.is_input

        kwargs = {}

        for field in type_definition.fields:
            value = cast(Mapping, value)
            graphql_name = config.name_converter.from_field(field)

            if graphql_name in value:
                kwargs[field.python_name] = convert_argument(
                    value[graphql_name], field.type, scalar_registry, config
                )

        type_ = cast(type, type_)
        return type_(**kwargs)

    raise UnsupportedTypeError(type_)


def convert_arguments(
    value: Dict[str, Any],
    arguments: List[StrawberryArgument],
    scalar_registry: Dict[object, Union[ScalarWrapper, ScalarDefinition]],
    config: StrawberryConfig,
) -> Dict[str, Any]:
    """Converts a nested dictionary to a dictionary of actual types.

    It deals with conversion of input types to proper dataclasses and
    also uses a sentinel value for unset values."""

    if not arguments:
        return {}

    kwargs = {}

    for argument in arguments:
        assert argument.python_name

        name = config.name_converter.from_argument(argument)

        if name in value:
            current_value = value[name]

            kwargs[argument.python_name] = convert_argument(
                value=current_value,
                type_=argument.type,
                config=config,
                scalar_registry=scalar_registry,
            )

    return kwargs


def argument(
    *,
    description_sources: Optional[list[DescriptionSource]] = None,
    description: Optional[str] = None,
    name: Optional[str] = None,
    deprecation_reason: Optional[str] = None,
) -> StrawberryArgumentAnnotation:
    return StrawberryArgumentAnnotation(
        description_sources=description_sources,
        description=description,
        name=name,
        deprecation_reason=deprecation_reason,
    )


def __getattr__(name: str) -> Any:
    if name in DEPRECATED_NAMES:
        warnings.warn(DEPRECATED_NAMES[name], DeprecationWarning, stacklevel=2)
        return globals()[f"_deprecated_{name}"]
    raise AttributeError(f"module {__name__} has no attribute {name}")


# TODO: check exports
__all__ = [  # noqa: F822
    "StrawberryArgument",
    "StrawberryArgumentAnnotation",
    "UNSET",  # for backwards compatibility
    "argument",
    "is_unset",  # for backwards compatibility
]<|MERGE_RESOLUTION|>--- conflicted
+++ resolved
@@ -1,11 +1,8 @@
 from __future__ import annotations
 
 import inspect
-<<<<<<< HEAD
+import warnings
 from dataclasses import dataclass
-=======
-import warnings
->>>>>>> 3432f794
 from typing import (
     TYPE_CHECKING,
     Any,
