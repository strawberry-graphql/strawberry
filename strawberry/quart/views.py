import warnings
from collections.abc import Mapping
from typing import TYPE_CHECKING, AsyncGenerator, Callable, Optional, cast

from quart import Request, Response, request
from quart.views import View
from strawberry.http.async_base_view import AsyncBaseHTTPView, AsyncHTTPRequestAdapter
from strawberry.http.exceptions import HTTPException
from strawberry.http.ides import GraphQL_IDE
from strawberry.http.types import FormData, HTTPMethod, QueryParams
from strawberry.http.typevars import Context, RootValue

if TYPE_CHECKING:
    from quart.typing import ResponseReturnValue
    from strawberry.http import GraphQLHTTPResponse
    from strawberry.schema.base import BaseSchema


class QuartHTTPRequestAdapter(AsyncHTTPRequestAdapter):
    def __init__(self, request: Request) -> None:
        self.request = request

    @property
    def query_params(self) -> QueryParams:
        return self.request.args.to_dict()

    @property
    def method(self) -> HTTPMethod:
        return cast(HTTPMethod, self.request.method.upper())

    @property
    def content_type(self) -> Optional[str]:
        return self.request.content_type

    @property
    def headers(self) -> Mapping[str, str]:
        return self.request.headers

    async def get_body(self) -> str:
        return (await self.request.data).decode()

    async def get_form_data(self) -> FormData:
        files = await self.request.files
        form = await self.request.form
        return FormData(files=files, form=form)


class GraphQLView(
    AsyncBaseHTTPView[Request, Response, Response, Context, RootValue],
    View,
):
    _ide_subscription_enabled = False

    methods = ["GET", "POST"]
    allow_queries_via_get: bool = True
    request_adapter_class = QuartHTTPRequestAdapter

    def __init__(
        self,
        schema: "BaseSchema",
        graphiql: Optional[bool] = None,
        graphql_ide: Optional[GraphQL_IDE] = "graphiql",
        allow_queries_via_get: bool = True,
    ) -> None:
        self.schema = schema
        self.allow_queries_via_get = allow_queries_via_get

        if graphiql is not None:
            warnings.warn(
                "The `graphiql` argument is deprecated in favor of `graphql_ide`",
                DeprecationWarning,
                stacklevel=2,
            )
            self.graphql_ide = "graphiql" if graphiql else None
        else:
            self.graphql_ide = graphql_ide

    async def render_graphql_ide(self, request: Request) -> Response:
        return Response(self.graphql_ide_html)

    def create_response(
        self, response_data: "GraphQLHTTPResponse", sub_response: Response
    ) -> Response:
        sub_response.set_data(self.encode_json(response_data))

        return sub_response

    async def get_context(self, request: Request, response: Response) -> Context:
        return {"request": request, "response": response}  # type: ignore

    async def get_root_value(self, request: Request) -> Optional[RootValue]:
        return None

    async def get_sub_response(self, request: Request) -> Response:
        return Response(status=200, content_type="application/json")

    async def dispatch_request(self) -> "ResponseReturnValue":  # type: ignore
        try:
            return await self.run(request=request)
        except HTTPException as e:
            return Response(
                response=e.reason,
                status=e.status_code,
            )

<<<<<<< HEAD
    async def create_multipart_response(
        self,
        request: Request,
        stream: Callable[[], AsyncGenerator[str, None]],
    ) -> Response:
        return (
            stream(),
            200,
            {  # type: ignore
                "Transfer-Encoding": "chunked",
                "Content-type": "multipart/mixed;boundary=graphql;subscriptionSpec=1.0,application/json",
            },
        )
=======

__all__ = ["GraphQLView"]
>>>>>>> cafc388f
<|MERGE_RESOLUTION|>--- conflicted
+++ resolved
@@ -103,7 +103,6 @@
                 status=e.status_code,
             )
 
-<<<<<<< HEAD
     async def create_multipart_response(
         self,
         request: Request,
@@ -117,7 +116,6 @@
                 "Content-type": "multipart/mixed;boundary=graphql;subscriptionSpec=1.0,application/json",
             },
         )
-=======
 
-__all__ = ["GraphQLView"]
->>>>>>> cafc388f
+
+__all__ = ["GraphQLView"]