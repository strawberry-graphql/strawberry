from __future__ import annotations

from datetime import timedelta
<<<<<<< HEAD
from typing import TYPE_CHECKING, Any, Optional, Tuple, Union
=======
from typing import (
    TYPE_CHECKING,
    Any,
    Mapping,
    Optional,
    Sequence,
    Union,
    cast,
)
>>>>>>> 319d6441

from starlette import status
from starlette.requests import Request
from starlette.responses import HTMLResponse, PlainTextResponse, Response
from starlette.websockets import WebSocket

from strawberry.asgi.handlers import (
    GraphQLTransportWSHandler,
    GraphQLWSHandler,
)
from strawberry.http.async_base_view import AsyncBaseHTTPView, AsyncHTTPRequestAdapter
from strawberry.http.exceptions import HTTPException
from strawberry.http.types import FormData, HTTPMethod, QueryParams
from strawberry.http.typevars import (
    Context,
    RootValue,
)
from strawberry.subscriptions import GRAPHQL_TRANSPORT_WS_PROTOCOL, GRAPHQL_WS_PROTOCOL
from strawberry.utils.graphiql import get_graphiql_html

if TYPE_CHECKING:
    from starlette.types import Receive, Scope, Send

    from strawberry.http import GraphQLHTTPResponse
    from strawberry.schema import BaseSchema


class ASGIRequestAdapter(AsyncHTTPRequestAdapter):
    def __init__(self, request: Request) -> None:
        self.request = request

    @property
    def query_params(self) -> QueryParams:
        return dict(self.request.query_params)

    @property
    def method(self) -> HTTPMethod:
        return cast(HTTPMethod, self.request.method.upper())

    @property
    def headers(self) -> Mapping[str, str]:
        return self.request.headers

    @property
    def content_type(self) -> Optional[str]:
        return self.request.headers.get("content-type")

    async def get_body(self) -> bytes:
        return await self.request.body()

    async def get_form_data(self) -> FormData:
        multipart_data = await self.request.form()

        return FormData(
            files=multipart_data,
            form=multipart_data,
        )


class GraphQL(
    AsyncBaseHTTPView[
        Union[Request, WebSocket],
        Response,
        Response,
        Context,
        RootValue,
    ]
):
    graphql_transport_ws_handler_class = GraphQLTransportWSHandler
    graphql_ws_handler_class = GraphQLWSHandler
    allow_queries_via_get = True
    request_adapter_class = ASGIRequestAdapter  # pyright: ignore

    def __init__(
        self,
        schema: BaseSchema,
        graphiql: bool = True,
        allow_queries_via_get: bool = True,
        keep_alive: bool = False,
        keep_alive_interval: float = 1,
        debug: bool = False,
<<<<<<< HEAD
        subscription_protocols: Tuple[str, str] = (
=======
        subscription_protocols: Sequence[str] = (
>>>>>>> 319d6441
            GRAPHQL_TRANSPORT_WS_PROTOCOL,
            GRAPHQL_WS_PROTOCOL,
        ),
        connection_init_wait_timeout: timedelta = timedelta(minutes=1),
    ) -> None:
        self.schema = schema
        self.graphiql = graphiql
        self.allow_queries_via_get = allow_queries_via_get
        self.keep_alive = keep_alive
        self.keep_alive_interval = keep_alive_interval
        self.debug = debug
        self.protocols = subscription_protocols
        self.connection_init_wait_timeout = connection_init_wait_timeout

    async def __call__(self, scope: Scope, receive: Receive, send: Send):
        if scope["type"] == "http":
            return await self.handle_http(scope, receive, send)

        elif scope["type"] == "websocket":
            ws = WebSocket(scope=scope, receive=receive, send=send)
            preferred_protocol = self.pick_preferred_protocol(ws)

            if preferred_protocol == GRAPHQL_TRANSPORT_WS_PROTOCOL:
                await self.graphql_transport_ws_handler_class(
                    schema=self.schema,
                    debug=self.debug,
                    connection_init_wait_timeout=self.connection_init_wait_timeout,
                    get_context=self.get_context,
                    get_root_value=self.get_root_value,
                    ws=ws,
                ).handle()
            elif preferred_protocol == GRAPHQL_WS_PROTOCOL:
                await self.graphql_ws_handler_class(
                    schema=self.schema,
                    debug=self.debug,
                    keep_alive=self.keep_alive,
                    keep_alive_interval=self.keep_alive_interval,
                    get_context=self.get_context,
                    get_root_value=self.get_root_value,
                    ws=ws,
                ).handle()
            else:
                # Subprotocol not acceptable
                await ws.close(code=4406)

        else:  # pragma: no cover
            raise ValueError("Unknown scope type: {!r}".format(scope["type"]))

    def pick_preferred_protocol(self, ws: WebSocket) -> Optional[str]:
        protocols = ws["subprotocols"]
        intersection = set(protocols) & set(self.protocols)
        sorted_intersection = sorted(intersection, key=protocols.index)
        return next(iter(sorted_intersection), None)

    async def get_root_value(self, request: Union[Request, WebSocket]) -> Optional[Any]:
        return None

    async def get_context(
        self, request: Union[Request, WebSocket], response: Response
    ) -> Context:
        return {"request": request, "response": response}  # type: ignore

    async def get_sub_response(
        self,
        request: Union[Request, WebSocket],
    ) -> Response:
        sub_response = Response()
        sub_response.status_code = None  # type: ignore
        del sub_response.headers["content-length"]

        return sub_response

    async def handle_http(
        self,
        scope: Scope,
        receive: Receive,
        send: Send,
    ) -> None:
        request = Request(scope=scope, receive=receive)

        try:
            response = await self.run(request)
        except HTTPException as e:
            response = PlainTextResponse(
                e.reason, status_code=e.status_code
            )  # pyright: ignore

        await response(scope, receive, send)

    def render_graphiql(self, request: Union[Request, WebSocket]) -> Response:
        html = get_graphiql_html()

        return HTMLResponse(html)

    def create_response(
        self, response_data: GraphQLHTTPResponse, sub_response: Response
    ) -> Response:
        response = Response(
            self.encode_json(response_data),
            status_code=status.HTTP_200_OK,
            media_type="application/json",
        )

        response.headers.raw.extend(sub_response.headers.raw)

        if sub_response.background:
            response.background = sub_response.background

        if sub_response.status_code:
            response.status_code = sub_response.status_code

        return response<|MERGE_RESOLUTION|>--- conflicted
+++ resolved
@@ -1,9 +1,6 @@
 from __future__ import annotations
 
 from datetime import timedelta
-<<<<<<< HEAD
-from typing import TYPE_CHECKING, Any, Optional, Tuple, Union
-=======
 from typing import (
     TYPE_CHECKING,
     Any,
@@ -13,7 +10,6 @@
     Union,
     cast,
 )
->>>>>>> 319d6441
 
 from starlette import status
 from starlette.requests import Request
@@ -95,11 +91,7 @@
         keep_alive: bool = False,
         keep_alive_interval: float = 1,
         debug: bool = False,
-<<<<<<< HEAD
-        subscription_protocols: Tuple[str, str] = (
-=======
         subscription_protocols: Sequence[str] = (
->>>>>>> 319d6441
             GRAPHQL_TRANSPORT_WS_PROTOCOL,
             GRAPHQL_WS_PROTOCOL,
         ),
