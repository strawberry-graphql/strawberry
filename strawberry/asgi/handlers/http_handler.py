import json
from typing import Any, Callable, Dict, Iterable, Optional, Type

from starlette import status
from starlette.requests import Request
from starlette.responses import HTMLResponse, JSONResponse, PlainTextResponse, Response
from starlette.types import Receive, Scope, Send

from strawberry.exceptions import MissingQueryError
from strawberry.file_uploads.utils import replace_placeholders_with_files
from strawberry.http import parse_query_params, parse_request_data
from strawberry.http.json_dumps_params import JSONDumpsParams
from strawberry.schema import BaseSchema
from strawberry.schema.exceptions import InvalidOperationTypeError
from strawberry.types.graphql import OperationType
from strawberry.utils.debug import pretty_print_graphql_operation
from strawberry.utils.graphiql import get_graphiql_html


class CustomJSONResponse(JSONResponse):
    def __init__(self, *args, **kwargs):
        self.json_encoder = kwargs.pop("json_encoder")
        self.json_dumps_params = kwargs.pop("json_dumps_params", {})

        super().__init__(*args, **kwargs)

    def render(self, content: Any) -> bytes:
        return (
            self.json_encoder(**self.json_dumps_params).encode(content).encode("utf-8")
        )


class HTTPHandler:
    def __init__(
        self,
        schema: BaseSchema,
        graphiql: bool,
        allow_queries_via_get: bool,
        debug: bool,
        get_context,
        get_root_value,
        process_result,
        json_encoder: Type[json.JSONEncoder] = json.JSONEncoder,
        json_dumps_params: Optional[JSONDumpsParams] = None,
    ):
        self.schema = schema
        self.graphiql = graphiql
        self.allow_queries_via_get = allow_queries_via_get
        self.debug = debug
        self.get_context = get_context
        self.get_root_value = get_root_value
        self.process_result = process_result
        self.json_encoder = json_encoder
        self.json_dumps_params = json_dumps_params or {}

    async def handle(self, scope: Scope, receive: Receive, send: Send):
        request = Request(scope=scope, receive=receive)
        root_value = await self.get_root_value(request)

        sub_response = Response()
        sub_response.status_code = None  # type: ignore
        del sub_response.headers["content-length"]

        context = await self.get_context(request=request, response=sub_response)

        response = await self.get_http_response(
            request=request,
            execute=self.execute,
            process_result=self.process_result,
            root_value=root_value,
            context=context,
        )

        response.headers.raw.extend(sub_response.headers.raw)

        if sub_response.background:
            response.background = sub_response.background

        if sub_response.status_code:
            response.status_code = sub_response.status_code

        await response(scope, receive, send)

    async def get_http_response(
        self,
        request: Request,
        execute: Callable,
        process_result: Callable,
        root_value: Optional[Any],
        context: Optional[Any],
    ) -> Response:
        method = request.method

        if method == "GET":
            if request.query_params:
                try:
                    data = parse_query_params(request.query_params._dict)
                except json.JSONDecodeError:
                    return PlainTextResponse(
                        "Unable to parse request body as JSON",
                        status_code=status.HTTP_400_BAD_REQUEST,
                    )

            elif self.should_render_graphiql(request):
                return self.get_graphiql_response()
            else:
                return HTMLResponse(status_code=status.HTTP_404_NOT_FOUND)
        elif method == "POST":
            content_type = request.headers.get("Content-Type", "")
            if "application/json" in content_type:
                try:
                    data = await request.json()
                except json.JSONDecodeError:
                    return PlainTextResponse(
                        "Unable to parse request body as JSON",
                        status_code=status.HTTP_400_BAD_REQUEST,
                    )
            elif content_type.startswith("multipart/form-data"):
                multipart_data = await request.form()
<<<<<<< HEAD
                try:
                    operations = json.loads(multipart_data.get("operations", "{}"))
                    files_map = json.loads(multipart_data.get("map", "{}"))
                except json.JSONDecodeError:
                    return PlainTextResponse(
                        "Unable to parse request body as JSON",
                        status_code=status.HTTP_400_BAD_REQUEST,
                    )
=======
                operations_text = multipart_data.get("operations", "{}")
                operations = json.loads(operations_text)  # type: ignore
                files_map = json.loads(multipart_data.get("map", "{}"))  # type: ignore
>>>>>>> c60d2b92

                try:
                    data = replace_placeholders_with_files(
                        operations, files_map, multipart_data
                    )
                except KeyError:
                    return PlainTextResponse(
                        "File(s) missing in form data",
                        status_code=status.HTTP_400_BAD_REQUEST,
                    )
            else:
                return PlainTextResponse(
                    "Unsupported Media Type",
                    status_code=status.HTTP_415_UNSUPPORTED_MEDIA_TYPE,
                )
        else:
            return PlainTextResponse(
                "Method Not Allowed",
                status_code=status.HTTP_405_METHOD_NOT_ALLOWED,
            )

        try:
            request_data = parse_request_data(data)
        except json.JSONDecodeError:
            return PlainTextResponse(
                "Unable to parse request body as JSON",
                status_code=status.HTTP_400_BAD_REQUEST,
            )
        except MissingQueryError:
            return PlainTextResponse(
                "No GraphQL query found in the request",
                status_code=status.HTTP_400_BAD_REQUEST,
            )

        allowed_operation_types = OperationType.from_http(method)

        if not self.allow_queries_via_get and method == "GET":
            allowed_operation_types = allowed_operation_types - {OperationType.QUERY}

        try:
            result = await execute(
                request_data.query,
                variables=request_data.variables,
                context=context,
                operation_name=request_data.operation_name,
                root_value=root_value,
                allowed_operation_types=allowed_operation_types,
            )
        except InvalidOperationTypeError as e:
            return PlainTextResponse(
                e.as_http_error_reason(method),
                status_code=status.HTTP_400_BAD_REQUEST,
            )

        response_data = await process_result(request=request, result=result)

        return CustomJSONResponse(
            response_data,
            status_code=status.HTTP_200_OK,
            json_encoder=self.json_encoder,
            json_dumps_params=self.json_dumps_params,
        )

    def should_render_graphiql(self, request: Request) -> bool:
        if not self.graphiql:
            return False

        return any(
            supported_header in request.headers.get("accept", "")
            for supported_header in ("text/html", "*/*")
        )

    def get_graphiql_response(self) -> HTMLResponse:
        html = get_graphiql_html()

        return HTMLResponse(html)

    async def execute(
        self,
        query: str,
        variables: Optional[Dict[str, Any]] = None,
        context: Any = None,
        operation_name: Optional[str] = None,
        root_value: Any = None,
        allowed_operation_types: Optional[Iterable[OperationType]] = None,
    ):
        if self.debug:
            pretty_print_graphql_operation(operation_name, query, variables)

        return await self.schema.execute(
            query,
            root_value=root_value,
            variable_values=variables,
            operation_name=operation_name,
            context_value=context,
            allowed_operation_types=allowed_operation_types,
        )<|MERGE_RESOLUTION|>--- conflicted
+++ resolved
@@ -117,20 +117,15 @@
                     )
             elif content_type.startswith("multipart/form-data"):
                 multipart_data = await request.form()
-<<<<<<< HEAD
-                try:
-                    operations = json.loads(multipart_data.get("operations", "{}"))
-                    files_map = json.loads(multipart_data.get("map", "{}"))
+                try:
+                    operations_text = multipart_data.get("operations", "{}")
+                    operations = json.loads(operations_text)  # type: ignore
+                    files_map = json.loads(multipart_data.get("map", "{}"))  # type: ignore # noqa: E501
                 except json.JSONDecodeError:
                     return PlainTextResponse(
                         "Unable to parse request body as JSON",
                         status_code=status.HTTP_400_BAD_REQUEST,
                     )
-=======
-                operations_text = multipart_data.get("operations", "{}")
-                operations = json.loads(operations_text)  # type: ignore
-                files_map = json.loads(multipart_data.get("map", "{}"))  # type: ignore
->>>>>>> c60d2b92
 
                 try:
                     data = replace_placeholders_with_files(
