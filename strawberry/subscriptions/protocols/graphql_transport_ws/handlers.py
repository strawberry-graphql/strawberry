--- conflicted
+++ resolved
@@ -109,19 +109,12 @@
             delay = self.connection_init_wait_timeout.total_seconds()
             await asyncio.sleep(delay=delay)
 
-<<<<<<< HEAD
-        if self.connection_init_received or self.closed:
-            return
-
-        reason = "Connection initialisation timeout"
-        await self._close(code=4408, reason=reason)
-=======
             if self.connection_init_received:
                 return  # pragma: no cover
 
             self.connection_timed_out = True
             reason = "Connection initialisation timeout"
-            await self.close(code=4408, reason=reason)
+            await self._close(code=4408, reason=reason)
         except asyncio.CancelledError:
             raise
         except Exception as error:
@@ -133,7 +126,6 @@
 
     async def handle_task_exception(self, error: Exception) -> None:
         self.task_logger.exception("Exception in worker task", exc_info=error)
->>>>>>> 19f8b0da
 
     async def handle_message(self, message: dict) -> None:
         handler: Callable
