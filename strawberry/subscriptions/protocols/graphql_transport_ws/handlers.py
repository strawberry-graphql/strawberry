from __future__ import annotations

import asyncio
import logging
from abc import ABC, abstractmethod
from contextlib import suppress
from typing import TYPE_CHECKING, Any, AsyncGenerator, Callable, Dict, List, Optional

from graphql import ExecutionResult as GraphQLExecutionResult
from graphql import GraphQLError, GraphQLSyntaxError, parse

from strawberry.subscriptions.protocols.graphql_transport_ws.types import (
    CompleteMessage,
    ConnectionAckMessage,
    ConnectionInitMessage,
    ErrorMessage,
    NextMessage,
    PingMessage,
    PongMessage,
    SubscribeMessage,
    SubscribeMessagePayload,
)
from strawberry.types.graphql import OperationType
from strawberry.unset import UNSET
from strawberry.utils.debug import pretty_print_graphql_operation
from strawberry.utils.operation import get_operation_type

if TYPE_CHECKING:
    from datetime import timedelta

    from strawberry.schema import BaseSchema
    from strawberry.subscriptions.protocols.graphql_transport_ws.types import (
        GraphQLTransportMessage,
    )


class BaseGraphQLTransportWSHandler(ABC):
    task_logger: logging.Logger = logging.getLogger("strawberry.ws.task")

    def __init__(
        self,
        schema: BaseSchema,
        debug: bool,
        connection_init_wait_timeout: timedelta,
    ):
        self.schema = schema
        self.debug = debug
        self.connection_init_wait_timeout = connection_init_wait_timeout
        self.connection_init_timeout_task: Optional[asyncio.Task] = None
        self.connection_init_received = False
        self.connection_acknowledged = False
        self.connection_timed_out = False
        self.operations: Dict[str, Operation] = {}
        self.completed_tasks: List[asyncio.Task] = []
        self.connection_params: Optional[Dict[str, Any]] = None

    @abstractmethod
    async def get_context(self) -> Any:
        """Return the operations context"""

    @abstractmethod
    async def get_root_value(self) -> Any:
        """Return the schemas root value"""

    @abstractmethod
    async def send_json(self, data: dict) -> None:
        """Send the data JSON encoded to the WebSocket client"""

    @abstractmethod
    async def close(self, code: int, reason: str) -> None:
        """Close the WebSocket with the passed code and reason"""

    @abstractmethod
    async def handle_request(self) -> Any:
        """Handle the request this instance was created for"""

    async def handle(self) -> Any:
        return await self.handle_request()

    async def shutdown(self) -> None:
        if self.connection_init_timeout_task:
            self.connection_init_timeout_task.cancel()
            with suppress(asyncio.CancelledError):
                await self.connection_init_timeout_task

        for operation_id in list(self.operations.keys()):
            await self.cleanup_operation(operation_id)
        await self.reap_completed_tasks()

    def on_request_accepted(self) -> None:
        # handle_request should call this once it has sent the
        # websocket.accept() response to start the timeout.
        assert not self.connection_init_timeout_task
        self.connection_init_timeout_task = asyncio.create_task(
            self.handle_connection_init_timeout()
        )

    async def handle_connection_init_timeout(self) -> None:
        task = asyncio.current_task()
        assert task
        try:
            delay = self.connection_init_wait_timeout.total_seconds()
            await asyncio.sleep(delay=delay)

            if self.connection_init_received:
                return  # pragma: no cover

            self.connection_timed_out = True
            reason = "Connection initialisation timeout"
            await self.close(code=4408, reason=reason)
        except asyncio.CancelledError:
            raise
        except Exception as error:
            await self.handle_task_exception(error)  # pragma: no cover
        finally:
            # do not clear self.connection_init_timeout_task
            # so that unittests can inspect it.
            self.completed_tasks.append(task)

    async def handle_task_exception(self, error: Exception) -> None:
        self.task_logger.exception("Exception in worker task", exc_info=error)

    async def handle_message(self, message: dict) -> None:
        handler: Callable
        handler_arg: Any
        try:
            message_type = message.pop("type")

            if message_type == ConnectionInitMessage.type:
                handler = self.handle_connection_init
                handler_arg = ConnectionInitMessage(**message)

            elif message_type == PingMessage.type:
                handler = self.handle_ping
                handler_arg = PingMessage(**message)

            elif message_type == PongMessage.type:
                handler = self.handle_pong
                handler_arg = PongMessage(**message)

            elif message_type == SubscribeMessage.type:
                handler = self.handle_subscribe
                payload = SubscribeMessagePayload(**message.pop("payload"))
                handler_arg = SubscribeMessage(payload=payload, **message)

            elif message_type == CompleteMessage.type:
                handler = self.handle_complete
                handler_arg = CompleteMessage(**message)

            else:
                handler = self.handle_invalid_message
                handler_arg = f"Unknown message type: {message_type}"

        except (KeyError, TypeError):
            handler = self.handle_invalid_message
            handler_arg = "Failed to parse message"

        await handler(handler_arg)
        await self.reap_completed_tasks()

    async def handle_connection_init(self, message: ConnectionInitMessage) -> None:
        if self.connection_timed_out:
            # No way to reliably excercise this case during testing
            return  # pragma: no cover
        if self.connection_init_timeout_task:
            self.connection_init_timeout_task.cancel()

        if message.payload is not UNSET and not isinstance(message.payload, dict):
            await self.close(code=4400, reason="Invalid connection init payload")
            return

        self.connection_params = message.payload

        if self.connection_init_received:
            reason = "Too many initialisation requests"
            await self.close(code=4429, reason=reason)
            return

        self.connection_init_received = True
        await self.send_message(ConnectionAckMessage())
        self.connection_acknowledged = True

    async def handle_ping(self, message: PingMessage) -> None:
        await self.send_message(PongMessage())

    async def handle_pong(self, message: PongMessage) -> None:
        pass

    async def handle_subscribe(self, message: SubscribeMessage) -> None:
        if not self.connection_acknowledged:
            await self.close(code=4401, reason="Unauthorized")
            return

        try:
            graphql_document = parse(message.payload.query)
        except GraphQLSyntaxError as exc:
            await self.close(code=4400, reason=exc.message)
            return

        try:
            operation_type = get_operation_type(
                graphql_document, message.payload.operationName
            )
        except RuntimeError:
            await self.close(code=4400, reason="Can't get GraphQL operation type")
            return

        if message.id in self.operations:
            reason = f"Subscriber for {message.id} already exists"
            await self.close(code=4409, reason=reason)
            return

        if self.debug:  # pragma: no cover
            pretty_print_graphql_operation(
                message.payload.operationName,
                message.payload.query,
                message.payload.variables,
            )

        context = await self.get_context()
        if isinstance(context, dict):
            context["connection_params"] = self.connection_params
        root_value = await self.get_root_value()

        # Get an AsyncGenerator yielding the results
        if operation_type == OperationType.SUBSCRIPTION:
            result_source = await self.schema.subscribe(
                query=message.payload.query,
                variable_values=message.payload.variables,
                operation_name=message.payload.operationName,
                context_value=context,
                root_value=root_value,
            )
        else:
            # create AsyncGenerator returning a single result
            async def get_result_source():
                yield await self.schema.execute(
                    query=message.payload.query,
                    variable_values=message.payload.variables,
                    context_value=context,
                    root_value=root_value,
                    operation_name=message.payload.operationName,
                )

            result_source = get_result_source()

        operation = Operation(self, message.id, operation_type)

        # Handle initial validation errors
        if isinstance(result_source, GraphQLExecutionResult):
            assert result_source.errors
            payload = [err.formatted for err in result_source.errors]
            await self.send_message(ErrorMessage(id=message.id, payload=payload))
            self.schema.process_errors(result_source.errors)
            return

        # Create task to handle this subscription, reserve the operation ID
        operation.task = asyncio.create_task(
            self.operation_task(result_source, operation)
        )
        self.operations[message.id] = operation

    async def operation_task(
        self, result_source: AsyncGenerator, operation: Operation
    ) -> None:
        """
        Operation task top level method.  Cleans up and de-registers the operation
        once it is done.
        """
        # TODO: Handle errors in this method using self.handle_task_exception()
        try:
            await self.handle_async_results(result_source, operation)
        except BaseException:  # pragma: no cover
            # cleanup in case of something really unexpected
            # wait for generator to be closed to ensure that any existing
            # 'finally' statement is called
            with suppress(RuntimeError):
                await result_source.aclose()
            if operation.id in self.operations:
                del self.operations[operation.id]
            raise
        else:
            await operation.send_message(CompleteMessage(id=operation.id))
        finally:
            # add this task to a list to be reaped later
            task = asyncio.current_task()
            assert task is not None
            self.completed_tasks.append(task)

    async def handle_async_results(
        self,
        result_source: AsyncGenerator,
        operation: Operation,
    ) -> None:
        try:
            async for result in result_source:
<<<<<<< HEAD
                if result.errors:
                    error_payload = [err.formatted for err in result.errors]
=======
                if (
                    result.errors
                    and operation.operation_type != OperationType.SUBSCRIPTION
                ):
                    error_payload = [format_graphql_error(err) for err in result.errors]
>>>>>>> e8a3ddc4
                    error_message = ErrorMessage(id=operation.id, payload=error_payload)
                    await operation.send_message(error_message)
                    self.schema.process_errors(result.errors)
                    return
                else:
                    next_payload = {"data": result.data}
                    if result.errors:
                        next_payload["errors"] = [
                            format_graphql_error(err) for err in result.errors
                        ]
                    next_message = NextMessage(id=operation.id, payload=next_payload)
                    await operation.send_message(next_message)
        except asyncio.CancelledError:
            # CancelledErrors are expected during task cleanup.
            raise
        except Exception as error:
            # GraphQLErrors are handled by graphql-core and included in the
            # ExecutionResult
            error = GraphQLError(str(error), original_error=error)
            error_payload = [error.formatted]
            error_message = ErrorMessage(id=operation.id, payload=error_payload)
            await operation.send_message(error_message)
            self.schema.process_errors([error])
            return

    def forget_id(self, id: str) -> None:
        # de-register the operation id making it immediately available
        # for re-use
        del self.operations[id]

    async def handle_complete(self, message: CompleteMessage) -> None:
        await self.cleanup_operation(operation_id=message.id)

    async def handle_invalid_message(self, error_message: str) -> None:
        await self.close(code=4400, reason=error_message)

    async def send_message(self, message: GraphQLTransportMessage) -> None:
        data = message.as_dict()
        await self.send_json(data)

    async def cleanup_operation(self, operation_id: str) -> None:
        if operation_id not in self.operations:
            return
        operation = self.operations.pop(operation_id)
        assert operation.task
        operation.task.cancel()
        # do not await the task here, lest we block the main
        # websocket handler Task.

    async def reap_completed_tasks(self) -> None:
        """
        Await tasks that have completed
        """
        tasks, self.completed_tasks = self.completed_tasks, []
        for task in tasks:
            with suppress(BaseException):
                await task


class Operation:
    """
    A class encapsulating a single operation with its id.
    Helps enforce protocol state transition.
    """

    __slots__ = ["handler", "id", "operation_type", "completed", "task"]

    def __init__(
        self,
        handler: BaseGraphQLTransportWSHandler,
        id: str,
        operation_type: OperationType,
    ):
        self.handler = handler
        self.id = id
        self.operation_type = operation_type
        self.completed = False
        self.task: Optional[asyncio.Task] = None

    async def send_message(self, message: GraphQLTransportMessage) -> None:
        if self.completed:
            return
        if isinstance(message, (CompleteMessage, ErrorMessage)):
            self.completed = True
            # de-register the operation _before_ sending the final message
            self.handler.forget_id(self.id)
        await self.handler.send_message(message)<|MERGE_RESOLUTION|>--- conflicted
+++ resolved
@@ -294,16 +294,11 @@
     ) -> None:
         try:
             async for result in result_source:
-<<<<<<< HEAD
-                if result.errors:
-                    error_payload = [err.formatted for err in result.errors]
-=======
                 if (
                     result.errors
                     and operation.operation_type != OperationType.SUBSCRIPTION
                 ):
-                    error_payload = [format_graphql_error(err) for err in result.errors]
->>>>>>> e8a3ddc4
+                    error_payload = [err.formatted for err in result.errors]
                     error_message = ErrorMessage(id=operation.id, payload=error_payload)
                     await operation.send_message(error_message)
                     self.schema.process_errors(result.errors)
