--- conflicted
+++ resolved
@@ -7,6 +7,7 @@
 from typing import (
     TYPE_CHECKING,
     Any,
+    AsyncIterator,
     Awaitable,
     Callable,
     Dict,
@@ -254,8 +255,6 @@
                 context_value=context,
                 root_value=root_value,
             )
-<<<<<<< HEAD
-=======
         else:
             # create AsyncGenerator returning a single result
             async def get_result_source() -> AsyncIterator[ExecutionResult]:
@@ -266,16 +265,8 @@
                     root_value=root_value,
                     operation_name=message.payload.operationName,
                 )
->>>>>>> 3ba6a83e
-
-        else:
-            result_source = self.schema.execute(
-                query=message.payload.query,
-                variable_values=message.payload.variables,
-                context_value=context,
-                root_value=root_value,
-                operation_name=message.payload.operationName,
-            )
+
+            result_source = get_result_source()
 
         operation = Operation(self, message.id, operation_type)
 
