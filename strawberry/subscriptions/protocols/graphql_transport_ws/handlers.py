--- conflicted
+++ resolved
@@ -2,17 +2,12 @@
 
 import asyncio
 import logging
+from collections.abc import Awaitable
 from contextlib import suppress
 from typing import (
     TYPE_CHECKING,
-<<<<<<< HEAD
-=======
     Any,
-    Awaitable,
-    Dict,
     Generic,
-    List,
->>>>>>> 0981661d
     Optional,
     cast,
 )
@@ -75,13 +70,8 @@
         self.connection_init_received = False
         self.connection_acknowledged = False
         self.connection_timed_out = False
-<<<<<<< HEAD
-        self.operations: dict[str, Operation] = {}
+        self.operations: dict[str, Operation[Context, RootValue]] = {}
         self.completed_tasks: list[asyncio.Task] = []
-=======
-        self.operations: Dict[str, Operation[Context, RootValue]] = {}
-        self.completed_tasks: List[asyncio.Task] = []
->>>>>>> 0981661d
 
     async def handle(self) -> None:
         self.on_request_accepted()
