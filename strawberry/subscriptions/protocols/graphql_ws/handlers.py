from __future__ import annotations

import asyncio
from contextlib import suppress
from typing import (
    TYPE_CHECKING,
<<<<<<< HEAD
=======
    Any,
    AsyncGenerator,
    Dict,
    Generic,
>>>>>>> 0981661d
    Optional,
    cast,
)

from strawberry.exceptions import ConnectionRejectionError
from strawberry.http.exceptions import NonTextMessageReceived, WebSocketDisconnected
from strawberry.http.typevars import Context, RootValue
from strawberry.subscriptions.protocols.graphql_ws.types import (
    ConnectionInitMessage,
    ConnectionTerminateMessage,
    DataMessage,
    OperationMessage,
    StartMessage,
    StopMessage,
)
from strawberry.types.execution import ExecutionResult, PreExecutionError
from strawberry.types.unset import UnsetType
from strawberry.utils.debug import pretty_print_graphql_operation

if TYPE_CHECKING:
    from collections.abc import AsyncGenerator

    from strawberry.http.async_base_view import AsyncBaseHTTPView, AsyncWebSocketAdapter
    from strawberry.schema import BaseSchema


class BaseGraphQLWSHandler(Generic[Context, RootValue]):
    context: Context
    root_value: RootValue

    def __init__(
        self,
        view: AsyncBaseHTTPView[Any, Any, Any, Any, Any, Context, RootValue],
        websocket: AsyncWebSocketAdapter,
        context: Context,
        root_value: RootValue,
        schema: BaseSchema,
        debug: bool,
        keep_alive: bool,
        keep_alive_interval: Optional[float],
    ) -> None:
        self.view = view
        self.websocket = websocket
        self.context = context
        self.root_value = root_value
        self.schema = schema
        self.debug = debug
        self.keep_alive = keep_alive
        self.keep_alive_interval = keep_alive_interval
        self.keep_alive_task: Optional[asyncio.Task] = None
        self.subscriptions: dict[str, AsyncGenerator] = {}
        self.tasks: dict[str, asyncio.Task] = {}

    async def handle(self) -> None:
        try:
            try:
                async for message in self.websocket.iter_json(
                    ignore_parsing_errors=True
                ):
                    await self.handle_message(cast(OperationMessage, message))
            except NonTextMessageReceived:
                await self.websocket.close(
                    code=1002, reason="WebSocket message type must be text"
                )
        except WebSocketDisconnected:
            pass
        finally:
            if self.keep_alive_task:
                self.keep_alive_task.cancel()
                with suppress(BaseException):
                    await self.keep_alive_task

            for operation_id in list(self.subscriptions.keys()):
                await self.cleanup_operation(operation_id)

    async def handle_message(
        self,
        message: OperationMessage,
    ) -> None:
        if message["type"] == "connection_init":
            await self.handle_connection_init(message)
        elif message["type"] == "connection_terminate":
            await self.handle_connection_terminate(message)
        elif message["type"] == "start":
            await self.handle_start(message)
        elif message["type"] == "stop":
            await self.handle_stop(message)

    async def handle_connection_init(self, message: ConnectionInitMessage) -> None:
        payload = message.get("payload")
        if payload is not None and not isinstance(payload, dict):
            await self.send_message({"type": "connection_error"})
            await self.websocket.close(code=1000, reason="")
            return

        if isinstance(self.context, dict):
            self.context["connection_params"] = payload
        elif hasattr(self.context, "connection_params"):
            self.context.connection_params = payload

        self.context = cast(Context, self.context)

        try:
            connection_ack_payload = await self.view.on_ws_connect(self.context)
        except ConnectionRejectionError as e:
            await self.send_message({"type": "connection_error", "payload": e.payload})
            await self.websocket.close(code=1011, reason="")
            return

        if (
            isinstance(connection_ack_payload, UnsetType)
            or connection_ack_payload is None
        ):
            await self.send_message({"type": "connection_ack"})
        else:
            await self.send_message(
                {"type": "connection_ack", "payload": connection_ack_payload}
            )

        if self.keep_alive:
            keep_alive_handler = self.handle_keep_alive()
            self.keep_alive_task = asyncio.create_task(keep_alive_handler)

    async def handle_connection_terminate(
        self, message: ConnectionTerminateMessage
    ) -> None:
        await self.websocket.close(code=1000, reason="")

    async def handle_start(self, message: StartMessage) -> None:
        operation_id = message["id"]
        payload = message["payload"]
        query = payload["query"]
        operation_name = payload.get("operationName")
        variables = payload.get("variables")

        if self.debug:
            pretty_print_graphql_operation(operation_name, query, variables)

        result_handler = self.handle_async_results(
            operation_id, query, operation_name, variables
        )
        self.tasks[operation_id] = asyncio.create_task(result_handler)

    async def handle_stop(self, message: StopMessage) -> None:
        operation_id = message["id"]
        await self.cleanup_operation(operation_id)

    async def handle_keep_alive(self) -> None:
        assert self.keep_alive_interval
        while True:
            await self.send_message({"type": "ka"})
            await asyncio.sleep(self.keep_alive_interval)

    async def handle_async_results(
        self,
        operation_id: str,
        query: str,
        operation_name: Optional[str],
        variables: Optional[dict[str, object]],
    ) -> None:
        try:
            agen_or_err = await self.schema.subscribe(
                query=query,
                variable_values=variables,
                operation_name=operation_name,
                context_value=self.context,
                root_value=self.root_value,
            )
            if isinstance(agen_or_err, PreExecutionError):
                assert agen_or_err.errors
                await self.send_message(
                    {
                        "type": "error",
                        "id": operation_id,
                        "payload": agen_or_err.errors[0].formatted,
                    }
                )
            else:
                self.subscriptions[operation_id] = agen_or_err

                async for result in agen_or_err:
                    await self.send_data_message(result, operation_id)

                await self.send_message({"type": "complete", "id": operation_id})
        except asyncio.CancelledError:
            await self.send_message({"type": "complete", "id": operation_id})

    async def cleanup_operation(self, operation_id: str) -> None:
        if operation_id in self.subscriptions:
            with suppress(RuntimeError):
                await self.subscriptions[operation_id].aclose()
            del self.subscriptions[operation_id]

        self.tasks[operation_id].cancel()
        with suppress(BaseException):
            await self.tasks[operation_id]
        del self.tasks[operation_id]

    async def send_data_message(
        self, execution_result: ExecutionResult, operation_id: str
    ) -> None:
        data_message: DataMessage = {
            "type": "data",
            "id": operation_id,
            "payload": {"data": execution_result.data},
        }

        if execution_result.errors:
            data_message["payload"]["errors"] = [
                err.formatted for err in execution_result.errors
            ]

        if execution_result.extensions:
            data_message["payload"]["extensions"] = execution_result.extensions

        await self.send_message(data_message)

    async def send_message(self, message: OperationMessage) -> None:
        await self.websocket.send_json(message)


__all__ = ["BaseGraphQLWSHandler"]<|MERGE_RESOLUTION|>--- conflicted
+++ resolved
@@ -1,16 +1,12 @@
 from __future__ import annotations
 
 import asyncio
+from collections.abc import AsyncGenerator
 from contextlib import suppress
 from typing import (
     TYPE_CHECKING,
-<<<<<<< HEAD
-=======
     Any,
-    AsyncGenerator,
-    Dict,
     Generic,
->>>>>>> 0981661d
     Optional,
     cast,
 )
