--- conflicted
+++ resolved
@@ -23,11 +23,7 @@
     Union,
     cast,
 )
-<<<<<<< HEAD
-from typing_extensions import get_origin
-=======
-from typing_extensions import Annotated, get_args, get_origin
->>>>>>> 0981661d
+from typing_extensions import get_args, get_origin
 
 from strawberry.annotation import StrawberryAnnotation
 from strawberry.extensions.field_extension import (
@@ -270,11 +266,7 @@
         ):
             raise RelayWrongResolverAnnotationError(field.name, field.base_resolver)
 
-<<<<<<< HEAD
-        self.connection_type = cast(type[Connection[Node]], field.type)
-=======
-        self.connection_type = cast(Type[Connection[Node]], f_type)
->>>>>>> 0981661d
+        self.connection_type = cast(type[Connection[Node]], f_type)
 
     def resolve(
         self,
@@ -342,46 +334,6 @@
         return field(*args, **kwargs)
 
 
-<<<<<<< HEAD
-@overload
-def connection(
-    graphql_type: Optional[type[Connection[NodeType]]] = None,
-    *,
-    resolver: Optional[_RESOLVER_TYPE[NodeIterableType[Any]]] = None,
-    name: Optional[str] = None,
-    is_subscription: bool = False,
-    description: Optional[str] = None,
-    init: Literal[True] = True,
-    permission_classes: Optional[list[type[BasePermission]]] = None,
-    deprecation_reason: Optional[str] = None,
-    default: Any = dataclasses.MISSING,
-    default_factory: Union[Callable[..., object], object] = dataclasses.MISSING,
-    metadata: Optional[Mapping[Any, Any]] = None,
-    directives: Optional[Sequence[object]] = (),
-    extensions: list[FieldExtension] = (),  # type: ignore
-) -> Any: ...
-
-
-@overload
-def connection(
-    graphql_type: Optional[type[Connection[NodeType]]] = None,
-    *,
-    name: Optional[str] = None,
-    is_subscription: bool = False,
-    description: Optional[str] = None,
-    permission_classes: Optional[list[type[BasePermission]]] = None,
-    deprecation_reason: Optional[str] = None,
-    default: Any = dataclasses.MISSING,
-    default_factory: Union[Callable[..., object], object] = dataclasses.MISSING,
-    metadata: Optional[Mapping[Any, Any]] = None,
-    directives: Optional[Sequence[object]] = (),
-    extensions: list[FieldExtension] = (),  # type: ignore
-) -> StrawberryField: ...
-
-
-def connection(
-    graphql_type: Optional[type[Connection[NodeType]]] = None,
-=======
 # we used to have `Type[Connection[NodeType]]` here, but that when we added
 # support for making the Connection type optional, we had to change it to
 # `Any` because otherwise it wouldn't be type check since `Optional[Connection[Something]]`
@@ -393,7 +345,6 @@
 
 def connection(
     graphql_type: Optional[ConnectionGraphQLType] = None,
->>>>>>> 0981661d
     *,
     resolver: Optional[_RESOLVER_TYPE[Any]] = None,
     name: Optional[str] = None,
