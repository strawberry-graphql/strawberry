from __future__ import annotations

from typing import TYPE_CHECKING, Any, Callable, Dict

from aiohttp import http, web
<<<<<<< HEAD
from strawberry.schema import Schema
=======
>>>>>>> d18d2539
from strawberry.subscriptions import GRAPHQL_TRANSPORT_WS_PROTOCOL
from strawberry.subscriptions.protocols.graphql_transport_ws.handlers import (
    BaseGraphQLTransportWSHandler,
)

if TYPE_CHECKING:
    from datetime import timedelta

    from strawberry.schema import BaseSchema


class GraphQLTransportWSHandler(BaseGraphQLTransportWSHandler):
    def __init__(
        self,
        schema: Schema,
        debug: bool,
        connection_init_wait_timeout: timedelta,
        get_context: Callable[..., Dict[str, Any]],
        get_root_value: Any,
        request: web.Request,
    ):
        super().__init__(schema, debug, connection_init_wait_timeout)
        self._get_context = get_context
        self._get_root_value = get_root_value
        self._request = request
        self._ws = web.WebSocketResponse(protocols=[GRAPHQL_TRANSPORT_WS_PROTOCOL])

    async def get_context(self) -> Any:
        return await self._get_context(request=self._request, response=self._ws)  # type: ignore  # noqa: E501

    async def get_root_value(self) -> Any:
        return await self._get_root_value(request=self._request)

    async def send_json(self, data: dict) -> None:
        await self._ws.send_json(data)

    async def close(self, code: int, reason: str) -> None:
        await self._ws.close(code=code, message=reason.encode())

    async def handle_request(self) -> web.StreamResponse:
        await self._ws.prepare(self._request)

        try:
            async for ws_message in self._ws:  # type: http.WSMessage
                if ws_message.type == http.WSMsgType.TEXT:
                    await self.handle_message(ws_message.json())
                else:
                    error_message = "WebSocket message type must be text"
                    await self.handle_invalid_message(error_message)
        finally:
            for operation_id in list(self.subscriptions.keys()):
                await self.cleanup_operation(operation_id)
            await self.reap_completed_tasks()

        return self._ws<|MERGE_RESOLUTION|>--- conflicted
+++ resolved
@@ -3,10 +3,6 @@
 from typing import TYPE_CHECKING, Any, Callable, Dict
 
 from aiohttp import http, web
-<<<<<<< HEAD
-from strawberry.schema import Schema
-=======
->>>>>>> d18d2539
 from strawberry.subscriptions import GRAPHQL_TRANSPORT_WS_PROTOCOL
 from strawberry.subscriptions.protocols.graphql_transport_ws.handlers import (
     BaseGraphQLTransportWSHandler,
@@ -15,7 +11,7 @@
 if TYPE_CHECKING:
     from datetime import timedelta
 
-    from strawberry.schema import BaseSchema
+    from strawberry.schema import Schema
 
 
 class GraphQLTransportWSHandler(BaseGraphQLTransportWSHandler):
