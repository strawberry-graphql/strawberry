from __future__ import annotations

import asyncio
import warnings
from datetime import timedelta
from io import BytesIO
from typing import (
    TYPE_CHECKING,
    Any,
    AsyncGenerator,
    Callable,
    Dict,
    Iterable,
    Mapping,
    Optional,
    Union,
    cast,
)

from aiohttp import web
from strawberry.aiohttp.handlers import (
    GraphQLTransportWSHandler,
    GraphQLWSHandler,
)
from strawberry.http.async_base_view import AsyncBaseHTTPView, AsyncHTTPRequestAdapter
from strawberry.http.exceptions import HTTPException
from strawberry.http.types import FormData, HTTPMethod, QueryParams
from strawberry.http.typevars import (
    Context,
    RootValue,
)
from strawberry.subscriptions import GRAPHQL_TRANSPORT_WS_PROTOCOL, GRAPHQL_WS_PROTOCOL

if TYPE_CHECKING:
    from strawberry.http import GraphQLHTTPResponse
    from strawberry.http.ides import GraphQL_IDE
    from strawberry.schema import BaseSchema


class AioHTTPRequestAdapter(AsyncHTTPRequestAdapter):
    def __init__(self, request: web.Request) -> None:
        self.request = request

    @property
    def query_params(self) -> QueryParams:
        return self.request.query.copy()  # type: ignore[attr-defined]

    async def get_body(self) -> str:
        return (await self.request.content.read()).decode()

    @property
    def method(self) -> HTTPMethod:
        return cast(HTTPMethod, self.request.method.upper())

    @property
    def headers(self) -> Mapping[str, str]:
        return self.request.headers

    async def get_form_data(self) -> FormData:
        reader = await self.request.multipart()

        data: Dict[str, Any] = {}
        files: Dict[str, Any] = {}

        async for field in reader:
            assert field.name

            if field.filename:
                files[field.name] = BytesIO(await field.read(decode=False))
            else:
                data[field.name] = await field.text()

        return FormData(files=files, form=data)

    @property
    def content_type(self) -> Optional[str]:
        return self.headers.get("content-type")


class GraphQLView(
    AsyncBaseHTTPView[
        web.Request,
        Union[web.Response, web.StreamResponse],
        web.Response,
        Context,
        RootValue,
    ]
):
    # Mark the view as coroutine so that AIOHTTP does not confuse it with a deprecated
    # bare handler function.
    _is_coroutine = asyncio.coroutines._is_coroutine  # type: ignore[attr-defined]

    graphql_transport_ws_handler_class = GraphQLTransportWSHandler
    graphql_ws_handler_class = GraphQLWSHandler
    allow_queries_via_get = True
    request_adapter_class = AioHTTPRequestAdapter

    def __init__(
        self,
        schema: BaseSchema,
        graphiql: Optional[bool] = None,
        graphql_ide: Optional[GraphQL_IDE] = "graphiql",
        allow_queries_via_get: bool = True,
        keep_alive: bool = True,
        keep_alive_interval: float = 1,
        debug: bool = False,
        subscription_protocols: Iterable[str] = (
            GRAPHQL_TRANSPORT_WS_PROTOCOL,
            GRAPHQL_WS_PROTOCOL,
        ),
        connection_init_wait_timeout: timedelta = timedelta(minutes=1),
    ) -> None:
        self.schema = schema
        self.allow_queries_via_get = allow_queries_via_get
        self.keep_alive = keep_alive
        self.keep_alive_interval = keep_alive_interval
        self.debug = debug
        self.subscription_protocols = subscription_protocols
        self.connection_init_wait_timeout = connection_init_wait_timeout

        if graphiql is not None:
            warnings.warn(
                "The `graphiql` argument is deprecated in favor of `graphql_ide`",
                DeprecationWarning,
                stacklevel=2,
            )
            self.graphql_ide = "graphiql" if graphiql else None
        else:
            self.graphql_ide = graphql_ide

    async def render_graphql_ide(self, request: web.Request) -> web.Response:
        return web.Response(text=self.graphql_ide_html, content_type="text/html")

    async def get_sub_response(self, request: web.Request) -> web.Response:
        return web.Response()

    async def __call__(self, request: web.Request) -> web.StreamResponse:
        ws = web.WebSocketResponse(protocols=self.subscription_protocols)
        ws_test = ws.can_prepare(request)

        if not ws_test.ok:
            try:
                return await self.run(request=request)
            except HTTPException as e:
                return web.Response(
                    body=e.reason,
                    status=e.status_code,
                )

        if ws_test.protocol == GRAPHQL_TRANSPORT_WS_PROTOCOL:
            return await self.graphql_transport_ws_handler_class(
                schema=self.schema,
                debug=self.debug,
                connection_init_wait_timeout=self.connection_init_wait_timeout,
                get_context=self.get_context,  # type: ignore
                get_root_value=self.get_root_value,
                request=request,
            ).handle()
        elif ws_test.protocol == GRAPHQL_WS_PROTOCOL:
            return await self.graphql_ws_handler_class(
                schema=self.schema,
                debug=self.debug,
                keep_alive=self.keep_alive,
                keep_alive_interval=self.keep_alive_interval,
                get_context=self.get_context,
                get_root_value=self.get_root_value,
                request=request,
            ).handle()
        else:
            await ws.prepare(request)
            await ws.close(code=4406, message=b"Subprotocol not acceptable")
            return ws

    async def get_root_value(self, request: web.Request) -> Optional[RootValue]:
        return None

    async def get_context(
        self, request: web.Request, response: web.Response
    ) -> Context:
        return {"request": request, "response": response}  # type: ignore

    def create_response(
        self, response_data: GraphQLHTTPResponse, sub_response: web.Response
    ) -> web.Response:
        sub_response.text = self.encode_json(response_data)
        sub_response.content_type = "application/json"

        return sub_response

<<<<<<< HEAD
    async def create_multipart_response(
        self,
        request: web.Request,
        stream: Callable[[], AsyncGenerator[str, None]],
    ) -> web.StreamResponse:
        response = web.StreamResponse(
            status=200,
            headers={
                "Transfer-Encoding": "chunked",
                "Content-type": "multipart/mixed;boundary=graphql;subscriptionSpec=1.0,application/json",
            },
            reason="OK",
        )

        await response.prepare(request)

        async for data in stream():
            await response.write(data.encode())

        await response.write_eof()

        return response
=======

__all__ = ["GraphQLView"]
>>>>>>> cafc388f
<|MERGE_RESOLUTION|>--- conflicted
+++ resolved
@@ -187,7 +187,6 @@
 
         return sub_response
 
-<<<<<<< HEAD
     async def create_multipart_response(
         self,
         request: web.Request,
@@ -210,7 +209,6 @@
         await response.write_eof()
 
         return response
-=======
-
-__all__ = ["GraphQLView"]
->>>>>>> cafc388f
+
+
+__all__ = ["GraphQLView"]