from __future__ import annotations

import dataclasses
import inspect
from typing import Any, Callable, List, Optional, TypeVar

from typing_extensions import Annotated

from graphql import DirectiveLocation

from strawberry.arguments import StrawberryArgument
from strawberry.description_sources import DescriptionSources
from strawberry.field import StrawberryField
from strawberry.types.fields.resolver import (
    INFO_PARAMSPEC,
    ReservedType,
    StrawberryResolver,
)
from strawberry.unset import UNSET
<<<<<<< HEAD
from strawberry.utils.docstrings import Docstring
=======
from strawberry.utils.cached_property import cached_property
>>>>>>> 76cf1d5d


def directive_field(name: str, default: object = UNSET) -> Any:
    return StrawberryField(
        python_name=None,
        graphql_name=name,
        default=default,
    )


T = TypeVar("T")


class StrawberryDirectiveValue:
    ...


DirectiveValue = Annotated[T, StrawberryDirectiveValue()]
DirectiveValue.__doc__ = (
    """Represents the ``value`` argument for a GraphQL query directive."""
)

# Registers `DirectiveValue[...]` annotated arguments as reserved
VALUE_PARAMSPEC = ReservedType(name="value", type=StrawberryDirectiveValue)


class StrawberryDirectiveResolver(StrawberryResolver[T]):

    RESERVED_PARAMSPEC = (
        INFO_PARAMSPEC,
        VALUE_PARAMSPEC,
    )

    @cached_property
    def value_parameter(self) -> Optional[inspect.Parameter]:
        return self.reserved_parameters.get(VALUE_PARAMSPEC)


@dataclasses.dataclass
class StrawberryDirective:
    python_name: str
    graphql_name: Optional[str]
    resolver: StrawberryDirectiveResolver
    locations: List[DirectiveLocation]
    description_sources: Optional[DescriptionSources] = None
    description: Optional[str] = None
    docstring: Optional[Docstring] = None

    @cached_property
    def arguments(self) -> List[StrawberryArgument]:
        return self.resolver.arguments


def directive(
    *,
    locations: List[DirectiveLocation],
    description_sources: Optional[DescriptionSources] = None,
    description: Optional[str] = None,
    name: Optional[str] = None,
) -> Callable[[Callable[..., T]], T]:
    def _wrap(f: Callable[..., T]) -> T:
        return StrawberryDirective(  # type: ignore
            python_name=f.__name__,
            graphql_name=name,
            locations=locations,
            description_sources=description_sources,
            description=description,
            docstring=Docstring(f),
            resolver=StrawberryDirectiveResolver(f),
        )

    return _wrap


__all__ = ["DirectiveLocation", "StrawberryDirective", "directive"]<|MERGE_RESOLUTION|>--- conflicted
+++ resolved
@@ -17,11 +17,8 @@
     StrawberryResolver,
 )
 from strawberry.unset import UNSET
-<<<<<<< HEAD
+from strawberry.utils.cached_property import cached_property
 from strawberry.utils.docstrings import Docstring
-=======
-from strawberry.utils.cached_property import cached_property
->>>>>>> 76cf1d5d
 
 
 def directive_field(name: str, default: object = UNSET) -> Any:
