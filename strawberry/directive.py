--- conflicted
+++ resolved
@@ -10,11 +10,9 @@
 
 from strawberry.annotation import StrawberryAnnotation
 from strawberry.arguments import StrawberryArgument
-<<<<<<< HEAD
 from strawberry.description_source import DescriptionSource
+from strawberry.field import StrawberryField
 from strawberry.utils.docstrings import Docstring
-=======
-from strawberry.field import StrawberryField
 
 
 def directive_field(name: str) -> Any:
@@ -22,7 +20,6 @@
         python_name=None,
         graphql_name=name,
     )
->>>>>>> 3432f794
 
 
 @dataclasses.dataclass
