import inspect
from functools import lru_cache
from typing import Any, Callable, Dict, Optional, TypeVar, Union, overload
from typing_extensions import Literal, get_args


@lru_cache(maxsize=250)
def get_func_args(func: Callable[[Any], Any]):
    """Returns a list of arguments for the function"""

    sig = inspect.signature(func)

    return [
        arg_name
        for arg_name, param in sig.parameters.items()
        if param.kind == inspect.Parameter.POSITIONAL_OR_KEYWORD
    ]


@overload
def get_specialized_type_var_map(
    cls: type,
    *,
    include_type_vars: Literal[True],
) -> Optional[Dict[TypeVar, Union[TypeVar, type]]]:
    ...


@overload
def get_specialized_type_var_map(
    cls: type,
    *,
    include_type_vars: Literal[False] = ...,
) -> Optional[Dict[TypeVar, type]]:
    ...


<<<<<<< HEAD
=======
@overload
def get_specialized_type_var_map(
    cls: type,
    *,
    include_type_vars: bool,
) -> Optional[
    Union[Optional[Dict[TypeVar, type]], Dict[TypeVar, Union[TypeVar, type]]]
]:
    ...


>>>>>>> 319e49b4
def get_specialized_type_var_map(cls: type, *, include_type_vars: bool = False):
    """Get a type var map for specialized types.

    Consider the following:
<<<<<<< HEAD
        >>> class Foo(Generic[T]):
        ...     ...
        >>> class Bar(Generic[K]):
        ...     ...
        >>> class IntBar(Bar[int]):
        ...     ...
        >>> class IntBarSubclass(IntBar):
        ...     ...
        >>> class IntBarFoo(IntBar, Foo[str]):
        ...     ...

    This would return:
=======

        >>> class Foo(Generic[T]):
        ...     ...
        ...
        >>> class Bar(Generic[K]):
        ...     ...
        ...
        >>> class IntBar(Bar[int]):
        ...     ...
        ...
        >>> class IntBarSubclass(IntBar):
        ...     ...
        ...
        >>> class IntBarFoo(IntBar, Foo[str]):
        ...     ...
        ...

    This would return:

>>>>>>> 319e49b4
        >>> get_specialized_type_var_map(object)
        None
        >>> get_specialized_type_var_map(Foo)
        {}
        >>> get_specialized_type_var_map(Foo, include_type_vars=True)
        {~T: ~T}
        >>> get_specialized_type_var_map(Bar)
        {~T: ~T}
        >>> get_specialized_type_var_map(IntBar)
        {~T: int}
        >>> get_specialized_type_var_map(IntBarSubclass)
        {~T: int}
        >>> get_specialized_type_var_map(IntBarFoo)
        {~T: int, ~K: str}

    """
    orig_bases = getattr(cls, "__orig_bases__", None)
    if orig_bases is None:
        # Not a specialized type
        return None

    type_var_map = {}

    for base in orig_bases:
        # Recursively get type var map from base classes
        base_type_var_map = get_specialized_type_var_map(base)
        if base_type_var_map is not None:
            type_var_map.update(base_type_var_map)

        args = get_args(base)
        origin = getattr(base, "__origin__", None)

        params = origin and getattr(origin, "__parameters__", None)
        if params is None:
            params = getattr(base, "__parameters__", None)

        if not params:
            continue

        type_var_map.update(
            {
                p: a
                for p, a in zip(params, args)
                if include_type_vars or not isinstance(a, TypeVar)
            }
        )

    return type_var_map<|MERGE_RESOLUTION|>--- conflicted
+++ resolved
@@ -35,8 +35,6 @@
     ...
 
 
-<<<<<<< HEAD
-=======
 @overload
 def get_specialized_type_var_map(
     cls: type,
@@ -48,25 +46,10 @@
     ...
 
 
->>>>>>> 319e49b4
 def get_specialized_type_var_map(cls: type, *, include_type_vars: bool = False):
     """Get a type var map for specialized types.
 
     Consider the following:
-<<<<<<< HEAD
-        >>> class Foo(Generic[T]):
-        ...     ...
-        >>> class Bar(Generic[K]):
-        ...     ...
-        >>> class IntBar(Bar[int]):
-        ...     ...
-        >>> class IntBarSubclass(IntBar):
-        ...     ...
-        >>> class IntBarFoo(IntBar, Foo[str]):
-        ...     ...
-
-    This would return:
-=======
 
         >>> class Foo(Generic[T]):
         ...     ...
@@ -86,7 +69,6 @@
 
     This would return:
 
->>>>>>> 319e49b4
         >>> get_specialized_type_var_map(object)
         None
         >>> get_specialized_type_var_map(Foo)
