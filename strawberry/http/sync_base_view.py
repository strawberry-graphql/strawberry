--- conflicted
+++ resolved
@@ -121,9 +121,6 @@
 
         if not self.allow_queries_via_get and request_adapter.method == "GET":
             allowed_operation_types = allowed_operation_types - {OperationType.QUERY}
-
-<<<<<<< HEAD
-        assert self.schema
 
         if isinstance(request_data, list):
             # batch GraphQL requests
@@ -150,16 +147,6 @@
             context=context,
             root_value=root_value,
             request_data=request_data,
-=======
-        return self.schema.execute_sync(
-            request_data.query,
-            root_value=root_value,
-            variable_values=request_data.variables,
-            context_value=context,
-            operation_name=request_data.operation_name,
-            allowed_operation_types=allowed_operation_types,
-            operation_extensions=request_data.extensions,
->>>>>>> 79214e6a
         )
 
     def execute_single(
@@ -176,8 +163,6 @@
         if not self.allow_queries_via_get and request_adapter.method == "GET":
             allowed_operation_types = allowed_operation_types - {OperationType.QUERY}
 
-        assert self.schema
-
         try:
             result = self.schema.execute_sync(
                 request_data.query,
@@ -186,7 +171,10 @@
                 context_value=context,
                 operation_name=request_data.operation_name,
                 allowed_operation_types=allowed_operation_types,
-            )
+                operation_extensions=request_data.extensions,
+            )
+        except CannotGetOperationTypeError as e:
+            raise HTTPException(400, e.as_http_error_reason()) from e
         except InvalidOperationTypeError as e:
             raise HTTPException(
                 400, e.as_http_error_reason(request_adapter.method)
@@ -224,7 +212,6 @@
         else:
             raise HTTPException(400, "Unsupported content type")
 
-<<<<<<< HEAD
         if isinstance(data, list):
             self.validate_batch_request(data, protocol="http")
             return [
@@ -232,10 +219,11 @@
                     query=item.get("query"),
                     variables=item.get("variables"),
                     operation_name=item.get("operationName"),
+                    extensions=item.get("extensions"),
                 )
                 for item in data
             ]
-=======
+
         query = data.get("query")
         if not isinstance(query, (str, type(None))):
             raise HTTPException(
@@ -257,7 +245,6 @@
                 "The GraphQL operation's `extensions` must be an object or null, if provided.",
             )
 
->>>>>>> 79214e6a
         return GraphQLRequestData(
             query=query,
             variables=variables,
@@ -299,31 +286,12 @@
         )
         root_value = self.get_root_value(request) if root_value is UNSET else root_value
 
-<<<<<<< HEAD
-        assert context
-
         result = self.execute_operation(
             request=request,
             context=context,
             root_value=root_value,
             sub_response=sub_response,
         )
-=======
-        try:
-            result = self.execute_operation(
-                request=request,
-                context=context,
-                root_value=root_value,
-            )
-        except CannotGetOperationTypeError as e:
-            raise HTTPException(400, e.as_http_error_reason()) from e
-        except InvalidOperationTypeError as e:
-            raise HTTPException(
-                400, e.as_http_error_reason(request_adapter.method)
-            ) from e
-        except MissingQueryError as e:
-            raise HTTPException(400, "No GraphQL query found in the request") from e
->>>>>>> 79214e6a
 
         if isinstance(result, list):
             response_data = []
