import json
from typing import Any, Dict, Generic, List, Mapping, Optional, Union
from typing_extensions import Protocol

from strawberry.http import GraphQLHTTPResponse
from strawberry.http.ides import GraphQL_IDE, get_graphql_ide_html
from strawberry.http.types import HTTPMethod, QueryParams

from .exceptions import HTTPException
from .typevars import Request


class BaseRequestProtocol(Protocol):
    @property
    def query_params(self) -> Mapping[str, Optional[Union[str, List[str]]]]: ...

    @property
    def method(self) -> HTTPMethod: ...

    @property
    def headers(self) -> Mapping[str, str]: ...


class BaseView(Generic[Request]):
    graphql_ide: Optional[GraphQL_IDE]

    # TODO: we might remove this in future :)
    _ide_replace_variables: bool = True
    _ide_subscription_enabled: bool = True

    def should_render_graphql_ide(self, request: BaseRequestProtocol) -> bool:
        return (
            request.method == "GET"
            and request.query_params.get("query") is None
            and any(
                supported_header in request.headers.get("accept", "")
                for supported_header in ("text/html", "*/*")
            )
        )

    def is_request_allowed(self, request: BaseRequestProtocol) -> bool:
        return request.method in ("GET", "POST")

    def parse_json(self, data: Union[str, bytes]) -> Any:
        try:
            return json.loads(data)
        except json.JSONDecodeError as e:
            raise HTTPException(400, "Unable to parse request body as JSON") from e

    def encode_json(self, response_data: GraphQLHTTPResponse) -> str:
        return json.dumps(response_data)

    def parse_query_params(self, params: QueryParams) -> Dict[str, Any]:
        params = dict(params)

        if "variables" in params:
            variables = params["variables"]

            if variables:
                params["variables"] = self.parse_json(variables)

        return params

    @property
    def graphql_ide_html(self) -> str:
        return get_graphql_ide_html(
            subscription_enabled=self._ide_subscription_enabled,
            replace_variables=self._ide_replace_variables,
            graphql_ide=self.graphql_ide,
        )

<<<<<<< HEAD
    def _is_multipart_subscriptions(
        self, content_type: str, params: Dict[str, str]
    ) -> bool:
        if content_type != "multipart/mixed":
            return False

        if params.get("boundary") != "graphql":
            return False

        return params.get("subscriptionspec", "").startswith("1.0")
=======

__all__ = ["BaseView"]
>>>>>>> cafc388f
<|MERGE_RESOLUTION|>--- conflicted
+++ resolved
@@ -69,7 +69,6 @@
             graphql_ide=self.graphql_ide,
         )
 
-<<<<<<< HEAD
     def _is_multipart_subscriptions(
         self, content_type: str, params: Dict[str, str]
     ) -> bool:
@@ -80,7 +79,6 @@
             return False
 
         return params.get("subscriptionspec", "").startswith("1.0")
-=======
 
-__all__ = ["BaseView"]
->>>>>>> cafc388f
+
+__all__ = ["BaseView"]