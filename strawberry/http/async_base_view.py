--- conflicted
+++ resolved
@@ -94,16 +94,14 @@
     ) -> Response:
         ...
 
-<<<<<<< HEAD
+    @abc.abstractmethod
+    async def render_graphql_ide(self, request: Request) -> Response:
+        ...
+
     async def create_multipart_response(
         self, stream: Callable[[], AsyncGenerator[str, None]], sub_response: SubResponse
     ) -> Response:
-        raise ValueError("Multipart responses are not supported1")
-=======
-    @abc.abstractmethod
-    async def render_graphql_ide(self, request: Request) -> Response:
-        ...
->>>>>>> 4130a75f
+        raise ValueError("Multipart responses are not supported")
 
     async def execute_operation(
         self, request: Request, context: Context, root_value: Optional[RootValue]
