import abc
import asyncio
import contextlib
import json
from collections.abc import AsyncGenerator, Mapping
from datetime import timedelta
from typing import (
    Any,
    Callable,
    Generic,
    Optional,
    Union,
    cast,
    overload,
)
from typing_extensions import Literal, TypeGuard

from graphql import GraphQLError

from strawberry.exceptions import MissingQueryError
from strawberry.file_uploads.utils import replace_placeholders_with_files
from strawberry.http import (
    GraphQLHTTPResponse,
    GraphQLRequestData,
    process_result,
)
from strawberry.http.ides import GraphQL_IDE
from strawberry.schema.base import BaseSchema
from strawberry.schema.exceptions import InvalidOperationTypeError
<<<<<<< HEAD
from strawberry.types import ExecutionResult
from strawberry.types.context_wrapper import ContextWrapper
=======
from strawberry.subscriptions import GRAPHQL_TRANSPORT_WS_PROTOCOL, GRAPHQL_WS_PROTOCOL
from strawberry.subscriptions.protocols.graphql_transport_ws.handlers import (
    BaseGraphQLTransportWSHandler,
)
from strawberry.subscriptions.protocols.graphql_ws.handlers import BaseGraphQLWSHandler
from strawberry.types import ExecutionResult, SubscriptionExecutionResult
>>>>>>> 6596b29c
from strawberry.types.graphql import OperationType
from strawberry.types.unset import UNSET, UnsetType

from .base import BaseView
from .exceptions import HTTPException
from .parse_content_type import parse_content_type
from .types import FormData, HTTPMethod, QueryParams
from .typevars import (
    Context,
    Request,
    Response,
    RootValue,
    SubResponse,
    WebSocketRequest,
    WebSocketResponse,
)


class AsyncHTTPRequestAdapter(abc.ABC):
    @property
    @abc.abstractmethod
    def query_params(self) -> QueryParams: ...

    @property
    @abc.abstractmethod
    def method(self) -> HTTPMethod: ...

    @property
    @abc.abstractmethod
    def headers(self) -> Mapping[str, str]: ...

    @property
    @abc.abstractmethod
    def content_type(self) -> Optional[str]: ...

    @abc.abstractmethod
    async def get_body(self) -> Union[str, bytes]: ...

    @abc.abstractmethod
    async def get_form_data(self) -> FormData: ...


class AsyncWebSocketAdapter(abc.ABC):
    def __init__(self, view: "AsyncBaseHTTPView") -> None:
        self.view = view

    @abc.abstractmethod
    def iter_json(
        self, *, ignore_parsing_errors: bool = False
    ) -> AsyncGenerator[object, None]: ...

    @abc.abstractmethod
    async def send_json(self, message: Mapping[str, object]) -> None: ...

    @abc.abstractmethod
    async def close(self, code: int, reason: str) -> None: ...


class AsyncBaseHTTPView(
    abc.ABC,
    BaseView[Request],
    Generic[
        Request,
        Response,
        SubResponse,
        WebSocketRequest,
        WebSocketResponse,
        Context,
        RootValue,
    ],
):
    schema: BaseSchema
    graphql_ide: Optional[GraphQL_IDE]
    debug: bool
    keep_alive = False
    keep_alive_interval: Optional[float] = None
    connection_init_wait_timeout: timedelta = timedelta(minutes=1)
    request_adapter_class: Callable[[Request], AsyncHTTPRequestAdapter]
    websocket_adapter_class: Callable[
        [
            "AsyncBaseHTTPView[Any, Any, Any, Any, Any, Context, RootValue]",
            WebSocketRequest,
            WebSocketResponse,
        ],
        AsyncWebSocketAdapter,
    ]
    graphql_transport_ws_handler_class: type[
        BaseGraphQLTransportWSHandler[Context, RootValue]
    ] = BaseGraphQLTransportWSHandler[Context, RootValue]
    graphql_ws_handler_class: type[BaseGraphQLWSHandler[Context, RootValue]] = (
        BaseGraphQLWSHandler[Context, RootValue]
    )

    @property
    @abc.abstractmethod
    def allow_queries_via_get(self) -> bool: ...

    @abc.abstractmethod
    async def get_sub_response(self, request: Request) -> SubResponse: ...

    @abc.abstractmethod
    async def get_context(
        self,
        request: Union[Request, WebSocketRequest],
        response: Union[SubResponse, WebSocketResponse],
    ) -> Context: ...

    @abc.abstractmethod
    async def get_root_value(
        self, request: Union[Request, WebSocketRequest]
    ) -> Optional[RootValue]: ...

    @abc.abstractmethod
    def create_response(
        self, response_data: GraphQLHTTPResponse, sub_response: SubResponse
    ) -> Response: ...

    @abc.abstractmethod
    async def render_graphql_ide(self, request: Request) -> Response: ...

    async def create_streaming_response(
        self,
        request: Request,
        stream: Callable[[], AsyncGenerator[str, None]],
        sub_response: SubResponse,
        headers: dict[str, str],
    ) -> Response:
        raise ValueError("Multipart responses are not supported")

    @abc.abstractmethod
    def is_websocket_request(
        self, request: Union[Request, WebSocketRequest]
    ) -> TypeGuard[WebSocketRequest]: ...

    @abc.abstractmethod
    async def pick_websocket_subprotocol(
        self, request: WebSocketRequest
    ) -> Optional[str]: ...

    @abc.abstractmethod
    async def create_websocket_response(
        self, request: WebSocketRequest, subprotocol: Optional[str]
    ) -> WebSocketResponse: ...

    async def execute_operation(
        self, request: Request, context: Context, root_value: Optional[RootValue]
    ) -> Union[ExecutionResult, SubscriptionExecutionResult]:
        request_adapter = self.request_adapter_class(request)

        try:
            request_data = await self.parse_http_body(request_adapter)
        except json.decoder.JSONDecodeError as e:
            raise HTTPException(400, "Unable to parse request body as JSON") from e
            # DO this only when doing files
        except KeyError as e:
            raise HTTPException(400, "File(s) missing in form data") from e

        allowed_operation_types = OperationType.from_http(request_adapter.method)

        if not self.allow_queries_via_get and request_adapter.method == "GET":
            allowed_operation_types = allowed_operation_types - {OperationType.QUERY}

        assert self.schema

<<<<<<< HEAD
        context_wrapper = ContextWrapper(
            context=context, extensions=request_data.extensions
        )
=======
        if request_data.protocol == "multipart-subscription":
            return await self.schema.subscribe(
                request_data.query,  # type: ignore
                variable_values=request_data.variables,
                context_value=context,
                root_value=root_value,
                operation_name=request_data.operation_name,
            )
>>>>>>> 6596b29c

        return await self.schema.execute(
            request_data.query,
            root_value=root_value,
            variable_values=request_data.variables,
            context_value=context_wrapper,
            operation_name=request_data.operation_name,
            allowed_operation_types=allowed_operation_types,
        )

    async def parse_multipart(self, request: AsyncHTTPRequestAdapter) -> dict[str, str]:
        try:
            form_data = await request.get_form_data()
        except ValueError as e:
            raise HTTPException(400, "Unable to parse the multipart body") from e

        operations = form_data["form"].get("operations", "{}")
        files_map = form_data["form"].get("map", "{}")

        if isinstance(operations, (bytes, str)):
            operations = self.parse_json(operations)

        if isinstance(files_map, (bytes, str)):
            files_map = self.parse_json(files_map)

        try:
            return replace_placeholders_with_files(
                operations, files_map, form_data["files"]
            )
        except KeyError as e:
            raise HTTPException(400, "File(s) missing in form data") from e

    def _handle_errors(
        self, errors: list[GraphQLError], response_data: GraphQLHTTPResponse
    ) -> None:
        """Hook to allow custom handling of errors, used by the Sentry Integration."""

    @overload
    async def run(
        self,
        request: Request,
        context: Optional[Context] = UNSET,
        root_value: Optional[RootValue] = UNSET,
    ) -> Response: ...

    @overload
    async def run(
        self,
        request: WebSocketRequest,
        context: Optional[Context] = UNSET,
        root_value: Optional[RootValue] = UNSET,
    ) -> WebSocketResponse: ...

    async def run(
        self,
        request: Union[Request, WebSocketRequest],
        context: Optional[Context] = UNSET,
        root_value: Optional[RootValue] = UNSET,
    ) -> Union[Response, WebSocketResponse]:
        root_value = (
            await self.get_root_value(request) if root_value is UNSET else root_value
        )

        if self.is_websocket_request(request):
            websocket_subprotocol = await self.pick_websocket_subprotocol(request)
            websocket_response = await self.create_websocket_response(
                request, websocket_subprotocol
            )
            websocket = self.websocket_adapter_class(self, request, websocket_response)

            context = (
                await self.get_context(request, response=websocket_response)
                if context is UNSET
                else context
            )

            if websocket_subprotocol == GRAPHQL_TRANSPORT_WS_PROTOCOL:
                await self.graphql_transport_ws_handler_class(
                    view=self,
                    websocket=websocket,
                    context=context,  # type: ignore
                    root_value=root_value,  # type: ignore
                    schema=self.schema,
                    debug=self.debug,
                    connection_init_wait_timeout=self.connection_init_wait_timeout,
                ).handle()
            elif websocket_subprotocol == GRAPHQL_WS_PROTOCOL:
                await self.graphql_ws_handler_class(
                    view=self,
                    websocket=websocket,
                    context=context,  # type: ignore
                    root_value=root_value,  # type: ignore
                    schema=self.schema,
                    debug=self.debug,
                    keep_alive=self.keep_alive,
                    keep_alive_interval=self.keep_alive_interval,
                ).handle()
            else:
                await websocket.close(4406, "Subprotocol not acceptable")

            return websocket_response
        request = cast("Request", request)

        request_adapter = self.request_adapter_class(request)
        sub_response = await self.get_sub_response(request)
        context = (
            await self.get_context(request, response=sub_response)
            if context is UNSET
            else context
        )

        assert context

        if not self.is_request_allowed(request_adapter):
            raise HTTPException(405, "GraphQL only supports GET and POST requests.")

        if self.should_render_graphql_ide(request_adapter):
            if self.graphql_ide:
                return await self.render_graphql_ide(request)
            raise HTTPException(404, "Not Found")

        try:
            result = await self.execute_operation(
                request=request, context=context, root_value=root_value
            )
        except InvalidOperationTypeError as e:
            raise HTTPException(
                400, e.as_http_error_reason(request_adapter.method)
            ) from e
        except MissingQueryError as e:
            raise HTTPException(400, "No GraphQL query found in the request") from e

        if isinstance(result, SubscriptionExecutionResult):
            stream = self._get_stream(request, result)

            return await self.create_streaming_response(
                request,
                stream,
                sub_response,
                headers={
                    "Transfer-Encoding": "chunked",
                    "Content-Type": "multipart/mixed;boundary=graphql;subscriptionSpec=1.0,application/json",
                },
            )

        response_data = await self.process_result(request=request, result=result)

        if result.errors:
            self._handle_errors(result.errors, response_data)

        return self.create_response(
            response_data=response_data, sub_response=sub_response
        )

    def encode_multipart_data(self, data: Any, separator: str) -> str:
        return "".join(
            [
                f"\r\n--{separator}\r\n",
                "Content-Type: application/json\r\n\r\n",
                self.encode_json(data),
                "\n",
            ]
        )

    def _stream_with_heartbeat(
        self, stream: Callable[[], AsyncGenerator[str, None]]
    ) -> Callable[[], AsyncGenerator[str, None]]:
        """Adds a heartbeat to the stream, to prevent the connection from closing when there are no messages being sent."""
        queue: asyncio.Queue[tuple[bool, Any]] = asyncio.Queue(1)

        cancelling = False

        async def drain() -> None:
            try:
                async for item in stream():
                    await queue.put((False, item))
            except Exception as e:
                if not cancelling:
                    await queue.put((True, e))
                else:
                    raise

        async def heartbeat() -> None:
            while True:
                await queue.put((False, self.encode_multipart_data({}, "graphql")))

                await asyncio.sleep(5)

        async def merged() -> AsyncGenerator[str, None]:
            heartbeat_task = asyncio.create_task(heartbeat())
            task = asyncio.create_task(drain())

            async def cancel_tasks() -> None:
                nonlocal cancelling
                cancelling = True
                task.cancel()

                with contextlib.suppress(asyncio.CancelledError):
                    await task

                heartbeat_task.cancel()

                with contextlib.suppress(asyncio.CancelledError):
                    await heartbeat_task

            try:
                while not task.done():
                    raised, data = await queue.get()

                    if raised:
                        await cancel_tasks()
                        raise data

                    yield data
            finally:
                await cancel_tasks()

        return merged

    def _get_stream(
        self,
        request: Request,
        result: SubscriptionExecutionResult,
        separator: str = "graphql",
    ) -> Callable[[], AsyncGenerator[str, None]]:
        async def stream() -> AsyncGenerator[str, None]:
            async for value in result:
                response = await self.process_result(request, value)
                yield self.encode_multipart_data({"payload": response}, separator)

            yield f"\r\n--{separator}--\r\n"

        return self._stream_with_heartbeat(stream)

    async def parse_multipart_subscriptions(
        self, request: AsyncHTTPRequestAdapter
    ) -> dict[str, str]:
        if request.method == "GET":
            return self.parse_query_params(request.query_params)

        return self.parse_json(await request.get_body())

    async def parse_http_body(
        self, request: AsyncHTTPRequestAdapter
    ) -> GraphQLRequestData:
        headers = {key.lower(): value for key, value in request.headers.items()}
        content_type, _ = parse_content_type(request.content_type or "")
        accept = headers.get("accept", "")

        protocol: Literal["http", "multipart-subscription"] = "http"

        if self._is_multipart_subscriptions(*parse_content_type(accept)):
            protocol = "multipart-subscription"

        if request.method == "GET":
            data = self.parse_query_params(request.query_params)
        elif "application/json" in content_type:
            data = self.parse_json(await request.get_body())
        elif self.multipart_uploads_enabled and content_type == "multipart/form-data":
            data = await self.parse_multipart(request)
        else:
            raise HTTPException(400, "Unsupported content type")

        return GraphQLRequestData(
            query=data.get("query"),
            variables=data.get("variables"),
            operation_name=data.get("operationName"),
<<<<<<< HEAD
            extensions=data.get("extensions"),
=======
            protocol=protocol,
>>>>>>> 6596b29c
        )

    async def process_result(
        self, request: Request, result: ExecutionResult
    ) -> GraphQLHTTPResponse:
        return process_result(result)

    async def on_ws_connect(
        self, context: Context
    ) -> Union[UnsetType, None, dict[str, object]]:
        return UNSET


__all__ = ["AsyncBaseHTTPView"]<|MERGE_RESOLUTION|>--- conflicted
+++ resolved
@@ -27,17 +27,13 @@
 from strawberry.http.ides import GraphQL_IDE
 from strawberry.schema.base import BaseSchema
 from strawberry.schema.exceptions import InvalidOperationTypeError
-<<<<<<< HEAD
-from strawberry.types import ExecutionResult
-from strawberry.types.context_wrapper import ContextWrapper
-=======
 from strawberry.subscriptions import GRAPHQL_TRANSPORT_WS_PROTOCOL, GRAPHQL_WS_PROTOCOL
 from strawberry.subscriptions.protocols.graphql_transport_ws.handlers import (
     BaseGraphQLTransportWSHandler,
 )
 from strawberry.subscriptions.protocols.graphql_ws.handlers import BaseGraphQLWSHandler
 from strawberry.types import ExecutionResult, SubscriptionExecutionResult
->>>>>>> 6596b29c
+from strawberry.types.context_wrapper import ContextWrapper
 from strawberry.types.graphql import OperationType
 from strawberry.types.unset import UNSET, UnsetType
 
@@ -202,11 +198,10 @@
 
         assert self.schema
 
-<<<<<<< HEAD
         context_wrapper = ContextWrapper(
             context=context, extensions=request_data.extensions
         )
-=======
+
         if request_data.protocol == "multipart-subscription":
             return await self.schema.subscribe(
                 request_data.query,  # type: ignore
@@ -215,7 +210,6 @@
                 root_value=root_value,
                 operation_name=request_data.operation_name,
             )
->>>>>>> 6596b29c
 
         return await self.schema.execute(
             request_data.query,
@@ -483,11 +477,8 @@
             query=data.get("query"),
             variables=data.get("variables"),
             operation_name=data.get("operationName"),
-<<<<<<< HEAD
             extensions=data.get("extensions"),
-=======
             protocol=protocol,
->>>>>>> 6596b29c
         )
 
     async def process_result(
