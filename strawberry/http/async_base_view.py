import abc
import asyncio
import contextlib
import json
from collections.abc import AsyncGenerator, Mapping
from datetime import timedelta
from typing import (
    Any,
    Callable,
    Generic,
    Optional,
    Union,
    cast,
    overload,
)
from typing_extensions import Literal, TypeGuard

from graphql import GraphQLError

from strawberry.exceptions import MissingQueryError
from strawberry.file_uploads.utils import replace_placeholders_with_files
from strawberry.http import (
    GraphQLHTTPResponse,
    GraphQLRequestData,
    process_result,
)
from strawberry.http.ides import GraphQL_IDE
from strawberry.schema.base import BaseSchema
from strawberry.schema.exceptions import (
    CannotGetOperationTypeError,
    InvalidOperationTypeError,
)
from strawberry.subscriptions import GRAPHQL_TRANSPORT_WS_PROTOCOL, GRAPHQL_WS_PROTOCOL
from strawberry.subscriptions.protocols.graphql_transport_ws.handlers import (
    BaseGraphQLTransportWSHandler,
)
from strawberry.subscriptions.protocols.graphql_ws.handlers import BaseGraphQLWSHandler
from strawberry.types import ExecutionResult, SubscriptionExecutionResult
from strawberry.types.graphql import OperationType
from strawberry.types.unset import UNSET, UnsetType

from .base import BaseView
from .exceptions import HTTPException
from .parse_content_type import parse_content_type
from .types import FormData, HTTPMethod, QueryParams
from .typevars import (
    Context,
    Request,
    Response,
    RootValue,
    SubResponse,
    WebSocketRequest,
    WebSocketResponse,
)


class AsyncHTTPRequestAdapter(abc.ABC):
    @property
    @abc.abstractmethod
    def query_params(self) -> QueryParams: ...

    @property
    @abc.abstractmethod
    def method(self) -> HTTPMethod: ...

    @property
    @abc.abstractmethod
    def headers(self) -> Mapping[str, str]: ...

    @property
    @abc.abstractmethod
    def content_type(self) -> Optional[str]: ...

    @abc.abstractmethod
    async def get_body(self) -> Union[str, bytes]: ...

    @abc.abstractmethod
    async def get_form_data(self) -> FormData: ...


class AsyncWebSocketAdapter(abc.ABC):
    def __init__(self, view: "AsyncBaseHTTPView") -> None:
        self.view = view

    @abc.abstractmethod
    def iter_json(
        self, *, ignore_parsing_errors: bool = False
    ) -> AsyncGenerator[object, None]: ...

    @abc.abstractmethod
    async def send_json(self, message: Mapping[str, object]) -> None: ...

    @abc.abstractmethod
    async def close(self, code: int, reason: str) -> None: ...


class AsyncBaseHTTPView(
    abc.ABC,
    BaseView[Request],
    Generic[
        Request,
        Response,
        SubResponse,
        WebSocketRequest,
        WebSocketResponse,
        Context,
        RootValue,
    ],
):
    schema: BaseSchema
    graphql_ide: Optional[GraphQL_IDE]
    debug: bool
    keep_alive = False
    keep_alive_interval: Optional[float] = None
    connection_init_wait_timeout: timedelta = timedelta(minutes=1)
    request_adapter_class: Callable[[Request], AsyncHTTPRequestAdapter]
    websocket_adapter_class: Callable[
        [
            "AsyncBaseHTTPView[Any, Any, Any, Any, Any, Context, RootValue]",
            WebSocketRequest,
            WebSocketResponse,
        ],
        AsyncWebSocketAdapter,
    ]
    graphql_transport_ws_handler_class: type[
        BaseGraphQLTransportWSHandler[Context, RootValue]
    ] = BaseGraphQLTransportWSHandler[Context, RootValue]
    graphql_ws_handler_class: type[BaseGraphQLWSHandler[Context, RootValue]] = (
        BaseGraphQLWSHandler[Context, RootValue]
    )

    @property
    @abc.abstractmethod
    def allow_queries_via_get(self) -> bool: ...

    @abc.abstractmethod
    async def get_sub_response(self, request: Request) -> SubResponse: ...

    @abc.abstractmethod
    async def get_context(
        self,
        request: Union[Request, WebSocketRequest],
        response: Union[SubResponse, WebSocketResponse],
    ) -> Context: ...

    @abc.abstractmethod
    async def get_root_value(
        self, request: Union[Request, WebSocketRequest]
    ) -> Optional[RootValue]: ...

    @abc.abstractmethod
    def create_response(
        self,
        response_data: Union[GraphQLHTTPResponse, list[GraphQLHTTPResponse]],
        sub_response: SubResponse,
    ) -> Response: ...

    @abc.abstractmethod
    async def render_graphql_ide(self, request: Request) -> Response: ...

    async def create_streaming_response(
        self,
        request: Request,
        stream: Callable[[], AsyncGenerator[str, None]],
        sub_response: SubResponse,
        headers: dict[str, str],
    ) -> Response:
        raise ValueError("Multipart responses are not supported")

    @abc.abstractmethod
    def is_websocket_request(
        self, request: Union[Request, WebSocketRequest]
    ) -> TypeGuard[WebSocketRequest]: ...

    @abc.abstractmethod
    async def pick_websocket_subprotocol(
        self, request: WebSocketRequest
    ) -> Optional[str]: ...

    @abc.abstractmethod
    async def create_websocket_response(
        self, request: WebSocketRequest, subprotocol: Optional[str]
    ) -> WebSocketResponse: ...

    async def execute_operation(
        self,
        request: Request,
        context: Context,
        root_value: Optional[RootValue],
        sub_response: SubResponse,
    ) -> Union[ExecutionResult, list[ExecutionResult], SubscriptionExecutionResult]:
        request_adapter = self.request_adapter_class(request)

        try:
            request_data = await self.parse_http_body(request_adapter)
        except json.decoder.JSONDecodeError as e:
            raise HTTPException(400, "Unable to parse request body as JSON") from e
            # DO this only when doing files
        except KeyError as e:
            raise HTTPException(400, "File(s) missing in form data") from e

        allowed_operation_types = OperationType.from_http(request_adapter.method)

        if not self.allow_queries_via_get and request_adapter.method == "GET":
            allowed_operation_types = allowed_operation_types - {OperationType.QUERY}

<<<<<<< HEAD
        assert self.schema

        if isinstance(request_data, list):
            # batch GraphQL requests
            if not self.schema.config.batching_config["share_context"]:
                raise ValueError(
                    "Disabling context sharing is not supported currently."
                )
            tasks = [
                self.execute_single(
                    request=request,
                    request_adapter=request_adapter,
                    sub_response=sub_response,
                    context=context,
                    root_value=root_value,
                    request_data=data,
                )
                for data in request_data
            ]

            return await asyncio.gather(*tasks)

=======
>>>>>>> 79214e6a
        if request_data.protocol == "multipart-subscription":
            return await self.schema.subscribe(
                request_data.query,  # type: ignore
                variable_values=request_data.variables,
                context_value=context,
                root_value=root_value,
                operation_name=request_data.operation_name,
                operation_extensions=request_data.extensions,
            )

        return await self.execute_single(
            request=request,
            request_adapter=request_adapter,
            sub_response=sub_response,
            context=context,
            root_value=root_value,
<<<<<<< HEAD
            request_data=request_data,
=======
            variable_values=request_data.variables,
            context_value=context,
            operation_name=request_data.operation_name,
            allowed_operation_types=allowed_operation_types,
            operation_extensions=request_data.extensions,
>>>>>>> 79214e6a
        )

    async def execute_single(
        self,
        request: Request,
        request_adapter: AsyncHTTPRequestAdapter,
        sub_response: SubResponse,
        context: Context,
        root_value: Optional[RootValue],
        request_data: GraphQLRequestData,
    ) -> ExecutionResult:
        allowed_operation_types = OperationType.from_http(request_adapter.method)

        if not self.allow_queries_via_get and request_adapter.method == "GET":
            allowed_operation_types = allowed_operation_types - {OperationType.QUERY}

        assert self.schema

        try:
            result = await self.schema.execute(
                request_data.query,
                root_value=root_value,
                variable_values=request_data.variables,
                context_value=context,
                operation_name=request_data.operation_name,
                allowed_operation_types=allowed_operation_types,
            )
        except InvalidOperationTypeError as e:
            raise HTTPException(
                400, e.as_http_error_reason(request_adapter.method)
            ) from e
        except MissingQueryError as e:
            raise HTTPException(400, "No GraphQL query found in the request") from e

        return result

    async def parse_multipart(self, request: AsyncHTTPRequestAdapter) -> dict[str, str]:
        try:
            form_data = await request.get_form_data()
        except ValueError as e:
            raise HTTPException(400, "Unable to parse the multipart body") from e

        operations = form_data["form"].get("operations", "{}")
        files_map = form_data["form"].get("map", "{}")

        if isinstance(operations, (bytes, str)):
            operations = self.parse_json(operations)

        if isinstance(files_map, (bytes, str)):
            files_map = self.parse_json(files_map)

        try:
            return replace_placeholders_with_files(
                operations, files_map, form_data["files"]
            )
        except KeyError as e:
            raise HTTPException(400, "File(s) missing in form data") from e

    def _handle_errors(
        self, errors: list[GraphQLError], response_data: GraphQLHTTPResponse
    ) -> None:
        """Hook to allow custom handling of errors, used by the Sentry Integration."""

    @overload
    async def run(
        self,
        request: Request,
        context: Context = UNSET,
        root_value: Optional[RootValue] = UNSET,
    ) -> Response: ...

    @overload
    async def run(
        self,
        request: WebSocketRequest,
        context: Context = UNSET,
        root_value: Optional[RootValue] = UNSET,
    ) -> WebSocketResponse: ...

    async def run(
        self,
        request: Union[Request, WebSocketRequest],
        context: Context = UNSET,
        root_value: Optional[RootValue] = UNSET,
    ) -> Union[Response, WebSocketResponse]:
        root_value = (
            await self.get_root_value(request) if root_value is UNSET else root_value
        )

        if self.is_websocket_request(request):
            websocket_subprotocol = await self.pick_websocket_subprotocol(request)
            websocket_response = await self.create_websocket_response(
                request, websocket_subprotocol
            )
            websocket = self.websocket_adapter_class(self, request, websocket_response)

            context = (
                await self.get_context(request, response=websocket_response)
                if context is UNSET
                else context
            )

            if websocket_subprotocol == GRAPHQL_TRANSPORT_WS_PROTOCOL:
                await self.graphql_transport_ws_handler_class(
                    view=self,
                    websocket=websocket,
                    context=context,
                    root_value=root_value,
                    schema=self.schema,
                    debug=self.debug,
                    connection_init_wait_timeout=self.connection_init_wait_timeout,
                ).handle()
            elif websocket_subprotocol == GRAPHQL_WS_PROTOCOL:
                await self.graphql_ws_handler_class(
                    view=self,
                    websocket=websocket,
                    context=context,
                    root_value=root_value,
                    schema=self.schema,
                    debug=self.debug,
                    keep_alive=self.keep_alive,
                    keep_alive_interval=self.keep_alive_interval,
                ).handle()
            else:
                await websocket.close(4406, "Subprotocol not acceptable")

            return websocket_response
        request = cast("Request", request)

        request_adapter = self.request_adapter_class(request)
        sub_response = await self.get_sub_response(request)
        context = (
            await self.get_context(request, response=sub_response)
            if context is UNSET
            else context
        )

        if not self.is_request_allowed(request_adapter):
            raise HTTPException(405, "GraphQL only supports GET and POST requests.")

        if self.should_render_graphql_ide(request_adapter):
            if self.graphql_ide:
                return await self.render_graphql_ide(request)
            raise HTTPException(404, "Not Found")

<<<<<<< HEAD
        result = await self.execute_operation(
            request=request,
            context=context,
            root_value=root_value,
            sub_response=sub_response,
        )
=======
        try:
            result = await self.execute_operation(
                request=request, context=context, root_value=root_value
            )
        except CannotGetOperationTypeError as e:
            raise HTTPException(400, e.as_http_error_reason()) from e
        except InvalidOperationTypeError as e:
            raise HTTPException(
                400, e.as_http_error_reason(request_adapter.method)
            ) from e
        except MissingQueryError as e:
            raise HTTPException(400, "No GraphQL query found in the request") from e
>>>>>>> 79214e6a

        if isinstance(result, SubscriptionExecutionResult):
            stream = self._get_stream(request, result)

            return await self.create_streaming_response(
                request,
                stream,
                sub_response,
                headers={
                    "Transfer-Encoding": "chunked",
                    "Content-Type": "multipart/mixed;boundary=graphql;subscriptionSpec=1.0,application/json",
                },
            )

        if isinstance(result, list):
            response_data = []
            for execution_result in result:
                result = await self.process_result(
                    request=request, result=execution_result
                )
                if execution_result.errors:
                    self._handle_errors(execution_result.errors, result)
                response_data.append(result)
        else:
            response_data = await self.process_result(request=request, result=result)

            if result.errors:
                self._handle_errors(result.errors, response_data)

        return self.create_response(
            response_data=response_data, sub_response=sub_response
        )

    def encode_multipart_data(self, data: Any, separator: str) -> str:
        return "".join(
            [
                f"\r\n--{separator}\r\n",
                "Content-Type: application/json\r\n\r\n",
                self.encode_json(data),
                "\n",
            ]
        )

    def _stream_with_heartbeat(
        self, stream: Callable[[], AsyncGenerator[str, None]], separator: str
    ) -> Callable[[], AsyncGenerator[str, None]]:
        """Add heartbeat messages to a GraphQL stream to prevent connection timeouts.

        This method wraps an async stream generator with heartbeat functionality by:
        1. Creating a queue to coordinate between data and heartbeat messages
        2. Running two concurrent tasks: one for original stream data, one for heartbeats
        3. Merging both message types into a single output stream

        Messages in the queue are tuples of (raised, done, data) where:
        - raised (bool): True if this contains an exception to be re-raised
        - done (bool): True if this is the final signal indicating stream completion
        - data: The actual message content to yield, or exception if raised=True
               Note: data is always None when done=True and can be ignored

        Note: This implementation addresses two critical concerns:

        1. Race condition: There's a potential race between checking task.done() and
           processing the final message. We solve this by having the drain task send
           an explicit (False, True, None) completion signal as its final action.
           Without this signal, we might exit before processing the final boundary.

           Since the queue size is 1 and the drain task will only complete after
           successfully queueing the done signal, task.done() guarantees the done
           signal is either in the queue or has already been processed. This ensures
           we never miss the final boundary.

        2. Flow control: The queue has maxsize=1, which is essential because:
           - It provides natural backpressure between producers and consumer
           - Prevents heartbeat messages from accumulating when drain is active
           - Ensures proper task coordination without complex synchronization
           - Guarantees the done signal is queued before drain task completes

        Heartbeats are sent every 5 seconds when the drain task isn't sending data.

        Note: Due to the asynchronous nature of the heartbeat task, an extra heartbeat
        message may be sent after the final stream boundary message. This is safe because
        both the MIME specification (RFC 2046) and Apollo's GraphQL Multipart HTTP protocol
        require clients to ignore any content after the final boundary marker. Additionally,
        Apollo's protocol defines heartbeats as empty JSON objects that clients must
        silently ignore.
        """
        queue: asyncio.Queue[tuple[bool, bool, Any]] = asyncio.Queue(
            maxsize=1,  # Critical: maxsize=1 for flow control.
        )
        cancelling = False

        async def drain() -> None:
            try:
                async for item in stream():
                    await queue.put((False, False, item))
            except Exception as e:
                if not cancelling:
                    await queue.put((True, False, e))
                else:
                    raise
            # Send completion signal to prevent race conditions. The queue.put()
            # blocks until space is available (due to maxsize=1), guaranteeing that
            # when task.done() is True, the final stream message has been dequeued.
            await queue.put((False, True, None))  # Always use None with done=True

        async def heartbeat() -> None:
            while True:
                item = self.encode_multipart_data({}, separator)
                await queue.put((False, False, item))

                await asyncio.sleep(5)

        async def merged() -> AsyncGenerator[str, None]:
            heartbeat_task = asyncio.create_task(heartbeat())
            task = asyncio.create_task(drain())

            async def cancel_tasks() -> None:
                nonlocal cancelling
                cancelling = True
                task.cancel()

                with contextlib.suppress(asyncio.CancelledError):
                    await task

                heartbeat_task.cancel()

                with contextlib.suppress(asyncio.CancelledError):
                    await heartbeat_task

            try:
                # When task.done() is True, the final stream message has been
                # dequeued due to queue size 1 and the blocking nature of queue.put().
                while not task.done():
                    raised, done, data = await queue.get()

                    if done:
                        # Received done signal (data is None), stream is complete.
                        # Note that we may not get here because of the race between
                        # task.done() and queue.get(), but that's OK because if
                        # task.done() is True, the actual final message (including any
                        # exception) has been consumed. The only intent here is to
                        # ensure that data=None is not yielded.
                        break

                    if raised:
                        await cancel_tasks()
                        raise data

                    yield data
            finally:
                await cancel_tasks()

        return merged

    def _get_stream(
        self,
        request: Request,
        result: SubscriptionExecutionResult,
        separator: str = "graphql",
    ) -> Callable[[], AsyncGenerator[str, None]]:
        async def stream() -> AsyncGenerator[str, None]:
            async for value in result:
                response = await self.process_result(request, value)
                yield self.encode_multipart_data({"payload": response}, separator)

            yield f"\r\n--{separator}--\r\n"

        return self._stream_with_heartbeat(stream, separator)

    async def parse_multipart_subscriptions(
        self, request: AsyncHTTPRequestAdapter
    ) -> dict[str, str]:
        if request.method == "GET":
            return self.parse_query_params(request.query_params)

        return self.parse_json(await request.get_body())

    async def parse_http_body(
        self, request: AsyncHTTPRequestAdapter
    ) -> Union[GraphQLRequestData, list[GraphQLRequestData]]:
        headers = {key.lower(): value for key, value in request.headers.items()}
        content_type, _ = parse_content_type(request.content_type or "")
        accept = headers.get("accept", "")

        protocol: Literal["http", "multipart-subscription"] = "http"

        if self._is_multipart_subscriptions(*parse_content_type(accept)):
            protocol = "multipart-subscription"

        if request.method == "GET":
            data = self.parse_query_params(request.query_params)
        elif "application/json" in content_type:
            data = self.parse_json(await request.get_body())
        elif self.multipart_uploads_enabled and content_type == "multipart/form-data":
            data = await self.parse_multipart(request)
        else:
            raise HTTPException(400, "Unsupported content type")

<<<<<<< HEAD
        if isinstance(data, list):
            await self.validate_batch_request(data, protocol=protocol)
            return [
                GraphQLRequestData(
                    query=item.get("query"),
                    variables=item.get("variables"),
                    operation_name=item.get("operationName"),
                    protocol=protocol,
                )
                for item in data
            ]
=======
        query = data.get("query")
        if not isinstance(query, (str, type(None))):
            raise HTTPException(
                400,
                "The GraphQL operation's `query` must be a string or null, if provided.",
            )

        variables = data.get("variables")
        if not isinstance(variables, (dict, type(None))):
            raise HTTPException(
                400,
                "The GraphQL operation's `variables` must be an object or null, if provided.",
            )

        extensions = data.get("extensions")
        if not isinstance(extensions, (dict, type(None))):
            raise HTTPException(
                400,
                "The GraphQL operation's `extensions` must be an object or null, if provided.",
            )

>>>>>>> 79214e6a
        return GraphQLRequestData(
            query=query,
            variables=variables,
            operation_name=data.get("operationName"),
            extensions=extensions,
            protocol=protocol,
        )

    async def validate_batch_request(
        self, request_data: list[GraphQLRequestData], protocol: str
    ) -> None:
        self._validate_batch_request(request_data=request_data, protocol=protocol)

    async def process_result(
        self, request: Request, result: ExecutionResult
    ) -> GraphQLHTTPResponse:
        return process_result(result)

    async def on_ws_connect(
        self, context: Context
    ) -> Union[UnsetType, None, dict[str, object]]:
        return UNSET


__all__ = ["AsyncBaseHTTPView"]<|MERGE_RESOLUTION|>--- conflicted
+++ resolved
@@ -204,9 +204,6 @@
         if not self.allow_queries_via_get and request_adapter.method == "GET":
             allowed_operation_types = allowed_operation_types - {OperationType.QUERY}
 
-<<<<<<< HEAD
-        assert self.schema
-
         if isinstance(request_data, list):
             # batch GraphQL requests
             if not self.schema.config.batching_config["share_context"]:
@@ -227,8 +224,6 @@
 
             return await asyncio.gather(*tasks)
 
-=======
->>>>>>> 79214e6a
         if request_data.protocol == "multipart-subscription":
             return await self.schema.subscribe(
                 request_data.query,  # type: ignore
@@ -245,15 +240,7 @@
             sub_response=sub_response,
             context=context,
             root_value=root_value,
-<<<<<<< HEAD
             request_data=request_data,
-=======
-            variable_values=request_data.variables,
-            context_value=context,
-            operation_name=request_data.operation_name,
-            allowed_operation_types=allowed_operation_types,
-            operation_extensions=request_data.extensions,
->>>>>>> 79214e6a
         )
 
     async def execute_single(
@@ -270,8 +257,6 @@
         if not self.allow_queries_via_get and request_adapter.method == "GET":
             allowed_operation_types = allowed_operation_types - {OperationType.QUERY}
 
-        assert self.schema
-
         try:
             result = await self.schema.execute(
                 request_data.query,
@@ -280,7 +265,10 @@
                 context_value=context,
                 operation_name=request_data.operation_name,
                 allowed_operation_types=allowed_operation_types,
-            )
+                operation_extensions=request_data.extensions,
+            )
+        except CannotGetOperationTypeError as e:
+            raise HTTPException(400, e.as_http_error_reason()) from e
         except InvalidOperationTypeError as e:
             raise HTTPException(
                 400, e.as_http_error_reason(request_adapter.method)
@@ -399,27 +387,12 @@
                 return await self.render_graphql_ide(request)
             raise HTTPException(404, "Not Found")
 
-<<<<<<< HEAD
         result = await self.execute_operation(
             request=request,
             context=context,
             root_value=root_value,
             sub_response=sub_response,
         )
-=======
-        try:
-            result = await self.execute_operation(
-                request=request, context=context, root_value=root_value
-            )
-        except CannotGetOperationTypeError as e:
-            raise HTTPException(400, e.as_http_error_reason()) from e
-        except InvalidOperationTypeError as e:
-            raise HTTPException(
-                400, e.as_http_error_reason(request_adapter.method)
-            ) from e
-        except MissingQueryError as e:
-            raise HTTPException(400, "No GraphQL query found in the request") from e
->>>>>>> 79214e6a
 
         if isinstance(result, SubscriptionExecutionResult):
             stream = self._get_stream(request, result)
@@ -618,7 +591,6 @@
         else:
             raise HTTPException(400, "Unsupported content type")
 
-<<<<<<< HEAD
         if isinstance(data, list):
             await self.validate_batch_request(data, protocol=protocol)
             return [
@@ -626,11 +598,12 @@
                     query=item.get("query"),
                     variables=item.get("variables"),
                     operation_name=item.get("operationName"),
+                    extensions=item.get("extensions"),
                     protocol=protocol,
                 )
                 for item in data
             ]
-=======
+
         query = data.get("query")
         if not isinstance(query, (str, type(None))):
             raise HTTPException(
@@ -652,7 +625,6 @@
                 "The GraphQL operation's `extensions` must be an object or null, if provided.",
             )
 
->>>>>>> 79214e6a
         return GraphQLRequestData(
             query=query,
             variables=variables,
