--- conflicted
+++ resolved
@@ -9,11 +9,6 @@
     Callable,
     Generic,
     Optional,
-<<<<<<< HEAD
-=======
-    Tuple,
-    Type,
->>>>>>> 0981661d
     Union,
     cast,
     overload,
@@ -124,10 +119,10 @@
         ],
         AsyncWebSocketAdapter,
     ]
-    graphql_transport_ws_handler_class: Type[
+    graphql_transport_ws_handler_class: type[
         BaseGraphQLTransportWSHandler[Context, RootValue]
     ] = BaseGraphQLTransportWSHandler[Context, RootValue]
-    graphql_ws_handler_class: Type[BaseGraphQLWSHandler[Context, RootValue]] = (
+    graphql_ws_handler_class: type[BaseGraphQLWSHandler[Context, RootValue]] = (
         BaseGraphQLWSHandler[Context, RootValue]
     )
 
