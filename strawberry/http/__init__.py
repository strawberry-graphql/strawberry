from __future__ import annotations

import json
from dataclasses import dataclass
from typing import TYPE_CHECKING, Any, Dict, List, Mapping, Optional
from typing_extensions import TypedDict

if TYPE_CHECKING:
    from strawberry.types import ExecutionResult


class GraphQLHTTPResponse(TypedDict, total=False):
    data: Optional[Dict[str, object]]
    errors: Optional[List[object]]
    extensions: Optional[Dict[str, object]]


def process_result(result: ExecutionResult) -> GraphQLHTTPResponse:
    data: GraphQLHTTPResponse = {"data": result.data}

    if result.errors:
        data["errors"] = [err.formatted for err in result.errors]
    if result.extensions:
        data["extensions"] = result.extensions

    return data


@dataclass
class GraphQLRequestData:
    # query is optional here as it can be added by an extensions
    # (for example an extension for persisted queries)
    query: Optional[str]
    variables: Optional[Dict[str, Any]]
    operation_name: Optional[str]
    extensions: Optional[Dict[str, Any]]


def parse_query_params(params: Dict[str, str]) -> Dict[str, Any]:
    if "variables" in params:
        params["variables"] = json.loads(params["variables"])

    return params


def parse_request_data(data: Mapping[str, Any]) -> GraphQLRequestData:
    return GraphQLRequestData(
        query=data.get("query"),
        variables=data.get("variables"),
        operation_name=data.get("operationName"),
<<<<<<< HEAD
        extensions=data.get("extensions"),
    )
=======
    )


__all__ = [
    "GraphQLHTTPResponse",
    "process_result",
    "GraphQLRequestData",
    "parse_query_params",
    "parse_request_data",
]
>>>>>>> 581f5081
<|MERGE_RESOLUTION|>--- conflicted
+++ resolved
@@ -48,10 +48,7 @@
         query=data.get("query"),
         variables=data.get("variables"),
         operation_name=data.get("operationName"),
-<<<<<<< HEAD
         extensions=data.get("extensions"),
-    )
-=======
     )
 
 
@@ -61,5 +58,4 @@
     "GraphQLRequestData",
     "parse_query_params",
     "parse_request_data",
-]
->>>>>>> 581f5081
+]