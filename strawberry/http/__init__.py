import json
from dataclasses import dataclass
from typing import Any, Dict, List, Mapping, Optional
from typing_extensions import TypedDict

from graphql.error.graphql_error import format_error as format_graphql_error

from strawberry.exceptions import MissingQueryError
from strawberry.types import ExecutionResult


class GraphQLHTTPResponse(TypedDict, total=False):
    data: Optional[Dict[str, object]]
    errors: Optional[List[object]]
    extensions: Optional[Dict[str, object]]


def process_result(result: ExecutionResult) -> GraphQLHTTPResponse:
    data: GraphQLHTTPResponse = {"data": result.data}

    if result.errors:
        data["errors"] = [format_graphql_error(err) for err in result.errors]
    if result.extensions:
        data["extensions"] = result.extensions

    return data


@dataclass
class GraphQLRequestData:
    query: str
    variables: Optional[Dict[str, Any]]
    operation_name: Optional[str]


def parse_query_params(params: Dict[str, str]) -> Dict[str, Any]:
    if "variables" in params:
        params["variables"] = json.loads(params["variables"])

    return params


<<<<<<< HEAD
def parse_request_data(data: Mapping) -> GraphQLRequestData:
    query = data.get("query")

    if not query:
=======
def parse_request_data(data: Mapping[str, Any]) -> GraphQLRequestData:
    if "query" not in data:
>>>>>>> 5ba99834
        raise MissingQueryError()

    return GraphQLRequestData(
        query=data["query"],
        variables=data.get("variables"),
        operation_name=data.get("operationName"),
    )<|MERGE_RESOLUTION|>--- conflicted
+++ resolved
@@ -40,15 +40,10 @@
     return params
 
 
-<<<<<<< HEAD
-def parse_request_data(data: Mapping) -> GraphQLRequestData:
+def parse_request_data(data: Mapping[str, Any]) -> GraphQLRequestData:
     query = data.get("query")
 
     if not query:
-=======
-def parse_request_data(data: Mapping[str, Any]) -> GraphQLRequestData:
-    if "query" not in data:
->>>>>>> 5ba99834
         raise MissingQueryError()
 
     return GraphQLRequestData(
