--- conflicted
+++ resolved
@@ -164,33 +164,7 @@
     async def parse_multipart_body(self, body: bytes) -> GraphQLRequestData:
         raise ExecutionError("Unable to parse the multipart body")
 
-<<<<<<< HEAD
-    async def render_graphiql(self, body) -> Result:
-=======
-    async def execute(self, request_data: GraphQLRequestData) -> GraphQLHTTPResponse:
-        context = await self.get_context()
-        root_value = await self.get_root_value()
-
-        method = self.scope["method"]
-        allowed_operation_types = OperationType.from_http(method)
-        if not self.allow_queries_via_get and method == "GET":
-            allowed_operation_types = allowed_operation_types - {OperationType.QUERY}
-
-        result = await self.schema.execute(
-            query=request_data.query,
-            root_value=root_value,
-            variable_values=request_data.variables,
-            context_value=context,
-            operation_name=request_data.operation_name,
-            allowed_operation_types=allowed_operation_types,
-        )
-        return await self.process_result(result)
-
-    async def process_result(self, result: ExecutionResult) -> GraphQLHTTPResponse:
-        return process_result(result)
-
     async def render_graphiql(self, body: bytes) -> Result:
->>>>>>> 51eb183a
         html = get_graphiql_html(self.subscriptions_enabled)
         return Result(response=html.encode(), content_type="text/html")
 
