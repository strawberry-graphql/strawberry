--- conflicted
+++ resolved
@@ -340,13 +340,8 @@
         request: ChannelsRequest,
         context: Optional[Context] = UNSET,
         root_value: Optional[RootValue] = UNSET,
-<<<<<<< HEAD
     ) -> ChannelsResponse | MultipartChannelsResponse:
         return super().run(request, context, root_value)
-=======
-    ) -> ChannelsResponse:
-        return super().run(request, context, root_value)
-
-
-__all__ = ["GraphQLHTTPConsumer", "SyncGraphQLHTTPConsumer"]
->>>>>>> cafc388f
+
+
+__all__ = ["GraphQLHTTPConsumer", "SyncGraphQLHTTPConsumer"]