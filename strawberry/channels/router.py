--- conflicted
+++ resolved
@@ -12,16 +12,12 @@
 from django.urls import re_path
 
 from channels.routing import ProtocolTypeRouter, URLRouter
-<<<<<<< HEAD
-from strawberry.schema import Schema
-=======
->>>>>>> d18d2539
 
 from .handlers.http_handler import GraphQLHTTPConsumer
 from .handlers.ws_handler import GraphQLWSConsumer
 
 if TYPE_CHECKING:
-    from strawberry.schema import BaseSchema
+    from strawberry.schema import Schema
 
 
 class GraphQLProtocolTypeRouter(ProtocolTypeRouter):
