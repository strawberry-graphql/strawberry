--- conflicted
+++ resolved
@@ -2,7 +2,6 @@
 from copy import copy
 from functools import partial
 from itertools import chain
-<<<<<<< HEAD
 from typing import (
     TYPE_CHECKING,
     Any,
@@ -17,9 +16,6 @@
     Union,
     cast,
 )
-=======
-from typing import TYPE_CHECKING, Any, Dict, Iterable, List, Optional, Type, Union, cast
->>>>>>> 0cd6d9d3
 
 from graphql import (
     GraphQLError,
@@ -32,29 +28,13 @@
 )
 from graphql.type.definition import GraphQLArgument
 
-<<<<<<< HEAD
-from strawberry.custom_scalar import ScalarDefinition, ScalarWrapper
-from strawberry.enum import EnumDefinition
-from strawberry.extensions import Extension
 from strawberry.printer import print_schema
 from strawberry.schema import Schema as BaseSchema
-from strawberry.schema.config import StrawberryConfig
-from strawberry.schema.types.concrete_type import TypeMap
-from strawberry.schema_directive import StrawberrySchemaDirective
-=======
->>>>>>> 0cd6d9d3
 from strawberry.types.types import TypeDefinition
 from strawberry.utils.cached_property import cached_property
 from strawberry.utils.inspect import get_func_args
 
-<<<<<<< HEAD
 from .schema_directive import StrawberryFederationSchemaDirective
-
-if TYPE_CHECKING:
-    from strawberry.federation.schema_directives import ComposeDirective
-=======
-from ..printer import print_schema
-from ..schema import Schema as BaseSchema
 
 if TYPE_CHECKING:
     from graphql import ExecutionContext as GraphQLExecutionContext
@@ -63,11 +43,11 @@
     from strawberry.custom_scalar import ScalarDefinition, ScalarWrapper
     from strawberry.enum import EnumDefinition
     from strawberry.extensions import Extension
+    from strawberry.federation.schema_directives import ComposeDirective
+    from strawberry.schema.config import StrawberryConfig
     from strawberry.schema.types.concrete_type import TypeMap
+    from strawberry.schema_directive import StrawberrySchemaDirective
     from strawberry.union import StrawberryUnion
-
-    from ..schema.config import StrawberryConfig
->>>>>>> 0cd6d9d3
 
 
 class Schema(BaseSchema):
