from __future__ import annotations

import json
from typing import (
    TYPE_CHECKING,
    Any,
    Callable,
    Mapping,
    Optional,
    Union,
    cast,
)

<<<<<<< HEAD
from django.http import (
    HttpRequest,
    HttpResponse,
    HttpResponseNotAllowed,
    JsonResponse,
    StreamingHttpResponse,
)
from django.http.response import HttpResponseBase
=======
from asgiref.sync import markcoroutinefunction
from django.http import HttpRequest, HttpResponseNotAllowed, JsonResponse
from django.http.response import HttpResponse
>>>>>>> a4aa93e6
from django.template import RequestContext, Template
from django.template.exceptions import TemplateDoesNotExist
from django.template.loader import render_to_string
from django.template.response import TemplateResponse
from django.utils.decorators import classonlymethod, method_decorator
from django.views.decorators.csrf import csrf_exempt
from django.views.generic import View

from strawberry.http.async_base_view import AsyncBaseHTTPView, AsyncHTTPRequestAdapter
from strawberry.http.exceptions import HTTPException
from strawberry.http.sync_base_view import SyncBaseHTTPView, SyncHTTPRequestAdapter
from strawberry.http.types import FormData, HTTPMethod, QueryParams
from strawberry.http.typevars import (
    Context,
    RootValue,
)
from strawberry.utils.graphiql import get_graphiql_html

from .context import StrawberryDjangoContext

if TYPE_CHECKING:
    from strawberry.http import GraphQLHTTPResponse

    from ..schema import BaseSchema


# TODO: remove this and unify temporal responses
class TemporalHttpResponse(JsonResponse):
    status_code: Optional[int] = None  # pyright: ignore

    def __init__(self) -> None:
        super().__init__({})

    def __repr__(self) -> str:
        """Adopted from Django to handle `status_code=None`."""
        if self.status_code is not None:
            return super().__repr__()

        return "<{cls} status_code={status_code}{content_type}>".format(
            cls=self.__class__.__name__,
            status_code=self.status_code,
            content_type=self._content_type_for_repr,  # pyright: ignore
        )


class DjangoHTTPRequestAdapter(SyncHTTPRequestAdapter):
    def __init__(self, request: HttpRequest):
        self.request = request

    @property
    def query_params(self) -> QueryParams:
        return self.request.GET.dict()

    @property
    def body(self) -> Union[str, bytes]:
        return self.request.body.decode()

    @property
    def method(self) -> HTTPMethod:
        assert self.request.method is not None

        return cast(HTTPMethod, self.request.method.upper())

    @property
    def headers(self) -> Mapping[str, str]:
        return self.request.headers

    @property
    def post_data(self) -> Mapping[str, Union[str, bytes]]:
        return self.request.POST

    @property
    def files(self) -> Mapping[str, Any]:
        return self.request.FILES

    @property
    def content_type(self) -> Optional[str]:
        return self.request.content_type


class AsyncDjangoHTTPRequestAdapter(AsyncHTTPRequestAdapter):
    def __init__(self, request: HttpRequest):
        self.request = request

    @property
    def query_params(self) -> QueryParams:
        return self.request.GET.dict()

    @property
    def method(self) -> HTTPMethod:
        assert self.request.method is not None

        return cast(HTTPMethod, self.request.method.upper())

    @property
    def headers(self) -> Mapping[str, str]:
        return self.request.headers

    @property
    def content_type(self) -> Optional[str]:
        return self.request.content_type

    async def get_body(self) -> str:
        return self.request.body.decode()

    async def get_form_data(self) -> FormData:
        return FormData(
            files=self.request.FILES,
            form=self.request.POST,
        )


class BaseView:
    def __init__(
        self,
        schema: BaseSchema,
        graphiql: bool = True,
        allow_queries_via_get: bool = True,
        subscriptions_enabled: bool = False,
        **kwargs: Any,
    ):
        self.schema = schema
        self.graphiql = graphiql
        self.allow_queries_via_get = allow_queries_via_get
        self.subscriptions_enabled = subscriptions_enabled

        super().__init__(**kwargs)

    def render_graphiql(self, request: HttpRequest) -> HttpResponseBase:
        try:
            template = Template(render_to_string("graphql/graphiql.html"))
        except TemplateDoesNotExist:
            template = Template(get_graphiql_html(replace_variables=False))

        context = {"SUBSCRIPTION_ENABLED": json.dumps(self.subscriptions_enabled)}

        response = TemplateResponse(request=request, template=None, context=context)
        response.content = template.render(RequestContext(request, context))

        return response

    def create_response(
        self, response_data: GraphQLHTTPResponse, sub_response: HttpResponse
    ) -> HttpResponseBase:
        data = self.encode_json(response_data)  # type: ignore

        response = HttpResponse(
            data,
            content_type="application/json",
        )

        for name, value in sub_response.items():
            response[name] = value

        if sub_response.status_code:
            response.status_code = sub_response.status_code

        for name, value in sub_response.cookies.items():
            response.cookies[name] = value

        return response

    async def create_multipart_response(
        self, response_stream: ..., sub_response: HttpResponse
    ) -> HttpResponseBase:
        return StreamingHttpResponse(
            streaming_content=response_stream(),
            headers={
                "Transfer-Encoding": "chunked",
                "Content-type": "multipart/mixed;boundary=graphql;subscriptionSpec=1.0,application/json",
            },
        )


class GraphQLView(
    BaseView,
    SyncBaseHTTPView[
        HttpRequest, HttpResponseBase, TemporalHttpResponse, Context, RootValue
    ],
    View,
):
    subscriptions_enabled = False
    graphiql = True
    allow_queries_via_get = True
    schema: BaseSchema = None  # type: ignore
    request_adapter_class = DjangoHTTPRequestAdapter

    def get_root_value(self, request: HttpRequest) -> Optional[RootValue]:
        return None

    def get_context(self, request: HttpRequest, response: HttpResponse) -> Any:
        return StrawberryDjangoContext(request=request, response=response)

    def get_sub_response(self, request: HttpRequest) -> TemporalHttpResponse:
        return TemporalHttpResponse()

    @method_decorator(csrf_exempt)
    def dispatch(
        self, request: HttpRequest, *args: Any, **kwargs: Any
    ) -> Union[HttpResponseNotAllowed, TemplateResponse, HttpResponseBase]:
        try:
            return self.run(request=request)
        except HTTPException as e:
            return HttpResponse(
                content=e.reason,
                status=e.status_code,
            )


class AsyncGraphQLView(
    BaseView,
    AsyncBaseHTTPView[
        HttpRequest, HttpResponseBase, TemporalHttpResponse, Context, RootValue
    ],
    View,
):
    subscriptions_enabled = False
    graphiql = True
    allow_queries_via_get = True
    schema: BaseSchema = None  # type: ignore
    request_adapter_class = AsyncDjangoHTTPRequestAdapter

    @classonlymethod
    def as_view(cls, **initkwargs: Any) -> Callable[..., HttpResponse]:
        # This code tells django that this view is async, see docs here:
        # https://docs.djangoproject.com/en/3.1/topics/async/#async-views

        view = super().as_view(**initkwargs)
        markcoroutinefunction(view)

        return view

    async def get_root_value(self, request: HttpRequest) -> Any:
        return None

    async def get_context(self, request: HttpRequest, response: HttpResponse) -> Any:
        return StrawberryDjangoContext(request=request, response=response)

    async def get_sub_response(self, request: HttpRequest) -> TemporalHttpResponse:
        return TemporalHttpResponse()

    @method_decorator(csrf_exempt)
    async def dispatch(  # pyright: ignore
        self, request: HttpRequest, *args: Any, **kwargs: Any
    ) -> Union[HttpResponseNotAllowed, TemplateResponse, HttpResponseBase]:
        try:
            return await self.run(request=request)
        except HTTPException as e:
            return HttpResponse(
                content=e.reason,
                status=e.status_code,
            )<|MERGE_RESOLUTION|>--- conflicted
+++ resolved
@@ -11,7 +11,7 @@
     cast,
 )
 
-<<<<<<< HEAD
+from asgiref.sync import markcoroutinefunction
 from django.http import (
     HttpRequest,
     HttpResponse,
@@ -20,11 +20,6 @@
     StreamingHttpResponse,
 )
 from django.http.response import HttpResponseBase
-=======
-from asgiref.sync import markcoroutinefunction
-from django.http import HttpRequest, HttpResponseNotAllowed, JsonResponse
-from django.http.response import HttpResponse
->>>>>>> a4aa93e6
 from django.template import RequestContext, Template
 from django.template.exceptions import TemplateDoesNotExist
 from django.template.loader import render_to_string
