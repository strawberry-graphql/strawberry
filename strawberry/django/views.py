from __future__ import annotations

import json
import warnings
from typing import (
    TYPE_CHECKING,
    Any,
    AsyncIterator,
    Callable,
    Mapping,
    Optional,
    Union,
    cast,
)

from asgiref.sync import markcoroutinefunction
<<<<<<< HEAD
from django.http import (
    HttpRequest,
    HttpResponse,
    HttpResponseNotAllowed,
    JsonResponse,
    StreamingHttpResponse,
)
from django.http.response import HttpResponseBase
=======
from django.core.serializers.json import DjangoJSONEncoder
from django.http import HttpRequest, HttpResponseNotAllowed, JsonResponse
from django.http.response import HttpResponse
>>>>>>> c26bb050
from django.template import RequestContext, Template
from django.template.exceptions import TemplateDoesNotExist
from django.template.loader import render_to_string
from django.template.response import TemplateResponse
from django.utils.decorators import classonlymethod, method_decorator
from django.views.decorators.csrf import csrf_exempt
from django.views.generic import View

from strawberry.http.async_base_view import AsyncBaseHTTPView, AsyncHTTPRequestAdapter
from strawberry.http.exceptions import HTTPException
from strawberry.http.sync_base_view import SyncBaseHTTPView, SyncHTTPRequestAdapter
from strawberry.http.types import FormData, HTTPMethod, QueryParams
from strawberry.http.typevars import (
    Context,
    RootValue,
)

from .context import StrawberryDjangoContext

if TYPE_CHECKING:
    from strawberry.http import GraphQLHTTPResponse
    from strawberry.http.ides import GraphQL_IDE

    from ..schema import BaseSchema


# TODO: remove this and unify temporal responses
class TemporalHttpResponse(JsonResponse):
    status_code: Optional[int] = None  # pyright: ignore

    def __init__(self) -> None:
        super().__init__({})

    def __repr__(self) -> str:
        """Adopted from Django to handle `status_code=None`."""
        if self.status_code is not None:
            return super().__repr__()

        return "<{cls} status_code={status_code}{content_type}>".format(
            cls=self.__class__.__name__,
            status_code=self.status_code,
            content_type=self._content_type_for_repr,  # pyright: ignore
        )


class DjangoHTTPRequestAdapter(SyncHTTPRequestAdapter):
    def __init__(self, request: HttpRequest):
        self.request = request

    @property
    def query_params(self) -> QueryParams:
        return self.request.GET.dict()

    @property
    def body(self) -> Union[str, bytes]:
        return self.request.body.decode()

    @property
    def method(self) -> HTTPMethod:
        assert self.request.method is not None

        return cast(HTTPMethod, self.request.method.upper())

    @property
    def headers(self) -> Mapping[str, str]:
        return self.request.headers

    @property
    def post_data(self) -> Mapping[str, Union[str, bytes]]:
        return self.request.POST

    @property
    def files(self) -> Mapping[str, Any]:
        return self.request.FILES

    @property
    def content_type(self) -> Optional[str]:
        return self.request.content_type


class AsyncDjangoHTTPRequestAdapter(AsyncHTTPRequestAdapter):
    def __init__(self, request: HttpRequest):
        self.request = request

    @property
    def query_params(self) -> QueryParams:
        return self.request.GET.dict()

    @property
    def method(self) -> HTTPMethod:
        assert self.request.method is not None

        return cast(HTTPMethod, self.request.method.upper())

    @property
    def headers(self) -> Mapping[str, str]:
        return self.request.headers

    @property
    def content_type(self) -> Optional[str]:
        return self.headers.get("Content-type")

    async def get_body(self) -> str:
        return self.request.body.decode()

    async def get_form_data(self) -> FormData:
        return FormData(
            files=self.request.FILES,
            form=self.request.POST,
        )


class BaseView:
    _ide_replace_variables = False
    graphql_ide_html: str

    def __init__(
        self,
        schema: BaseSchema,
        graphiql: Optional[str] = None,
        graphql_ide: Optional[GraphQL_IDE] = "graphiql",
        allow_queries_via_get: bool = True,
        subscriptions_enabled: bool = False,
        **kwargs: Any,
    ):
        self.schema = schema
        self.allow_queries_via_get = allow_queries_via_get
        self.subscriptions_enabled = subscriptions_enabled

        if graphiql is not None:
            warnings.warn(
                "The `graphiql` argument is deprecated in favor of `graphql_ide`",
                DeprecationWarning,
                stacklevel=2,
            )
            self.graphql_ide = "graphiql" if graphiql else None
        else:
            self.graphql_ide = graphql_ide

        super().__init__(**kwargs)

    def create_response(
        self, response_data: GraphQLHTTPResponse, sub_response: HttpResponse
<<<<<<< HEAD
    ) -> HttpResponseBase:
        data = self.encode_json(response_data)  # type: ignore

=======
    ) -> HttpResponse:
        data = self.encode_json(response_data)
>>>>>>> c26bb050
        response = HttpResponse(
            data,
            content_type="application/json",
        )

        for name, value in sub_response.items():
            response[name] = value

        if sub_response.status_code:
            response.status_code = sub_response.status_code

        for name, value in sub_response.cookies.items():
            response.cookies[name] = value

        return response

<<<<<<< HEAD
    async def create_multipart_response(
        self, stream: Callable[[], AsyncIterator[Any]], sub_response: HttpResponse
    ) -> HttpResponseBase:
        return StreamingHttpResponse(
            streaming_content=stream(),
            headers={
                "Transfer-Encoding": "chunked",
                "Content-type": "multipart/mixed;boundary=graphql;subscriptionSpec=1.0,application/json",
            },
        )
=======
    def encode_json(self, response_data: GraphQLHTTPResponse) -> str:
        return json.dumps(response_data, cls=DjangoJSONEncoder)
>>>>>>> c26bb050


class GraphQLView(
    BaseView,
    SyncBaseHTTPView[
        HttpRequest, HttpResponseBase, TemporalHttpResponse, Context, RootValue
    ],
    View,
):
    subscriptions_enabled = False
    graphiql: Optional[bool] = None
    graphql_ide: Optional[GraphQL_IDE] = "graphiql"
    allow_queries_via_get = True
    schema: BaseSchema = None  # type: ignore
    request_adapter_class = DjangoHTTPRequestAdapter

    def get_root_value(self, request: HttpRequest) -> Optional[RootValue]:
        return None

    def get_context(self, request: HttpRequest, response: HttpResponse) -> Any:
        return StrawberryDjangoContext(request=request, response=response)

    def get_sub_response(self, request: HttpRequest) -> TemporalHttpResponse:
        return TemporalHttpResponse()

    @method_decorator(csrf_exempt)
    def dispatch(
        self, request: HttpRequest, *args: Any, **kwargs: Any
    ) -> Union[HttpResponseNotAllowed, TemplateResponse, HttpResponseBase]:
        try:
            return self.run(request=request)
        except HTTPException as e:
            return HttpResponse(
                content=e.reason,
                status=e.status_code,
            )

    def render_graphql_ide(self, request: HttpRequest) -> HttpResponse:
        try:
            template = Template(render_to_string("graphql/graphiql.html"))
        except TemplateDoesNotExist:
            template = Template(self.graphql_ide_html)

        context = {"SUBSCRIPTION_ENABLED": json.dumps(self.subscriptions_enabled)}

        response = TemplateResponse(request=request, template=None, context=context)
        response.content = template.render(RequestContext(request, context))

        return response


class AsyncGraphQLView(
    BaseView,
    AsyncBaseHTTPView[
        HttpRequest, HttpResponseBase, TemporalHttpResponse, Context, RootValue
    ],
    View,
):
    subscriptions_enabled = False
    graphiql: Optional[bool] = None
    graphql_ide: Optional[GraphQL_IDE] = "graphiql"
    allow_queries_via_get = True
    schema: BaseSchema = None  # type: ignore
    request_adapter_class = AsyncDjangoHTTPRequestAdapter

    @classonlymethod  # pyright: ignore[reportIncompatibleMethodOverride]
    def as_view(cls, **initkwargs: Any) -> Callable[..., HttpResponse]:
        # This code tells django that this view is async, see docs here:
        # https://docs.djangoproject.com/en/3.1/topics/async/#async-views

        view = super().as_view(**initkwargs)
        markcoroutinefunction(view)

        return view

    async def get_root_value(self, request: HttpRequest) -> Any:
        return None

    async def get_context(self, request: HttpRequest, response: HttpResponse) -> Any:
        return StrawberryDjangoContext(request=request, response=response)

    async def get_sub_response(self, request: HttpRequest) -> TemporalHttpResponse:
        return TemporalHttpResponse()

    @method_decorator(csrf_exempt)
    async def dispatch(  # pyright: ignore
        self, request: HttpRequest, *args: Any, **kwargs: Any
    ) -> Union[HttpResponseNotAllowed, TemplateResponse, HttpResponseBase]:
        try:
            return await self.run(request=request)
        except HTTPException as e:
            return HttpResponse(
                content=e.reason,
                status=e.status_code,
            )

    async def render_graphql_ide(self, request: HttpRequest) -> HttpResponse:
        try:
            template = Template(render_to_string("graphql/graphiql.html"))
        except TemplateDoesNotExist:
            template = Template(self.graphql_ide_html)

        context = {"SUBSCRIPTION_ENABLED": json.dumps(self.subscriptions_enabled)}

        response = TemplateResponse(request=request, template=None, context=context)
        response.content = template.render(RequestContext(request, context))

        return response<|MERGE_RESOLUTION|>--- conflicted
+++ resolved
@@ -14,20 +14,15 @@
 )
 
 from asgiref.sync import markcoroutinefunction
-<<<<<<< HEAD
+from django.core.serializers.json import DjangoJSONEncoder
 from django.http import (
     HttpRequest,
     HttpResponse,
+    HttpResponseBase,
     HttpResponseNotAllowed,
     JsonResponse,
     StreamingHttpResponse,
 )
-from django.http.response import HttpResponseBase
-=======
-from django.core.serializers.json import DjangoJSONEncoder
-from django.http import HttpRequest, HttpResponseNotAllowed, JsonResponse
-from django.http.response import HttpResponse
->>>>>>> c26bb050
 from django.template import RequestContext, Template
 from django.template.exceptions import TemplateDoesNotExist
 from django.template.loader import render_to_string
@@ -171,14 +166,9 @@
 
     def create_response(
         self, response_data: GraphQLHTTPResponse, sub_response: HttpResponse
-<<<<<<< HEAD
     ) -> HttpResponseBase:
         data = self.encode_json(response_data)  # type: ignore
 
-=======
-    ) -> HttpResponse:
-        data = self.encode_json(response_data)
->>>>>>> c26bb050
         response = HttpResponse(
             data,
             content_type="application/json",
@@ -195,7 +185,6 @@
 
         return response
 
-<<<<<<< HEAD
     async def create_multipart_response(
         self, stream: Callable[[], AsyncIterator[Any]], sub_response: HttpResponse
     ) -> HttpResponseBase:
@@ -206,10 +195,9 @@
                 "Content-type": "multipart/mixed;boundary=graphql;subscriptionSpec=1.0,application/json",
             },
         )
-=======
+
     def encode_json(self, response_data: GraphQLHTTPResponse) -> str:
         return json.dumps(response_data, cls=DjangoJSONEncoder)
->>>>>>> c26bb050
 
 
 class GraphQLView(
