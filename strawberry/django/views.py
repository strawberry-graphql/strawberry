--- conflicted
+++ resolved
@@ -24,7 +24,6 @@
     parse_request_data,
     process_result,
 )
-from strawberry.http.json_dumps_params import JSONDumpsParams
 from strawberry.schema.exceptions import InvalidOperationTypeError
 from strawberry.types import ExecutionResult
 from strawberry.types.graphql import OperationType
@@ -56,13 +55,8 @@
     graphiql = True
     allow_queries_via_get = True
     schema: Optional[BaseSchema] = None
-<<<<<<< HEAD
-    json_encoder: Type[json.JSONEncoder] = DjangoJSONEncoder
-    json_dumps_params: Optional[JSONDumpsParams] = None
-=======
     json_encoder: Optional[Type[json.JSONEncoder]] = None
     json_dumps_params: Optional[Dict[str, Any]] = None
->>>>>>> 5ba99834
 
     def __init__(
         self,
