import json
import warnings
<<<<<<< HEAD
from typing import Dict, Mapping, Optional, Type
=======
from typing import Dict, Mapping, Optional
>>>>>>> 821b2f3f

from chalice.app import BadRequestError, Request, Response
from strawberry.exceptions import MissingQueryError
from strawberry.http import (
    GraphQLHTTPResponse,
    parse_query_params,
    parse_request_data,
    process_result,
)
<<<<<<< HEAD
from strawberry.http.json_dumps_params import JSONDumpsParams
=======
>>>>>>> 821b2f3f
from strawberry.http.temporal_response import TemporalResponse
from strawberry.schema import BaseSchema
from strawberry.schema.exceptions import InvalidOperationTypeError
from strawberry.types import ExecutionResult
from strawberry.types.graphql import OperationType
from strawberry.utils.graphiql import get_graphiql_html


class GraphQLView:
    def __init__(
        self,
        schema: BaseSchema,
        graphiql: bool = True,
        allow_queries_via_get: bool = True,
<<<<<<< HEAD
        json_encoder: Type[json.JSONEncoder] = json.JSONEncoder,
        json_dumps_params: Optional[JSONDumpsParams] = None,
=======
>>>>>>> 821b2f3f
        **kwargs
    ):
        if "render_graphiql" in kwargs:
            self.graphiql = kwargs.pop("render_graphiql")
            warnings.warn(
                "The `render_graphiql` argument is deprecated. "
                "Use `graphiql` instead.",
                DeprecationWarning,
            )
        else:
            self.graphiql = graphiql

        self.allow_queries_via_get = allow_queries_via_get
        self._schema = schema
<<<<<<< HEAD
        self.json_encoder = json_encoder
        self.json_dumps_params = json_dumps_params or {}
=======
>>>>>>> 821b2f3f

    def get_root_value(self, request: Request) -> Optional[object]:
        return None

    @staticmethod
    def render_graphiql() -> str:
        """
        Returns a string containing the html for the graphiql webpage. It also caches the
        result using lru cache. This saves loading from disk each time it is invoked.
        Returns:
            The GraphiQL html page as a string
        """
        return get_graphiql_html(subscription_enabled=False)

    @staticmethod
    def should_render_graphiql(graphiql: bool, request: Request) -> bool:
        """
        Do the headers indicate that the invoker has requested html?
        Args:
            headers: A dictionary containing the headers in the request

        Returns:
            Whether html has been requested True for yes, False for no
        """
        if not graphiql:
            return False

        return any(
            supported_header in request.headers.get("accept", "")
            for supported_header in {"text/html", "*/*"}
        )

    @staticmethod
    def error_response(
        message: str,
        error_code: str,
        http_status_code: int,
        headers: Optional[Dict[str, str]] = None,
    ) -> Response:
        """
        A wrapper for error responses
        Returns:
        An errors response
        """
        body = {"Code": error_code, "Message": message}

        return Response(body=body, status_code=http_status_code, headers=headers)

    def get_context(
        self, request: Request, response: TemporalResponse
    ) -> Mapping[str, object]:
        return {"request": request, "response": response}

    def process_result(
        self, request: Request, result: ExecutionResult
    ) -> GraphQLHTTPResponse:
        return process_result(result)

    def execute_request(self, request: Request) -> Response:
        """
        Parse the request process it with strawberry and return a response
        Args:
            request: The chalice request this contains the headers and body

        Returns:
            A chalice response
        """

        method = request.method

        if method not in {"POST", "GET"}:
            return self.error_response(
                error_code="MethodNotAllowedError",
                message="Unsupported method, must be of request type POST or GET",
                http_status_code=405,
            )
        content_type = request.headers.get("content-type", "")

        if "application/json" in content_type:
            try:
                data = request.json_body
                if not (isinstance(data, dict)):
                    return self.error_response(
                        error_code="BadRequestError",
                        message=(
                            "Provide a valid graphql query "
                            "in the body of your request"
                        ),
                        http_status_code=400,
                    )
            except BadRequestError:
                return self.error_response(
                    error_code="BadRequestError",
                    message="Unable to parse request body as JSON",
<<<<<<< HEAD
                    http_status_code=400,
                )
        elif method == "GET" and request.query_params:
            try:
                data = parse_query_params(request.query_params)  # type: ignore
            except json.JSONDecodeError:
                return self.error_response(
                    error_code="BadRequestError",
                    message="Unable to parse request body as JSON",
                    http_status_code=400,
                )

        elif request.method == "GET" and request.query_params:
            data = parse_query_params(request.query_params)  # type: ignore
=======
                    http_status_code=400,
                )
        elif method == "GET" and request.query_params:
            try:
                data = parse_query_params(request.query_params)  # type: ignore
            except json.JSONDecodeError:
                return self.error_response(
                    error_code="BadRequestError",
                    message="Unable to parse request body as JSON",
                    http_status_code=400,
                )
>>>>>>> 821b2f3f

        elif method == "GET" and self.should_render_graphiql(self.graphiql, request):
            return Response(
                body=self.render_graphiql(),
                headers={"content-type": "text/html"},
                status_code=200,
            )

        else:
            return self.error_response(
                error_code="NotFoundError",
                message="Not found",
                http_status_code=404,
            )

        try:
            request_data = parse_request_data(data)
        except MissingQueryError:
            return self.error_response(
                error_code="BadRequestError",
                message="No GraphQL query found in the request",
                http_status_code=400,
            )

        allowed_operation_types = OperationType.from_http(method)

        if not self.allow_queries_via_get and method == "GET":
            allowed_operation_types = allowed_operation_types - {OperationType.QUERY}

        context = self.get_context(request, response=TemporalResponse())

        try:
            result: ExecutionResult = self._schema.execute_sync(
                request_data.query,
                variable_values=request_data.variables,
                context_value=context,
                operation_name=request_data.operation_name,
                root_value=self.get_root_value(request),
                allowed_operation_types=allowed_operation_types,
            )

        except InvalidOperationTypeError as e:
            return self.error_response(
                error_code="BadRequestError",
                message=e.as_http_error_reason(method),
                http_status_code=400,
            )

        http_result: GraphQLHTTPResponse = self.process_result(request, result)

        status_code = 200
<<<<<<< HEAD

        if "response" in context:
            # TODO: we might want to use typed dict for context
            status_code = context["response"].status_code  # type: ignore[attr-defined]

        body = self.json_encoder(**self.json_dumps_params).encode(http_result)

        return Response(body=body, status_code=status_code)
=======

        if "response" in context:
            # TODO: we might want to use typed dict for context
            status_code = context["response"].status_code  # type: ignore[attr-defined]

        return Response(body=http_result, status_code=status_code)
>>>>>>> 821b2f3f
<|MERGE_RESOLUTION|>--- conflicted
+++ resolved
@@ -1,10 +1,6 @@
 import json
 import warnings
-<<<<<<< HEAD
-from typing import Dict, Mapping, Optional, Type
-=======
 from typing import Dict, Mapping, Optional
->>>>>>> 821b2f3f
 
 from chalice.app import BadRequestError, Request, Response
 from strawberry.exceptions import MissingQueryError
@@ -14,10 +10,6 @@
     parse_request_data,
     process_result,
 )
-<<<<<<< HEAD
-from strawberry.http.json_dumps_params import JSONDumpsParams
-=======
->>>>>>> 821b2f3f
 from strawberry.http.temporal_response import TemporalResponse
 from strawberry.schema import BaseSchema
 from strawberry.schema.exceptions import InvalidOperationTypeError
@@ -32,11 +24,6 @@
         schema: BaseSchema,
         graphiql: bool = True,
         allow_queries_via_get: bool = True,
-<<<<<<< HEAD
-        json_encoder: Type[json.JSONEncoder] = json.JSONEncoder,
-        json_dumps_params: Optional[JSONDumpsParams] = None,
-=======
->>>>>>> 821b2f3f
         **kwargs
     ):
         if "render_graphiql" in kwargs:
@@ -51,11 +38,6 @@
 
         self.allow_queries_via_get = allow_queries_via_get
         self._schema = schema
-<<<<<<< HEAD
-        self.json_encoder = json_encoder
-        self.json_dumps_params = json_dumps_params or {}
-=======
->>>>>>> 821b2f3f
 
     def get_root_value(self, request: Request) -> Optional[object]:
         return None
@@ -150,7 +132,6 @@
                 return self.error_response(
                     error_code="BadRequestError",
                     message="Unable to parse request body as JSON",
-<<<<<<< HEAD
                     http_status_code=400,
                 )
         elif method == "GET" and request.query_params:
@@ -163,22 +144,6 @@
                     http_status_code=400,
                 )
 
-        elif request.method == "GET" and request.query_params:
-            data = parse_query_params(request.query_params)  # type: ignore
-=======
-                    http_status_code=400,
-                )
-        elif method == "GET" and request.query_params:
-            try:
-                data = parse_query_params(request.query_params)  # type: ignore
-            except json.JSONDecodeError:
-                return self.error_response(
-                    error_code="BadRequestError",
-                    message="Unable to parse request body as JSON",
-                    http_status_code=400,
-                )
->>>>>>> 821b2f3f
-
         elif method == "GET" and self.should_render_graphiql(self.graphiql, request):
             return Response(
                 body=self.render_graphiql(),
@@ -229,20 +194,9 @@
         http_result: GraphQLHTTPResponse = self.process_result(request, result)
 
         status_code = 200
-<<<<<<< HEAD
 
         if "response" in context:
             # TODO: we might want to use typed dict for context
             status_code = context["response"].status_code  # type: ignore[attr-defined]
 
-        body = self.json_encoder(**self.json_dumps_params).encode(http_result)
-
-        return Response(body=body, status_code=status_code)
-=======
-
-        if "response" in context:
-            # TODO: we might want to use typed dict for context
-            status_code = context["response"].status_code  # type: ignore[attr-defined]
-
-        return Response(body=http_result, status_code=status_code)
->>>>>>> 821b2f3f
+        return Response(body=http_result, status_code=status_code)