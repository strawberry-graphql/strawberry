--- conflicted
+++ resolved
@@ -53,7 +53,7 @@
         return self.get_graphql_name(argument)
 
     def from_object(self, object_type: TypeDefinition) -> str:
-        if object_type.concrete_of and not object_type.is_generic_specialized:
+        if object_type.concrete_of:
             return self.from_generic(
                 object_type, list(object_type.type_var_map.values())
             )
@@ -142,21 +142,13 @@
 
             if (
                 strawberry_type.is_generic
-<<<<<<< HEAD
-                and not strawberry_type.is_generic_specialized
-=======
                 and not strawberry_type.is_specialized_generic
->>>>>>> 319e49b4
             ):
                 types = type_.__args__  # type: ignore
                 name = self.from_generic(strawberry_type, types)
             elif (
                 strawberry_type.concrete_of
-<<<<<<< HEAD
-                and not strawberry_type.is_generic_specialized
-=======
                 and not strawberry_type.is_specialized_generic
->>>>>>> 319e49b4
             ):
                 types = list(strawberry_type.type_var_map.values())
                 name = self.from_generic(strawberry_type, types)
