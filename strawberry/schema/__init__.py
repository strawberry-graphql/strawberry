<<<<<<< HEAD
from .schema import Schema as Schema
=======
from .base import BaseSchema
from .schema import Schema
>>>>>>> bde1ee6a

__all__ = ["Schema"]<|MERGE_RESOLUTION|>--- conflicted
+++ resolved
@@ -1,8 +1,3 @@
-<<<<<<< HEAD
-from .schema import Schema as Schema
-=======
-from .base import BaseSchema
 from .schema import Schema
->>>>>>> bde1ee6a
 
 __all__ = ["Schema"]