--- conflicted
+++ resolved
@@ -31,18 +31,14 @@
     Undefined,
 )
 
-from strawberry.arguments import UNSET, StrawberryArgument, convert_arguments, is_unset
+from strawberry.arguments import StrawberryArgument, convert_arguments, is_unset
 from strawberry.custom_scalar import ScalarDefinition, ScalarWrapper
 from strawberry.directive import DirectiveDefinition
-<<<<<<< HEAD
 from strawberry.enum import EnumValue, StrawberryEnum
-=======
-from strawberry.enum import EnumDefinition, EnumValue
 from strawberry.exceptions import (
     MissingTypesForGenericError,
     ScalarAlreadyRegisteredError,
 )
->>>>>>> 929ecb6b
 from strawberry.field import StrawberryField
 from strawberry.lazy_type import LazyType
 from strawberry.scalars import is_scalar
@@ -88,13 +84,13 @@
         else:
             argument_type = self.from_non_optional(argument.type)
 
-<<<<<<< HEAD
-        # TODO: Abstract this somehow. Logic is tricky
-        if not field.is_optional:
-            graphql_type = cast(GraphQLNullableType, graphql_type)
-            graphql_type = GraphQLNonNull(graphql_type)
-
-        return graphql_type
+        default_value = Undefined if is_unset(argument.default) else argument.default
+
+        return GraphQLArgument(
+            type_=argument_type,
+            default_value=default_value,
+            description=argument.description,
+        )
 
     def get_graphql_type(self, type_: Any) -> GraphQLType:
         # TODO: Accept StrawberryType when implemented
@@ -113,47 +109,15 @@
 
         raise TypeError(f"Unexpected type '{type_}'")
 
-    def from_argument(self, argument: StrawberryArgument) -> GraphQLArgument:
-        default_value = (
-            Undefined if argument.default_value is undefined else argument.default_value
-        )
-
-        argument_type = self.get_graphql_type_argument(argument)
-        argument_type = cast(GraphQLInputType, argument_type)
-=======
-        default_value = Undefined if argument.default is UNSET else argument.default
->>>>>>> 929ecb6b
-
-        return GraphQLArgument(
-            type_=argument_type,
-            default_value=default_value,
-            description=argument.description,
-        )
-
-<<<<<<< HEAD
-    def from_enum(self, enum: StrawberryEnum) -> GraphQLEnumType:
+    def from_enum(self, enum: StrawberryEnum) -> CustomGraphQLEnumType:
         # Don't reevaluate known types
         if enum.graphql_name in self.type_map:
             graphql_enum = self.type_map[enum.graphql_name].implementation
-            assert isinstance(graphql_enum, GraphQLEnumType)  # For mypy
-            return graphql_enum
-
-        graphql_enum = GraphQLEnumType(
-            name=enum.graphql_name,
-=======
-    def from_enum(self, enum: EnumDefinition) -> CustomGraphQLEnumType:
-
-        assert enum.name is not None
-
-        # Don't reevaluate known types
-        if enum.name in self.type_map:
-            graphql_enum = self.type_map[enum.name].implementation
             assert isinstance(graphql_enum, CustomGraphQLEnumType)  # For mypy
             return graphql_enum
 
         graphql_enum = CustomGraphQLEnumType(
-            name=enum.name,
->>>>>>> 929ecb6b
+            name=enum.graphql_name,
             values={item.name: self.from_enum_value(item) for item in enum.values},
             description=enum.description,
         )
@@ -487,7 +451,7 @@
         if _is_generic(type_):
             raise MissingTypesForGenericError(type_)
 
-        if isinstance(type_, EnumDefinition):  # TODO: Replace with StrawberryEnum
+        if isinstance(type_, StrawberryEnum):
             return self.from_enum(type_)
         elif _is_input_type(type_):  # TODO: Replace with StrawberryInputObject
             return self.from_input_object(type_)
@@ -568,9 +532,6 @@
 
 def _is_object_type(type_: Union[StrawberryType, type]) -> TypeGuard[type]:
     # isinstance(type_, StrawberryObjectType)  # noqa: E800
-<<<<<<< HEAD
-    return hasattr(type_, "_type_definition")
-=======
     return hasattr(type_, "_type_definition")
 
 
@@ -583,5 +544,4 @@
     if isinstance(type_, StrawberryType):
         return type_.is_generic
 
-    return False
->>>>>>> 929ecb6b
+    return False