<<<<<<< HEAD
from typing import Callable, Dict, Type
=======
from enum import Enum
from typing import Any, Callable, Dict, Type, cast
>>>>>>> ef2e2668

from graphql import (
    GraphQLArgument,
    GraphQLDirective,
    GraphQLEnumType,
    GraphQLEnumValue,
    GraphQLField,
    GraphQLInputField,
    GraphQLInputObjectType,
    GraphQLInterfaceType,
    GraphQLList,
    GraphQLObjectType,
    GraphQLScalarType,
    GraphQLUnionType,
    Undefined, GraphQLNullableType, GraphQLNonNull,
)

from strawberry.arguments import UNSET, StrawberryArgument
from strawberry.directive import DirectiveDefinition
from strawberry.enum import EnumDefinition, EnumValue
from strawberry.field import StrawberryField
from strawberry.lazy_type import LazyType
from strawberry.scalars import is_scalar
from strawberry.type import StrawberryOptional, StrawberryType, StrawberryList
from strawberry.types.types import TypeDefinition, undefined
from strawberry.union import StrawberryUnion

from .types.concrete_type import ConcreteType
from .types.scalar import get_scalar_type


# graphql-core expects a resolver for an Enum type to return
# the enum's *value* (not its name or an instance of the enum). We have to
# subclass the GraphQLEnumType class to enable returning Enum members from
# resolvers.
class CustomGraphQLEnumType(GraphQLEnumType):
    def serialize(self, output_value: Any) -> str:
        if isinstance(output_value, Enum):
            return output_value.name
        return super().serialize(output_value)


class GraphQLCoreConverter:
    # TODO: Make abstract

    def __init__(self):
        self.type_map: Dict[str, ConcreteType] = {}

    def from_argument(self, argument: StrawberryArgument) -> GraphQLArgument:
        if isinstance(argument.type, StrawberryOptional):
            argument_type = self.from_optional(argument.type)
        else:
            argument_type = self.from_non_optional(argument.type)

<<<<<<< HEAD
        default_value = (
            Undefined if argument.default_value is undefined else argument.default_value
        )
=======
    def from_argument(self, argument: StrawberryArgument) -> GraphQLArgument:
        default_value = Undefined if argument.default is UNSET else argument.default
>>>>>>> ef2e2668

        return GraphQLArgument(
            type_=argument_type,
            default_value=default_value,
            description=argument.description,
        )

    def from_enum(self, enum: EnumDefinition) -> CustomGraphQLEnumType:

        assert enum.name is not None

        # Don't reevaluate known types
        if enum.name in self.type_map:
            graphql_enum = self.type_map[enum.name].implementation
            assert isinstance(graphql_enum, CustomGraphQLEnumType)  # For mypy
            return graphql_enum

        graphql_enum = CustomGraphQLEnumType(
            name=enum.name,
            values={item.name: self.from_enum_value(item) for item in enum.values},
            description=enum.description,
        )

        self.type_map[enum.name] = ConcreteType(
            definition=enum, implementation=graphql_enum
        )

        return graphql_enum

    def from_enum_value(self, enum_value: EnumValue) -> GraphQLEnumValue:
        return GraphQLEnumValue(enum_value.value)

    def from_directive(self, directive: DirectiveDefinition) -> GraphQLDirective:

        graphql_arguments = {}
        for argument in directive.arguments:
            assert argument.graphql_name is not None
            graphql_arguments[argument.graphql_name] = self.from_argument(argument)

        return GraphQLDirective(
            name=directive.name,
            locations=directive.locations,
            args=graphql_arguments,
            description=directive.description,
        )

    def from_field(self, field: StrawberryField) -> GraphQLField:

        if isinstance(field.type, StrawberryOptional):
            field_type = self.from_optional(field.type)
        else:
            field_type = self.from_non_optional(field.type)

        resolver = self.from_resolver(field)
        subscribe = None

        if field.is_subscription:
            subscribe = resolver
            resolver = lambda event, *_, **__: event  # noqa: E731

        graphql_arguments = {}
        for argument in field.arguments:
            assert argument.graphql_name is not None
            graphql_arguments[argument.graphql_name] = self.from_argument(argument)

        return GraphQLField(
            type_=field_type,
            args=graphql_arguments,
            resolve=resolver,
            subscribe=subscribe,
            description=field.description,
            deprecation_reason=field.deprecation_reason,
        )

    def from_input_field(self, field: StrawberryField) -> GraphQLInputField:
<<<<<<< HEAD
        if isinstance(field.type, StrawberryOptional):
            field_type = self.from_optional(field.type)
        else:
            field_type = self.from_non_optional(field.type)

=======
        default_value: object
>>>>>>> ef2e2668
        if field.default_value in [undefined, UNSET]:
            default_value = Undefined
        else:
            default_value = field.default_value

        return GraphQLInputField(
            type_=field_type,
            default_value=default_value,
            description=field.description,
        )

    def from_input_object(self, object_type: Type) -> GraphQLInputObjectType:
        type_definition = object_type._type_definition

        # Don't reevaluate known types
        if type_definition.name in self.type_map:
            graphql_object_type = self.type_map[type_definition.name].implementation
            assert isinstance(graphql_object_type, GraphQLInputObjectType)  # For mypy
            return graphql_object_type

        def get_graphql_fields() -> Dict[str, GraphQLInputField]:
            graphql_fields = {}
            for field in type_definition.fields:
                assert field.graphql_name is not None
                graphql_fields[field.graphql_name] = self.from_input_field(field)
            return graphql_fields

        graphql_object_type = GraphQLInputObjectType(
            name=type_definition.name,
            fields=get_graphql_fields,
            description=type_definition.description,
        )

        self.type_map[type_definition.name] = ConcreteType(
            definition=type_definition, implementation=graphql_object_type
        )

        return graphql_object_type

    def from_interface(self, interface: TypeDefinition) -> GraphQLInterfaceType:
        # TODO: Use StrawberryInterface when it's implemented in another PR

        # Don't reevaluate known types
        if interface.name in self.type_map:
            graphql_interface = self.type_map[interface.name].implementation
            assert isinstance(graphql_interface, GraphQLInterfaceType)  # For mypy
            return graphql_interface

        def get_graphql_fields() -> Dict[str, GraphQLField]:
            graphql_fields = {}
            for field in interface.fields:
                assert field.graphql_name is not None
                graphql_fields[field.graphql_name] = self.from_field(field)
            return graphql_fields

        graphql_interface = GraphQLInterfaceType(
            name=interface.name,
            fields=get_graphql_fields,
            interfaces=list(map(self.from_interface, interface.interfaces)),
            description=interface.description,
        )

        self.type_map[interface.name] = ConcreteType(
            definition=interface, implementation=graphql_interface
        )

        return graphql_interface

    def from_list(self, type_: StrawberryList) -> GraphQLList:
        if isinstance(type_.of_type, StrawberryOptional):
            of_type = self.from_optional(type_.of_type)
        else:
            of_type = self.from_non_optional(type_.of_type)

        return GraphQLList(of_type)

    def from_optional(self, type_: StrawberryOptional) -> GraphQLNullableType:
        return self.from_type(type_.of_type)

    def from_non_optional(self, type_: StrawberryType) -> GraphQLNonNull:
        of_type = self.from_type(type_)
        return GraphQLNonNull(of_type)

    def from_object(self, object_type: TypeDefinition) -> GraphQLObjectType:
        # TODO: Use StrawberryObjectType when it's implemented in another PR

        # Don't reevaluate known types
        if object_type.name in self.type_map:
            graphql_object_type = self.type_map[object_type.name].implementation
            assert isinstance(graphql_object_type, GraphQLObjectType)  # For mypy
            return graphql_object_type

        # Only define an is_type_of function for Types that implement an interface.
        # Otherwise, leave it to the default implementation
        is_type_of = (
            (lambda obj, _: isinstance(obj, object_type.origin))
            if object_type.interfaces
            else None
        )

        def get_graphql_fields() -> Dict[str, GraphQLField]:
            graphql_fields = {}
            for field in object_type.fields:
                assert field.graphql_name is not None
                graphql_fields[field.graphql_name] = self.from_field(field)
            return graphql_fields

        graphql_object_type = GraphQLObjectType(
            name=object_type.name,
            fields=get_graphql_fields,
            interfaces=list(map(self.from_interface, object_type.interfaces)),
            is_type_of=is_type_of,
            description=object_type.description,
        )

        self.type_map[object_type.name] = ConcreteType(
            definition=object_type, implementation=graphql_object_type
        )

        return graphql_object_type

    def from_resolver(self, field: StrawberryField) -> Callable:  # TODO: Take StrawberryResolver
        return field.get_wrapped_resolver()

    def from_scalar(self, scalar: Type) -> GraphQLScalarType:
        return get_scalar_type(scalar, self.type_map)

    def from_type(self, type_: StrawberryType) -> GraphQLNullableType:
        if isinstance(type_, EnumDefinition):  # TODO: Replace with StrawberryEnum
            return self.from_enum(type_)
        elif _is_input_type(type_):  # TODO: Replace with StrawberryInputObject
            return self.from_input_object(type_)
        elif isinstance(type_, StrawberryList):
            return self.from_list(type_)
        elif _is_interface_type(type_):  # TODO: Replace with StrawberryInterface
            return self.from_interface(type_._type_definition)
        elif _is_object_type(type_):  # TODO: Replace with StrawberryObject
            return self.from_object(type_._type_definition)
        elif isinstance(type_, TypeDefinition):  # TODO: Replace with StrawberryObject
            return self.from_object(type_)
        elif isinstance(type_, StrawberryOptional):
            # TODO: Not sure how to handle just yet
            raise NotImplementedError()
        elif _is_scalar(type_):  # TODO: Replace with StrawberryScalar
            return self.from_scalar(type_)
        elif isinstance(type_, StrawberryUnion):
            return self.from_union(type_)
        elif isinstance(type_, LazyType):
            return self.from_type(type_.resolve_type())

        raise TypeError(f"Unexpected type '{type_}'")

    def from_union(self, union: StrawberryUnion) -> GraphQLUnionType:

        # Don't reevaluate known types
        if union.name in self.type_map:
            graphql_union = self.type_map[union.name].implementation
            assert isinstance(graphql_union, GraphQLUnionType)  # For mypy
            return graphql_union

        graphql_types = []
        for type_ in union.types:
            graphql_type = self.from_type(type_)
            graphql_types.append(graphql_type)

        graphql_union = GraphQLUnionType(
            name=union.name,
            types=graphql_types,
            description=union.description,
            resolve_type=union.get_type_resolver(self.type_map),
        )

        self.type_map[union.name] = ConcreteType(
            definition=union, implementation=graphql_union
        )

        return graphql_union


################################################################################
# Temporary functions to be removed with new types
################################################################################


def _is_input_type(type_: Type) -> bool:
    if not _is_object_type(type_):
        return False

    return type_._type_definition.is_input


def _is_interface_type(type_: type) -> bool:
    if not _is_object_type(type_):
        return False

    return type_._type_definition.is_interface


def _is_scalar(type_: Type) -> bool:
    # isinstance(type_, StrawberryScalar)  # noqa: E800
    return is_scalar(type_)


def _is_object_type(type_: Type) -> bool:
    # isinstance(type_, StrawberryObjectType)  # noqa: E800
    return hasattr(type_, "_type_definition")<|MERGE_RESOLUTION|>--- conflicted
+++ resolved
@@ -1,9 +1,5 @@
-<<<<<<< HEAD
-from typing import Callable, Dict, Type
-=======
 from enum import Enum
 from typing import Any, Callable, Dict, Type, cast
->>>>>>> ef2e2668
 
 from graphql import (
     GraphQLArgument,
@@ -15,20 +11,22 @@
     GraphQLInputObjectType,
     GraphQLInterfaceType,
     GraphQLList,
+    GraphQLNonNull,
+    GraphQLNullableType,
     GraphQLObjectType,
     GraphQLScalarType,
     GraphQLUnionType,
-    Undefined, GraphQLNullableType, GraphQLNonNull,
+    Undefined,
 )
 
-from strawberry.arguments import UNSET, StrawberryArgument
+from strawberry.arguments import UNSET, StrawberryArgument, is_unset
 from strawberry.directive import DirectiveDefinition
 from strawberry.enum import EnumDefinition, EnumValue
 from strawberry.field import StrawberryField
 from strawberry.lazy_type import LazyType
 from strawberry.scalars import is_scalar
-from strawberry.type import StrawberryOptional, StrawberryType, StrawberryList
-from strawberry.types.types import TypeDefinition, undefined
+from strawberry.type import StrawberryList, StrawberryOptional, StrawberryType
+from strawberry.types.types import TypeDefinition
 from strawberry.union import StrawberryUnion
 
 from .types.concrete_type import ConcreteType
@@ -58,14 +56,7 @@
         else:
             argument_type = self.from_non_optional(argument.type)
 
-<<<<<<< HEAD
-        default_value = (
-            Undefined if argument.default_value is undefined else argument.default_value
-        )
-=======
-    def from_argument(self, argument: StrawberryArgument) -> GraphQLArgument:
         default_value = Undefined if argument.default is UNSET else argument.default
->>>>>>> ef2e2668
 
         return GraphQLArgument(
             type_=argument_type,
@@ -141,16 +132,14 @@
         )
 
     def from_input_field(self, field: StrawberryField) -> GraphQLInputField:
-<<<<<<< HEAD
         if isinstance(field.type, StrawberryOptional):
             field_type = self.from_optional(field.type)
         else:
             field_type = self.from_non_optional(field.type)
 
-=======
         default_value: object
->>>>>>> ef2e2668
-        if field.default_value in [undefined, UNSET]:
+
+        if is_unset(field.default_value):
             default_value = Undefined
         else:
             default_value = field.default_value
@@ -271,7 +260,9 @@
 
         return graphql_object_type
 
-    def from_resolver(self, field: StrawberryField) -> Callable:  # TODO: Take StrawberryResolver
+    def from_resolver(
+        self, field: StrawberryField
+    ) -> Callable:  # TODO: Take StrawberryResolver
         return field.get_wrapped_resolver()
 
     def from_scalar(self, scalar: Type) -> GraphQLScalarType:
