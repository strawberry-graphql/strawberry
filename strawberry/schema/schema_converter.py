--- conflicted
+++ resolved
@@ -1,12 +1,8 @@
 from enum import Enum
-<<<<<<< HEAD
-from typing import Any, Callable, Dict, Optional, Type, cast
+from inspect import isasyncgen, iscoroutine
+from typing import Any, Callable, Dict, List, Optional, Tuple, Type, cast
 
 from typing_extensions import Protocol
-=======
-from inspect import isasyncgen, iscoroutine
-from typing import Any, Callable, Dict, List, Tuple, Type, cast
->>>>>>> 64cb2759
 
 from graphql import (
     GraphQLArgument,
@@ -35,11 +31,8 @@
 from strawberry.enum import EnumDefinition, EnumValue
 from strawberry.field import StrawberryField
 from strawberry.scalars import is_scalar
-<<<<<<< HEAD
 from strawberry.schema.config import StrawberryConfig
-=======
 from strawberry.types.info import Info
->>>>>>> 64cb2759
 from strawberry.types.types import TypeDefinition, undefined
 from strawberry.union import StrawberryUnion
 from strawberry.utils.str_converters import to_camel_case
@@ -345,11 +338,7 @@
         return graphql_object_type
 
     def from_resolver(self, field: StrawberryField) -> Callable:
-<<<<<<< HEAD
-        # TODO: create resolver here that handles camel case
-
-        return field.get_wrapped_resolver()
-=======
+        # TODO: convert things from graphql name to python name
         def _get_arguments(
             source: Any,
             info: Info,
@@ -432,7 +421,6 @@
 
         _resolver._is_default = not field.base_resolver  # type: ignore
         return _resolver
->>>>>>> 64cb2759
 
     def from_scalar(self, scalar: Type) -> GraphQLScalarType:
         return get_scalar_type(scalar, self.type_map)
