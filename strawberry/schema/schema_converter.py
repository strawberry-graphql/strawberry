from __future__ import annotations

import dataclasses
import sys
from typing import (
    Any,
    Callable,
    Dict,
    List,
    Optional,
    Tuple,
    Type,
    TypeVar,
    Union,
    cast,
)

from graphql import (
    GraphQLArgument,
    GraphQLDirective,
    GraphQLEnumType,
    GraphQLEnumValue,
    GraphQLField,
    GraphQLInputField,
    GraphQLInputObjectType,
    GraphQLInputType,
    GraphQLInterfaceType,
    GraphQLList,
    GraphQLNonNull,
    GraphQLNullableType,
    GraphQLObjectType,
    GraphQLOutputType,
    GraphQLResolveInfo,
    GraphQLScalarType,
    GraphQLUnionType,
    Undefined,
    ValueNode,
)
from graphql.language.directive_locations import DirectiveLocation

from strawberry.annotation import StrawberryAnnotation
from strawberry.arguments import StrawberryArgument, convert_arguments
from strawberry.custom_scalar import ScalarDefinition, ScalarWrapper
from strawberry.directive import StrawberryDirective
from strawberry.enum import EnumDefinition, EnumValue
from strawberry.exceptions import (
    MissingTypesForGenericError,
    ScalarAlreadyRegisteredError,
    UnresolvedFieldTypeError,
)
from strawberry.field import UNRESOLVED, StrawberryField
from strawberry.lazy_type import LazyType
from strawberry.private import is_private
from strawberry.schema.config import StrawberryConfig
from strawberry.schema.types.scalar import _make_scalar_type
<<<<<<< HEAD
from strawberry.type import (
    StrawberryAnnotated,
    StrawberryList,
    StrawberryOptional,
    StrawberryType,
)
=======
from strawberry.schema_directive import StrawberrySchemaDirective
from strawberry.type import StrawberryList, StrawberryOptional, StrawberryType
>>>>>>> 3432f794
from strawberry.types.info import Info
from strawberry.types.types import TypeDefinition
from strawberry.union import StrawberryUnion
from strawberry.unset import UNSET
from strawberry.utils.await_maybe import await_maybe

from . import compat
from .types.concrete_type import ConcreteType


# graphql-core expects a resolver for an Enum type to return
# the enum's *value* (not its name or an instance of the enum). We have to
# subclass the GraphQLEnumType class to enable returning Enum members from
# resolvers.
class CustomGraphQLEnumType(GraphQLEnumType):
    def __init__(self, enum: EnumDefinition, *args, **kwargs):
        super().__init__(*args, **kwargs)
        self.wrapped_cls = enum.wrapped_cls

    def serialize(self, output_value: Any) -> str:
        if isinstance(output_value, self.wrapped_cls):
            return output_value.name
        return super().serialize(output_value)

    def parse_value(self, input_value: str) -> Any:
        return self.wrapped_cls(super().parse_value(input_value))

    def parse_literal(
        self, value_node: ValueNode, _variables: Optional[Dict[str, Any]] = None
    ) -> Any:
        return self.wrapped_cls(super().parse_literal(value_node, _variables))


class GraphQLCoreConverter:
    # TODO: Make abstract

    def __init__(
        self,
        config: StrawberryConfig,
        scalar_registry: Dict[object, Union[ScalarWrapper, ScalarDefinition]],
    ):
        self.type_map: Dict[str, ConcreteType] = {}
        self.config = config
        self.scalar_registry = scalar_registry

    def from_argument(self, argument: StrawberryArgument) -> GraphQLArgument:
        argument_type = cast(GraphQLInputType, self.from_maybe_optional(argument.type))
        default_value = Undefined if argument.default is UNSET else argument.default

        return GraphQLArgument(
            type_=argument_type,
            default_value=default_value,
            description=argument.description,
            deprecation_reason=argument.deprecation_reason,
        )

    def from_enum(self, enum: EnumDefinition) -> CustomGraphQLEnumType:
        enum_name = self.config.name_converter.from_type(enum)

        assert enum_name is not None

        # Don't reevaluate known types
        if enum_name in self.type_map:
            graphql_enum = self.type_map[enum_name].implementation
            assert isinstance(graphql_enum, CustomGraphQLEnumType)  # For mypy
            return graphql_enum

        graphql_enum = CustomGraphQLEnumType(
            enum=enum,
            name=enum_name,
            values={item.name: self.from_enum_value(item) for item in enum.values},
            description=enum.description,
        )

        self.type_map[enum_name] = ConcreteType(
            definition=enum, implementation=graphql_enum
        )

        return graphql_enum

    def from_enum_value(self, enum_value: EnumValue) -> GraphQLEnumValue:
        return GraphQLEnumValue(
            enum_value.value,
            deprecation_reason=enum_value.deprecation_reason,
        )

    def from_directive(self, directive: StrawberryDirective) -> GraphQLDirective:
        graphql_arguments = {}

        for argument in directive.arguments:
            argument_name = self.config.name_converter.from_argument(argument)
            graphql_arguments[argument_name] = self.from_argument(argument)

        directive_name = self.config.name_converter.from_type(directive)

        return GraphQLDirective(
            name=directive_name,
            locations=directive.locations,
            args=graphql_arguments,
            description=directive.description,
        )

    def from_schema_directive(self, directive: Any) -> GraphQLDirective:
        cls = directive.__class__
        strawberry_directive = cast(
            StrawberrySchemaDirective, cls.__strawberry_directive__
        )
        module = sys.modules[cls.__module__]

        args: Dict[str, GraphQLArgument] = {}
        for field in strawberry_directive.fields:
            default = field.default
            if default == dataclasses.MISSING:
                default = UNSET

            name = self.config.name_converter.get_graphql_name(field)
            args[name] = self.from_argument(
                StrawberryArgument(
                    python_name=field.python_name or field.name,
                    graphql_name=None,
                    type_annotation=StrawberryAnnotation(
                        annotation=field.type,
                        namespace=module.__dict__,
                    ),
                    default=default,
                )
            )

        return GraphQLDirective(
            name=self.config.name_converter.from_directive(strawberry_directive),
            locations=[
                DirectiveLocation(loc.value) for loc in strawberry_directive.locations
            ],
            is_repeatable=False,
            args=args,
            description=strawberry_directive.description,
        )

    def from_field(self, field: StrawberryField) -> GraphQLField:
        field_type = cast(GraphQLOutputType, self.from_maybe_optional(field.type))

        resolver = self.from_resolver(field)
        subscribe = None

        if field.is_subscription:
            subscribe = resolver
            resolver = lambda event, *_, **__: event  # noqa: E731

        graphql_arguments = {}
        for argument in field.arguments:
            argument_name = self.config.name_converter.from_argument(argument)
            graphql_arguments[argument_name] = self.from_argument(argument)

        return GraphQLField(
            type_=field_type,
            args=graphql_arguments,
            resolve=resolver,
            subscribe=subscribe,
            description=field.description,
            deprecation_reason=field.deprecation_reason,
            extensions={"python_name": field.python_name},
        )

    def from_input_field(self, field: StrawberryField) -> GraphQLInputField:
        field_type = cast(GraphQLInputType, self.from_maybe_optional(field.type))
        default_value: object

        if field.default_value is UNSET:
            default_value = Undefined
        else:
            default_value = field.default_value

        return GraphQLInputField(
            type_=field_type,
            default_value=default_value,
            description=field.description,
            deprecation_reason=field.deprecation_reason,
        )

    FieldType = TypeVar("FieldType", GraphQLField, GraphQLInputField)

    @staticmethod
    def _get_thunk_mapping(
        fields: List[StrawberryField],
        name_converter: Callable[[StrawberryField], str],
        field_converter: Callable[[StrawberryField], FieldType],
    ) -> Dict[str, FieldType]:
        """Create a GraphQL core `ThunkMapping` mapping of field names to field types.

        This method filters out remaining `strawberry.Private` annotated fields that
        could not be filtered during the initialization of a `TypeDefinition` due to
        postponed type-hint evaluation (PEP-563). Performing this filtering now (at
        schema conversion time) ensures that all types to be included in the schema
        should have already been resolved.

        Raises:
            TypeError: If the type of a field in ``fields`` is `UNRESOLVED`
        """
        thunk_mapping = {}

        for f in fields:
            if f.type is UNRESOLVED:
                raise UnresolvedFieldTypeError(f.name)

            if not is_private(f.type):
                thunk_mapping[name_converter(f)] = field_converter(f)
        return thunk_mapping

    def get_graphql_fields(
        self, type_definition: TypeDefinition
    ) -> Dict[str, GraphQLField]:
        return self._get_thunk_mapping(
            fields=type_definition.fields,
            name_converter=self.config.name_converter.from_field,
            field_converter=self.from_field,
        )

    def get_graphql_input_fields(
        self, type_definition: TypeDefinition
    ) -> Dict[str, GraphQLInputField]:
        return self._get_thunk_mapping(
            fields=type_definition.fields,
            name_converter=self.config.name_converter.from_field,
            field_converter=self.from_input_field,
        )

    def from_input_object(self, object_type: type) -> GraphQLInputObjectType:
        type_definition = object_type._type_definition  # type: ignore

        type_name = self.config.name_converter.from_type(type_definition)

        # Don't reevaluate known types
        if type_name in self.type_map:
            graphql_object_type = self.type_map[type_name].implementation
            assert isinstance(graphql_object_type, GraphQLInputObjectType)  # For mypy
            return graphql_object_type

        graphql_object_type = GraphQLInputObjectType(
            name=type_name,
            fields=lambda: self.get_graphql_input_fields(type_definition),
            description=type_definition.description,
        )

        self.type_map[type_name] = ConcreteType(
            definition=type_definition, implementation=graphql_object_type
        )

        return graphql_object_type

    def from_interface(self, interface: TypeDefinition) -> GraphQLInterfaceType:
        # TODO: Use StrawberryInterface when it's implemented in another PR

        interface_name = self.config.name_converter.from_type(interface)

        # Don't reevaluate known types
        if interface_name in self.type_map:
            graphql_interface = self.type_map[interface_name].implementation
            assert isinstance(graphql_interface, GraphQLInterfaceType)  # For mypy
            return graphql_interface

        graphql_interface = GraphQLInterfaceType(
            name=interface_name,
            fields=lambda: self.get_graphql_fields(interface),
            interfaces=list(map(self.from_interface, interface.interfaces)),
            description=interface.description,
        )

        self.type_map[interface_name] = ConcreteType(
            definition=interface, implementation=graphql_interface
        )

        return graphql_interface

    def from_list(self, type_: StrawberryList) -> GraphQLList:
        of_type = self.from_maybe_optional(type_.of_type)

        return GraphQLList(of_type)

    def from_object(self, object_type: TypeDefinition) -> GraphQLObjectType:
        # TODO: Use StrawberryObjectType when it's implemented in another PR
        object_type_name = self.config.name_converter.from_type(object_type)

        # Don't reevaluate known types
        if object_type_name in self.type_map:
            graphql_object_type = self.type_map[object_type_name].implementation
            assert isinstance(graphql_object_type, GraphQLObjectType)  # For mypy
            return graphql_object_type

        def _get_is_type_of() -> Optional[Callable[[Any, GraphQLResolveInfo], bool]]:
            if object_type.is_type_of:
                return object_type.is_type_of

            if not object_type.interfaces:
                return None

            def is_type_of(obj: Any, _info: GraphQLResolveInfo) -> bool:
                if object_type.concrete_of and (
                    hasattr(obj, "_type_definition")
                    and obj._type_definition.origin is object_type.concrete_of.origin
                ):
                    return True

                return isinstance(obj, object_type.origin)

            return is_type_of

        graphql_object_type = GraphQLObjectType(
            name=object_type_name,
            fields=lambda: self.get_graphql_fields(object_type),
            interfaces=list(map(self.from_interface, object_type.interfaces)),
            description=object_type.description,
            is_type_of=_get_is_type_of(),
        )

        self.type_map[object_type_name] = ConcreteType(
            definition=object_type, implementation=graphql_object_type
        )

        return graphql_object_type

    def from_resolver(
        self, field: StrawberryField
    ) -> Callable:  # TODO: Take StrawberryResolver
        def _get_arguments(
            source: Any,
            info: Info,
            kwargs: Dict[str, Any],
        ) -> Tuple[List[Any], Dict[str, Any]]:
            kwargs = convert_arguments(
                kwargs,
                field.arguments,
                scalar_registry=self.scalar_registry,
                config=self.config,
            )

            # the following code allows to omit info and root arguments
            # by inspecting the original resolver arguments,
            # if it asks for self, the source will be passed as first argument
            # if it asks for root, the source it will be passed as kwarg
            # if it asks for info, the info will be passed as kwarg

            args = []

            if field.base_resolver:
                if field.base_resolver.has_self_arg:
                    args.append(source)

                if field.base_resolver.has_root_arg:
                    kwargs["root"] = source

                if field.base_resolver.has_info_arg:
                    kwargs["info"] = info

            return args, kwargs

        def _check_permissions(source: Any, info: Info, kwargs: Dict[str, Any]):
            """
            Checks if the permission should be accepted and
            raises an exception if not
            """
            for permission_class in field.permission_classes:
                permission = permission_class()

                if not permission.has_permission(source, info, **kwargs):
                    message = getattr(permission, "message", None)
                    raise PermissionError(message)

        async def _check_permissions_async(
            source: Any, info: Info, kwargs: Dict[str, Any]
        ):
            for permission_class in field.permission_classes:
                permission = permission_class()
                has_permission: bool

                has_permission = await await_maybe(
                    permission.has_permission(source, info, **kwargs)
                )

                if not has_permission:
                    message = getattr(permission, "message", None)
                    raise PermissionError(message)

        def _strawberry_info_from_graphql(info: GraphQLResolveInfo) -> Info:
            return Info(
                _raw_info=info,
                _field=field,
            )

        def _get_result(_source: Any, info: Info, **kwargs):
            field_args, field_kwargs = _get_arguments(
                source=_source, info=info, kwargs=kwargs
            )

            return field.get_result(
                _source, info=info, args=field_args, kwargs=field_kwargs
            )

        def _resolver(_source: Any, info: GraphQLResolveInfo, **kwargs):
            strawberry_info = _strawberry_info_from_graphql(info)
            _check_permissions(_source, strawberry_info, kwargs)

            return _get_result(_source, strawberry_info, **kwargs)

        async def _async_resolver(_source: Any, info: GraphQLResolveInfo, **kwargs):
            strawberry_info = _strawberry_info_from_graphql(info)
            await _check_permissions_async(_source, strawberry_info, kwargs)

            return await await_maybe(_get_result(_source, strawberry_info, **kwargs))

        if field.is_async:
            _async_resolver._is_default = not field.base_resolver  # type: ignore
            return _async_resolver
        else:
            _resolver._is_default = not field.base_resolver  # type: ignore
            return _resolver

    def from_scalar(self, scalar: Type) -> GraphQLScalarType:
        scalar_definition: ScalarDefinition

        if scalar in self.scalar_registry:
            _scalar_definition = self.scalar_registry[scalar]
            if isinstance(_scalar_definition, ScalarWrapper):
                scalar_definition = _scalar_definition._scalar_definition
            else:
                scalar_definition = _scalar_definition
        else:
            scalar_definition = scalar._scalar_definition

        scalar_name = self.config.name_converter.from_type(scalar_definition)

        if scalar_name not in self.type_map:
            implementation = (
                scalar_definition.implementation
                if scalar_definition.implementation is not None
                else _make_scalar_type(scalar_definition)
            )

            self.type_map[scalar_name] = ConcreteType(
                definition=scalar_definition, implementation=implementation
            )
        else:
            if self.type_map[scalar_name].definition != scalar_definition:
                raise ScalarAlreadyRegisteredError(scalar_name)

            implementation = cast(
                GraphQLScalarType, self.type_map[scalar_name].implementation
            )

        return implementation

    def from_maybe_optional(
        self, type_: Union[StrawberryType, type]
    ) -> Union[GraphQLNullableType, GraphQLNonNull]:
        NoneType = type(None)
        type_, _ = StrawberryAnnotated.get_type_and_args(type_)

        if type_ is None or type_ is NoneType:
            return self.from_type(type_)
        elif isinstance(type_, StrawberryOptional):
            return self.from_type(type_.of_type)
        else:
            return GraphQLNonNull(self.from_type(type_))

    def from_type(self, type_: Union[StrawberryType, type]) -> GraphQLNullableType:
        type_, _ = StrawberryAnnotated.get_type_and_args(type_)

        if compat.is_generic(type_):
            raise MissingTypesForGenericError(type_)

        if isinstance(type_, EnumDefinition):  # TODO: Replace with StrawberryEnum
            return self.from_enum(type_)
        elif compat.is_input_type(type_):  # TODO: Replace with StrawberryInputObject
            return self.from_input_object(type_)
        elif isinstance(type_, StrawberryList):
            return self.from_list(type_)
        elif compat.is_interface_type(type_):  # TODO: Replace with StrawberryInterface
            type_definition: TypeDefinition = type_._type_definition  # type: ignore
            return self.from_interface(type_definition)
        elif compat.is_object_type(type_):  # TODO: Replace with StrawberryObject
            type_definition: TypeDefinition = type_._type_definition  # type: ignore
            return self.from_object(type_definition)
        elif compat.is_enum(type_):  # TODO: Replace with StrawberryEnum
            enum_definition: EnumDefinition = type_._enum_definition  # type: ignore
            return self.from_enum(enum_definition)
        elif isinstance(type_, TypeDefinition):  # TODO: Replace with StrawberryObject
            return self.from_object(type_)
        elif isinstance(type_, StrawberryUnion):
            return self.from_union(type_)
        elif isinstance(type_, LazyType):
            return self.from_type(type_.resolve_type())
        elif compat.is_scalar(
            type_, self.scalar_registry
        ):  # TODO: Replace with StrawberryScalar
            return self.from_scalar(type_)

        raise TypeError(f"Unexpected type '{type_}'")

    def from_union(self, union: StrawberryUnion) -> GraphQLUnionType:
        union_name = self.config.name_converter.from_type(union)

        # Don't reevaluate known types
        if union_name in self.type_map:
            graphql_union = self.type_map[union_name].implementation
            assert isinstance(graphql_union, GraphQLUnionType)  # For mypy
            return graphql_union

        graphql_types: List[GraphQLObjectType] = []
        for type_ in union.types:
            graphql_type = self.from_type(type_)

            assert isinstance(graphql_type, GraphQLObjectType)

            graphql_types.append(graphql_type)

        graphql_union = GraphQLUnionType(
            name=union_name,
            types=graphql_types,
            description=union.description,
            resolve_type=union.get_type_resolver(self.type_map),
        )

        self.type_map[union_name] = ConcreteType(
            definition=union, implementation=graphql_union
        )

        return graphql_union

    def _get_is_type_of(
        self,
        object_type: TypeDefinition,
    ) -> Optional[Callable[[Any, GraphQLResolveInfo], bool]]:
        if object_type.is_type_of:
            return object_type.is_type_of

        if object_type.interfaces:

            def is_type_of(obj: Any, _info: GraphQLResolveInfo) -> bool:
                if object_type.concrete_of and (
                    hasattr(obj, "_type_definition")
                    and obj._type_definition.origin is object_type.concrete_of.origin
                ):
                    return True

                return isinstance(obj, object_type.origin)

            return is_type_of

        return None<|MERGE_RESOLUTION|>--- conflicted
+++ resolved
@@ -53,17 +53,13 @@
 from strawberry.private import is_private
 from strawberry.schema.config import StrawberryConfig
 from strawberry.schema.types.scalar import _make_scalar_type
-<<<<<<< HEAD
+from strawberry.schema_directive import StrawberrySchemaDirective
 from strawberry.type import (
     StrawberryAnnotated,
     StrawberryList,
     StrawberryOptional,
     StrawberryType,
 )
-=======
-from strawberry.schema_directive import StrawberrySchemaDirective
-from strawberry.type import StrawberryList, StrawberryOptional, StrawberryType
->>>>>>> 3432f794
 from strawberry.types.info import Info
 from strawberry.types.types import TypeDefinition
 from strawberry.union import StrawberryUnion
