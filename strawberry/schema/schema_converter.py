from __future__ import annotations

from enum import Enum
from inspect import isasyncgen, iscoroutine
from typing import TYPE_CHECKING, Any, Callable, Dict, List, Tuple, Type, Union


# TypeGuard is only available in typing_extensions => 3.10, we don't want
# to force updates to the typing_extensions package so we only use it when
# TYPE_CHECKING is enabled.

if TYPE_CHECKING:
    from typing_extensions import TypeGuard

from graphql import (
    GraphQLArgument,
    GraphQLDirective,
    GraphQLEnumType,
    GraphQLEnumValue,
    GraphQLField,
    GraphQLInputField,
    GraphQLInputObjectType,
    GraphQLInterfaceType,
    GraphQLList,
    GraphQLNonNull,
    GraphQLNullableType,
    GraphQLObjectType,
    GraphQLResolveInfo,
    GraphQLScalarType,
    GraphQLType,
    GraphQLUnionType,
    Undefined,
)

from strawberry.arguments import UNSET, StrawberryArgument, convert_arguments, is_unset
from strawberry.directive import DirectiveDefinition
from strawberry.enum import EnumDefinition, EnumValue
from strawberry.exceptions import MissingTypesForGenericError
from strawberry.field import StrawberryField
from strawberry.lazy_type import LazyType
from strawberry.scalars import is_scalar
<<<<<<< HEAD
from strawberry.schema.config import StrawberryConfig
=======
from strawberry.type import StrawberryList, StrawberryOptional, StrawberryType
>>>>>>> bc351cf6
from strawberry.types.info import Info
from strawberry.types.types import TypeDefinition
from strawberry.union import StrawberryUnion

from .types.concrete_type import ConcreteType
from .types.scalar import get_scalar_type


# graphql-core expects a resolver for an Enum type to return
# the enum's *value* (not its name or an instance of the enum). We have to
# subclass the GraphQLEnumType class to enable returning Enum members from
# resolvers.
class CustomGraphQLEnumType(GraphQLEnumType):
    def serialize(self, output_value: Any) -> str:
        if isinstance(output_value, Enum):
            return output_value.name
        return super().serialize(output_value)


class GraphQLCoreConverter:
    # TODO: Make abstract

    def __init__(self, config: StrawberryConfig):
        self.type_map: Dict[str, ConcreteType] = {}
        self.config = config

    def from_argument(self, argument: StrawberryArgument) -> GraphQLArgument:
        argument_type: GraphQLType

        if isinstance(argument.type, StrawberryOptional):
            argument_type = self.from_optional(argument.type)
        else:
            argument_type = self.from_non_optional(argument.type)

        default_value = Undefined if argument.default is UNSET else argument.default

        return GraphQLArgument(
            type_=argument_type,
            default_value=default_value,
            description=argument.description,
        )

    def from_enum(self, enum: EnumDefinition) -> CustomGraphQLEnumType:

        assert enum.name is not None

        # Don't reevaluate known types
        if enum.name in self.type_map:
            graphql_enum = self.type_map[enum.name].implementation
            assert isinstance(graphql_enum, CustomGraphQLEnumType)  # For mypy
            return graphql_enum

        graphql_enum = CustomGraphQLEnumType(
            name=enum.name,
            values={item.name: self.from_enum_value(item) for item in enum.values},
            description=enum.description,
        )

        self.type_map[enum.name] = ConcreteType(
            definition=enum, implementation=graphql_enum
        )

        return graphql_enum

    def from_enum_value(self, enum_value: EnumValue) -> GraphQLEnumValue:
        return GraphQLEnumValue(enum_value.value)

    def from_directive(self, directive: DirectiveDefinition) -> GraphQLDirective:

        graphql_arguments = {}
        for argument in directive.arguments:
            argument_name = argument.get_graphql_name(self.config.auto_camel_case)
            graphql_arguments[argument_name] = self.from_argument(argument)

        return GraphQLDirective(
            name=directive.name,
            locations=directive.locations,
            args=graphql_arguments,
            description=directive.description,
        )

    def from_field(self, field: StrawberryField) -> GraphQLField:
        field_type: GraphQLType

        if isinstance(field.type, StrawberryOptional):
            field_type = self.from_optional(field.type)
        else:
            field_type = self.from_non_optional(field.type)

        resolver = self.from_resolver(field)
        subscribe = None

        if field.is_subscription:
            subscribe = resolver
            resolver = lambda event, *_, **__: event  # noqa: E731

        graphql_arguments = {}
        for argument in field.arguments:
            argument_name = argument.get_graphql_name(self.config.auto_camel_case)
            graphql_arguments[argument_name] = self.from_argument(argument)

        return GraphQLField(
            type_=field_type,
            args=graphql_arguments,
            resolve=resolver,
            subscribe=subscribe,
            description=field.description,
            deprecation_reason=field.deprecation_reason,
            extensions={"python_name": field.python_name},
        )

    def from_input_field(self, field: StrawberryField) -> GraphQLInputField:
        field_type: GraphQLType

        if isinstance(field.type, StrawberryOptional):
            field_type = self.from_optional(field.type)
        else:
            field_type = self.from_non_optional(field.type)

        default_value: object

        if is_unset(field.default_value):
            default_value = Undefined
        else:
            default_value = field.default_value

        return GraphQLInputField(
            type_=field_type,
            default_value=default_value,
            description=field.description,
        )

    def from_input_object(self, object_type: type) -> GraphQLInputObjectType:
        type_definition = object_type._type_definition  # type: ignore

        # Don't reevaluate known types
        if type_definition.name in self.type_map:
            graphql_object_type = self.type_map[type_definition.name].implementation
            assert isinstance(graphql_object_type, GraphQLInputObjectType)  # For mypy
            return graphql_object_type

        def get_graphql_fields() -> Dict[str, GraphQLInputField]:
            graphql_fields = {}
            for field in type_definition.fields:
                field_name = field.get_graphql_name(self.config.auto_camel_case)

                graphql_fields[field_name] = self.from_input_field(field)

            return graphql_fields

        graphql_object_type = GraphQLInputObjectType(
            name=type_definition.name,
            fields=get_graphql_fields,
            description=type_definition.description,
        )

        self.type_map[type_definition.name] = ConcreteType(
            definition=type_definition, implementation=graphql_object_type
        )

        return graphql_object_type

    def from_interface(self, interface: TypeDefinition) -> GraphQLInterfaceType:
        # TODO: Use StrawberryInterface when it's implemented in another PR

        # Don't reevaluate known types
        if interface.name in self.type_map:
            graphql_interface = self.type_map[interface.name].implementation
            assert isinstance(graphql_interface, GraphQLInterfaceType)  # For mypy
            return graphql_interface

        def get_graphql_fields() -> Dict[str, GraphQLField]:
            graphql_fields = {}

            for field in interface.fields:
                field_name = field.get_graphql_name(self.config.auto_camel_case)
                graphql_fields[field_name] = self.from_field(field)

            return graphql_fields

        graphql_interface = GraphQLInterfaceType(
            name=interface.name,
            fields=get_graphql_fields,
            interfaces=list(map(self.from_interface, interface.interfaces)),
            description=interface.description,
        )

        self.type_map[interface.name] = ConcreteType(
            definition=interface, implementation=graphql_interface
        )

        return graphql_interface

    def from_list(self, type_: StrawberryList) -> GraphQLList:
        of_type: GraphQLType

        if isinstance(type_.of_type, StrawberryOptional):
            of_type = self.from_optional(type_.of_type)
        else:
            of_type = self.from_non_optional(type_.of_type)

        return GraphQLList(of_type)

    def from_optional(self, type_: StrawberryOptional) -> GraphQLNullableType:
        return self.from_type(type_.of_type)

    def from_non_optional(self, type_: Union[StrawberryType, type]) -> GraphQLNonNull:
        of_type = self.from_type(type_)
        return GraphQLNonNull(of_type)

    def from_object(self, object_type: TypeDefinition) -> GraphQLObjectType:
        # TODO: Use StrawberryObjectType when it's implemented in another PR

        # Don't reevaluate known types
        if object_type.name in self.type_map:
            graphql_object_type = self.type_map[object_type.name].implementation
            assert isinstance(graphql_object_type, GraphQLObjectType)  # For mypy
            return graphql_object_type

        # Only define an is_type_of function for Types that implement an interface.
        # Otherwise, leave it to the default implementation
        is_type_of = (
            (lambda obj, _: isinstance(obj, object_type.origin))
            if object_type.interfaces
            else None
        )

        def get_graphql_fields() -> Dict[str, GraphQLField]:
            graphql_fields = {}
<<<<<<< HEAD
            for field in type_definition.fields:
                field_name = field.get_graphql_name(self.config.auto_camel_case)

                graphql_fields[field_name] = self.from_field(field)
=======
            for field in object_type.fields:
                assert field.graphql_name is not None
                graphql_fields[field.graphql_name] = self.from_field(field)
>>>>>>> bc351cf6
            return graphql_fields

        graphql_object_type = GraphQLObjectType(
            name=object_type.name,
            fields=get_graphql_fields,
            interfaces=list(map(self.from_interface, object_type.interfaces)),
            is_type_of=is_type_of,
            description=object_type.description,
        )

        self.type_map[object_type.name] = ConcreteType(
            definition=object_type, implementation=graphql_object_type
        )

        return graphql_object_type

    def from_resolver(
        self, field: StrawberryField
    ) -> Callable:  # TODO: Take StrawberryResolver
        def _get_arguments(
            source: Any,
            info: Info,
            kwargs: Dict[str, Any],
        ) -> Tuple[List[Any], Dict[str, Any]]:
            kwargs = convert_arguments(
                kwargs, field.arguments, auto_camel_case=self.config.auto_camel_case
            )

            # the following code allows to omit info and root arguments
            # by inspecting the original resolver arguments,
            # if it asks for self, the source will be passed as first argument
            # if it asks for root, the source it will be passed as kwarg
            # if it asks for info, the info will be passed as kwarg

            args = []

            if field.base_resolver:
                if field.base_resolver.has_self_arg:
                    args.append(source)

                if field.base_resolver.has_root_arg:
                    kwargs["root"] = source

                if field.base_resolver.has_info_arg:
                    kwargs["info"] = info

            return args, kwargs

        def _check_permissions(source: Any, info: Info, kwargs: Dict[str, Any]):
            """
            Checks if the permission should be accepted and
            raises an exception if not
            """
            for permission_class in field.permission_classes:
                permission = permission_class()

                if not permission.has_permission(source, info, **kwargs):
                    message = getattr(permission, "message", None)
                    raise PermissionError(message)

        def _strawberry_info_from_graphql(info: GraphQLResolveInfo) -> Info:
            return Info(
                field_name=info.field_name,
                field_nodes=info.field_nodes,
                context=info.context,
                root_value=info.root_value,
                variable_values=info.variable_values,
                return_type=field.type,
                operation=info.operation,
                path=info.path,
            )

        def _resolver(_source: Any, info: GraphQLResolveInfo, **kwargs):
            strawberry_info = _strawberry_info_from_graphql(info)
            _check_permissions(_source, strawberry_info, kwargs)

            args, kwargs = _get_arguments(
                source=_source, info=strawberry_info, kwargs=kwargs
            )

            result = field.get_result(
                _source, info=strawberry_info, args=args, kwargs=kwargs
            )

            if isasyncgen(result):

                async def yield_results(results):
                    async for value in results:
                        yield value

                return yield_results(result)

            if iscoroutine(result):  # pragma: no cover

                async def await_result(result):
                    return await result

                return await_result(result)

            return result

        _resolver._is_default = not field.base_resolver  # type: ignore
        return _resolver

    def from_scalar(self, scalar: Type) -> GraphQLScalarType:
        return get_scalar_type(scalar, self.type_map)

    def from_type(self, type_: Union[StrawberryType, type]) -> GraphQLNullableType:
        if _is_generic(type_):
            raise MissingTypesForGenericError(type_)

        if isinstance(type_, EnumDefinition):  # TODO: Replace with StrawberryEnum
            return self.from_enum(type_)
        elif _is_input_type(type_):  # TODO: Replace with StrawberryInputObject
            return self.from_input_object(type_)
        elif isinstance(type_, StrawberryList):
            return self.from_list(type_)
        elif _is_interface_type(type_):  # TODO: Replace with StrawberryInterface
            type_definition: TypeDefinition = type_._type_definition  # type: ignore
            return self.from_interface(type_definition)
        elif _is_object_type(type_):  # TODO: Replace with StrawberryObject
            type_definition: TypeDefinition = type_._type_definition  # type: ignore
            return self.from_object(type_definition)
        elif isinstance(type_, TypeDefinition):  # TODO: Replace with StrawberryObject
            return self.from_object(type_)
        elif _is_scalar(type_):  # TODO: Replace with StrawberryScalar
            return self.from_scalar(type_)
        elif isinstance(type_, StrawberryUnion):
            return self.from_union(type_)
        elif isinstance(type_, LazyType):
            return self.from_type(type_.resolve_type())

        raise TypeError(f"Unexpected type '{type_}'")

    def from_union(self, union: StrawberryUnion) -> GraphQLUnionType:

        # Don't reevaluate known types
        if union.name in self.type_map:
            graphql_union = self.type_map[union.name].implementation
            assert isinstance(graphql_union, GraphQLUnionType)  # For mypy
            return graphql_union

        graphql_types: List[GraphQLObjectType] = []
        for type_ in union.types:
            graphql_type = self.from_type(type_)

            assert isinstance(graphql_type, GraphQLObjectType)

            graphql_types.append(graphql_type)

        graphql_union = GraphQLUnionType(
            name=union.name,
            types=graphql_types,
            description=union.description,
            resolve_type=union.get_type_resolver(self.type_map),
        )

        self.type_map[union.name] = ConcreteType(
            definition=union, implementation=graphql_union
        )

        return graphql_union


################################################################################
# Temporary functions to be removed with new types
################################################################################


def _is_input_type(type_: Union[StrawberryType, type]) -> TypeGuard[type]:
    if not _is_object_type(type_):
        return False

    type_definition: TypeDefinition = type_._type_definition  # type: ignore
    return type_definition.is_input


def _is_interface_type(type_: Union[StrawberryType, type]) -> TypeGuard[type]:
    if not _is_object_type(type_):
        return False

    type_definition: TypeDefinition = type_._type_definition  # type: ignore
    return type_definition.is_interface


def _is_scalar(type_: Union[StrawberryType, type]) -> TypeGuard[type]:
    # isinstance(type_, StrawberryScalar)  # noqa: E800
    return is_scalar(type_)


def _is_object_type(type_: Union[StrawberryType, type]) -> TypeGuard[type]:
    # isinstance(type_, StrawberryObjectType)  # noqa: E800
    return hasattr(type_, "_type_definition")


def _is_generic(type_: Union[StrawberryType, type]) -> bool:
    if hasattr(type_, "_type_definition"):

        type_definition: TypeDefinition = type_._type_definition  # type: ignore
        return type_definition.is_generic

    if isinstance(type_, StrawberryType):
        return type_.is_generic

    return False<|MERGE_RESOLUTION|>--- conflicted
+++ resolved
@@ -39,11 +39,8 @@
 from strawberry.field import StrawberryField
 from strawberry.lazy_type import LazyType
 from strawberry.scalars import is_scalar
-<<<<<<< HEAD
 from strawberry.schema.config import StrawberryConfig
-=======
 from strawberry.type import StrawberryList, StrawberryOptional, StrawberryType
->>>>>>> bc351cf6
 from strawberry.types.info import Info
 from strawberry.types.types import TypeDefinition
 from strawberry.union import StrawberryUnion
@@ -273,16 +270,12 @@
 
         def get_graphql_fields() -> Dict[str, GraphQLField]:
             graphql_fields = {}
-<<<<<<< HEAD
-            for field in type_definition.fields:
+
+            for field in object_type.fields:
                 field_name = field.get_graphql_name(self.config.auto_camel_case)
 
                 graphql_fields[field_name] = self.from_field(field)
-=======
-            for field in object_type.fields:
-                assert field.graphql_name is not None
-                graphql_fields[field.graphql_name] = self.from_field(field)
->>>>>>> bc351cf6
+
             return graphql_fields
 
         graphql_object_type = GraphQLObjectType(
