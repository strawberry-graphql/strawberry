--- conflicted
+++ resolved
@@ -1,13 +1,8 @@
 from enum import Enum
-<<<<<<< HEAD
-from strawberry.exceptions import MissingTypesForGenericError
-from typing import Any, Callable, Dict, List, Type, Union, cast
+from inspect import isasyncgen, iscoroutine
+from typing import Any, Callable, Dict, List, Tuple, Type, Union
 
 from typing_extensions import TypeGuard
-=======
-from inspect import isasyncgen, iscoroutine
-from typing import Any, Callable, Dict, List, Tuple, Type, cast
->>>>>>> b33ce574
 
 from graphql import (
     GraphQLArgument,
@@ -22,34 +17,23 @@
     GraphQLNonNull,
     GraphQLNullableType,
     GraphQLObjectType,
-<<<<<<< HEAD
-=======
-    GraphQLOutputType,
     GraphQLResolveInfo,
->>>>>>> b33ce574
     GraphQLScalarType,
     GraphQLType,
     GraphQLUnionType,
     Undefined,
 )
 
-<<<<<<< HEAD
-from strawberry.arguments import UNSET, StrawberryArgument, is_unset
-=======
-from strawberry.arguments import UNSET, StrawberryArgument, convert_arguments
->>>>>>> b33ce574
+from strawberry.arguments import UNSET, StrawberryArgument, convert_arguments, is_unset
 from strawberry.directive import DirectiveDefinition
 from strawberry.enum import EnumDefinition, EnumValue
+from strawberry.exceptions import MissingTypesForGenericError
 from strawberry.field import StrawberryField
 from strawberry.lazy_type import LazyType
 from strawberry.scalars import is_scalar
-<<<<<<< HEAD
 from strawberry.type import StrawberryList, StrawberryOptional, StrawberryType
+from strawberry.types.info import Info
 from strawberry.types.types import TypeDefinition
-=======
-from strawberry.types.info import Info
-from strawberry.types.types import TypeDefinition, undefined
->>>>>>> b33ce574
 from strawberry.union import StrawberryUnion
 
 from .types.concrete_type import ConcreteType
@@ -290,13 +274,9 @@
 
         return graphql_object_type
 
-<<<<<<< HEAD
     def from_resolver(
         self, field: StrawberryField
     ) -> Callable:  # TODO: Take StrawberryResolver
-        return field.get_wrapped_resolver()
-=======
-    def from_resolver(self, field: StrawberryField) -> Callable:
         def _get_arguments(
             source: Any,
             info: Info,
@@ -345,7 +325,7 @@
                 context=info.context,
                 root_value=info.root_value,
                 variable_values=info.variable_values,
-                return_type=field._get_return_type(),
+                return_type=field.type,
                 operation=info.operation,
                 path=info.path,
             )
@@ -379,7 +359,6 @@
 
         _resolver._is_default = not field.base_resolver  # type: ignore
         return _resolver
->>>>>>> b33ce574
 
     def from_scalar(self, scalar: Type) -> GraphQLScalarType:
         return get_scalar_type(scalar, self.type_map)
