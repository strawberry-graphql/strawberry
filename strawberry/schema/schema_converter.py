from enum import Enum
from inspect import isasyncgen, iscoroutine
from typing import Any, Callable, Dict, List, Tuple, Type, cast

from graphql import (
    GraphQLArgument,
    GraphQLDirective,
    GraphQLEnumType,
    GraphQLEnumValue,
    GraphQLField,
    GraphQLInputField,
    GraphQLInputObjectType,
    GraphQLInputType,
    GraphQLInterfaceType,
    GraphQLList,
    GraphQLNonNull,
    GraphQLNullableType,
    GraphQLObjectType,
    GraphQLOutputType,
    GraphQLResolveInfo,
    GraphQLScalarType,
    GraphQLType,
    GraphQLUnionType,
    Undefined,
)

from strawberry.arguments import UNSET, StrawberryArgument, convert_arguments
from strawberry.directive import DirectiveDefinition
from strawberry.enum import EnumDefinition, EnumValue
from strawberry.field import StrawberryField
from strawberry.scalars import is_scalar
from strawberry.schema.config import StrawberryConfig
from strawberry.types.info import Info
from strawberry.types.types import TypeDefinition, undefined
from strawberry.union import StrawberryUnion

from .types.concrete_type import ConcreteType
from .types.scalar import get_scalar_type


# graphql-core expects a resolver for an Enum type to return
# the enum's *value* (not its name or an instance of the enum). We have to
# subclass the GraphQLEnumType class to enable returning Enum members from
# resolvers.
class CustomGraphQLEnumType(GraphQLEnumType):
    def serialize(self, output_value: Any) -> str:
        if isinstance(output_value, Enum):
            return output_value.name
        return super().serialize(output_value)


class GraphQLCoreConverter:
    # TODO: Make abstract

    def __init__(self, config: StrawberryConfig):
        self.type_map: Dict[str, ConcreteType] = {}
        self.config = config

    def get_graphql_type_argument(self, argument: StrawberryArgument) -> GraphQLType:
        # TODO: Completely replace with get_graphql_type

        graphql_type: GraphQLType

        if argument.is_list:
            graphql_type = self.from_list_argument(argument)
        elif argument.is_union:
            assert isinstance(argument.type, StrawberryUnion)  # For mypy
            graphql_type = self.from_union(argument.type)
        else:
            graphql_type = self.get_graphql_type(argument.type)

        # TODO: Abstract this somehow. Logic is tricky
        if not argument.is_optional:
            graphql_type = cast(GraphQLNullableType, graphql_type)
            graphql_type = GraphQLNonNull(graphql_type)

        return graphql_type

    def get_graphql_type_field(self, field: StrawberryField) -> GraphQLType:
        # TODO: Completely replace with get_graphql_type

        graphql_type: GraphQLType

        if field.is_list:
            graphql_type = self.from_list_field(field)
        elif field.is_union:
            assert isinstance(field.type, StrawberryUnion)  # For mypy
            graphql_type = self.from_union(field.type)
        else:
            graphql_type = self.get_graphql_type(field.type)

        # TODO: Abstract this somehow. Logic is tricky
        if not field.is_optional:
            graphql_type = cast(GraphQLNullableType, graphql_type)
            graphql_type = GraphQLNonNull(graphql_type)

        return graphql_type

    def get_graphql_type(self, type_: Any) -> GraphQLType:
        # TODO: Accept StrawberryType when implemented

        if _is_object_type(type_):
            if type_._type_definition.is_input:
                return self.from_input_object_type(type_)
            elif type_._type_definition.is_interface:
                return self.from_interface(type_._type_definition)
            else:
                return self.from_object_type(type_)
        elif _is_enum(type_):
            return self.from_enum(type_._enum_definition)
        elif _is_scalar(type_):
            return self.from_scalar(type_)

        raise TypeError(f"Unexpected type '{type_}'")

    def from_argument(self, argument: StrawberryArgument) -> GraphQLArgument:
        default_value = Undefined if argument.default is UNSET else argument.default

        argument_type = self.get_graphql_type_argument(argument)
        argument_type = cast(GraphQLInputType, argument_type)

        return GraphQLArgument(
            type_=argument_type,
            default_value=default_value,
            description=argument.description,
        )

    def from_enum(self, enum: EnumDefinition) -> CustomGraphQLEnumType:

        assert enum.name is not None

        # Don't reevaluate known types
        if enum.name in self.type_map:
            graphql_enum = self.type_map[enum.name].implementation
            assert isinstance(graphql_enum, CustomGraphQLEnumType)  # For mypy
            return graphql_enum

        graphql_enum = CustomGraphQLEnumType(
            name=enum.name,
            values={item.name: self.from_enum_value(item) for item in enum.values},
            description=enum.description,
        )

        self.type_map[enum.name] = ConcreteType(
            definition=enum, implementation=graphql_enum
        )

        return graphql_enum

    def from_enum_value(self, enum_value: EnumValue) -> GraphQLEnumValue:
        return GraphQLEnumValue(enum_value.value)

    def from_directive(self, directive: DirectiveDefinition) -> GraphQLDirective:

        graphql_arguments = {}
        for argument in directive.arguments:
            argument_name = argument.get_graphql_name(self.config.auto_camel_case)
            graphql_arguments[argument_name] = self.from_argument(argument)

        return GraphQLDirective(
            name=directive.name,
            locations=directive.locations,
            args=graphql_arguments,
            description=directive.description,
        )

    def from_field(self, field: StrawberryField) -> GraphQLField:

        field_type = self.get_graphql_type_field(field)
        field_type = cast(GraphQLOutputType, field_type)

        resolver = self.from_resolver(field)
        subscribe = None

        if field.is_subscription:
            subscribe = resolver
            resolver = lambda event, *_, **__: event  # noqa: E731

        graphql_arguments = {}
        for argument in field.arguments:
            argument_name = argument.get_graphql_name(self.config.auto_camel_case)
            graphql_arguments[argument_name] = self.from_argument(argument)

        return GraphQLField(
            type_=field_type,
            args=graphql_arguments,
            resolve=resolver,
            subscribe=subscribe,
            description=field.description,
            deprecation_reason=field.deprecation_reason,
        )

    def from_input_field(self, field: StrawberryField) -> GraphQLInputField:
        default_value: object
        if field.default_value in [undefined, UNSET]:
            default_value = Undefined
        else:
            default_value = field.default_value

        field_type = self.get_graphql_type_field(field)
        field_type = cast(GraphQLInputType, field_type)

        return GraphQLInputField(
            type_=field_type, default_value=default_value, description=field.description
        )

    def from_input_object_type(self, object_type: Type) -> GraphQLInputObjectType:
        type_definition = object_type._type_definition

        # Don't reevaluate known types
        if type_definition.name in self.type_map:
            graphql_object_type = self.type_map[type_definition.name].implementation
            assert isinstance(graphql_object_type, GraphQLInputObjectType)  # For mypy
            return graphql_object_type

        def get_graphql_fields() -> Dict[str, GraphQLInputField]:
            graphql_fields = {}
            for field in type_definition.fields:
                field_name = field.get_graphql_name(self.config.auto_camel_case)

                graphql_fields[field_name] = self.from_input_field(field)

            return graphql_fields

        graphql_object_type = GraphQLInputObjectType(
            name=type_definition.name,
            fields=get_graphql_fields,
            description=type_definition.description,
        )

        self.type_map[type_definition.name] = ConcreteType(
            definition=type_definition, implementation=graphql_object_type
        )

        return graphql_object_type

    def from_interface(self, interface: TypeDefinition) -> GraphQLInterfaceType:
        # TODO: Use StrawberryInterface when it's implemented in another PR

        # Don't reevaluate known types
        if interface.name in self.type_map:
            graphql_interface = self.type_map[interface.name].implementation
            assert isinstance(graphql_interface, GraphQLInterfaceType)  # For mypy
            return graphql_interface

        def get_graphql_fields() -> Dict[str, GraphQLField]:
            graphql_fields = {}

            for field in interface.fields:
                field_name = field.get_graphql_name(self.config.auto_camel_case)
                graphql_fields[field_name] = self.from_field(field)

            return graphql_fields

        graphql_interface = GraphQLInterfaceType(
            name=interface.name,
            fields=get_graphql_fields,
            interfaces=list(map(self.from_interface, interface.interfaces)),
            description=interface.description,
        )

        self.type_map[interface.name] = ConcreteType(
            definition=interface, implementation=graphql_interface
        )

        return graphql_interface

    def from_list_argument(self, list_: StrawberryArgument) -> GraphQLList:
        assert list_.child is not None
        of_type = self.get_graphql_type_argument(list_.child)

        return GraphQLList(of_type)

    def from_list_field(self, list_: StrawberryField) -> GraphQLList:
        assert list_.child is not None
        of_type = self.get_graphql_type_field(list_.child)

        return GraphQLList(of_type)

    def from_object_type(self, object_type: Type) -> GraphQLObjectType:
        # TODO: Use StrawberryObjectType when it's implemented in another PR

        type_definition = object_type._type_definition

        # Don't reevaluate known types
        if type_definition.name in self.type_map:
            graphql_object_type = self.type_map[type_definition.name].implementation
            assert isinstance(graphql_object_type, GraphQLObjectType)  # For mypy
            return graphql_object_type

        # Only define an is_type_of function for Types that implement an interface.
        # Otherwise, leave it to the default implementation
        is_type_of = (
            (lambda obj, _: isinstance(obj, type_definition.origin))
            if type_definition.interfaces
            else None
        )

        def get_graphql_fields() -> Dict[str, GraphQLField]:
            graphql_fields = {}
            for field in type_definition.fields:
                field_name = field.get_graphql_name(self.config.auto_camel_case)

                graphql_fields[field_name] = self.from_field(field)
            return graphql_fields

        graphql_object_type = GraphQLObjectType(
            name=type_definition.name,
            fields=get_graphql_fields,
            interfaces=list(map(self.from_interface, type_definition.interfaces)),
            is_type_of=is_type_of,
            description=type_definition.description,
        )

        self.type_map[type_definition.name] = ConcreteType(
            definition=type_definition, implementation=graphql_object_type
        )

        return graphql_object_type

    def from_resolver(self, field: StrawberryField) -> Callable:
        # TODO: convert things from graphql name to python name
        def _get_arguments(
            source: Any,
            info: Info,
            kwargs: Dict[str, Any],
        ) -> Tuple[List[Any], Dict[str, Any]]:
<<<<<<< HEAD
            if field.base_resolver is None:
                return [], {}

            kwargs = convert_arguments(
                kwargs, field.arguments, auto_camel_case=self.config.auto_camel_case
            )
=======
            kwargs = convert_arguments(kwargs, field.arguments)
>>>>>>> 0e14078d

            # the following code allows to omit info and root arguments
            # by inspecting the original resolver arguments,
            # if it asks for self, the source will be passed as first argument
            # if it asks for root, the source it will be passed as kwarg
            # if it asks for info, the info will be passed as kwarg

            args = []

            if field.base_resolver:
                if field.base_resolver.has_self_arg:
                    args.append(source)

                if field.base_resolver.has_root_arg:
                    kwargs["root"] = source

                if field.base_resolver.has_info_arg:
                    kwargs["info"] = info

            return args, kwargs

        def _check_permissions(source: Any, info: Info, kwargs: Dict[str, Any]):
            """
            Checks if the permission should be accepted and
            raises an exception if not
            """
            for permission_class in field.permission_classes:
                permission = permission_class()

                if not permission.has_permission(source, info, **kwargs):
                    message = getattr(permission, "message", None)
                    raise PermissionError(message)

        def _strawberry_info_from_graphql(info: GraphQLResolveInfo) -> Info:
            return Info(
                field_name=info.field_name,
                field_nodes=info.field_nodes,
                context=info.context,
                root_value=info.root_value,
                variable_values=info.variable_values,
                return_type=field._get_return_type(),
                operation=info.operation,
                path=info.path,
            )

        def _resolver(_source: Any, info: GraphQLResolveInfo, **kwargs):
            strawberry_info = _strawberry_info_from_graphql(info)
            _check_permissions(_source, strawberry_info, kwargs)

            args, kwargs = _get_arguments(
                source=_source, info=strawberry_info, kwargs=kwargs
            )

            result = field.get_result(
                _source, info=strawberry_info, args=args, kwargs=kwargs
            )

            if isasyncgen(result):

                async def yield_results(results):
                    async for value in results:
                        yield value

                return yield_results(result)

            if iscoroutine(result):  # pragma: no cover

                async def await_result(result):
                    return await result

                return await_result(result)

            return result

        _resolver._is_default = not field.base_resolver  # type: ignore
        return _resolver

    def from_scalar(self, scalar: Type) -> GraphQLScalarType:
        return get_scalar_type(scalar, self.type_map)

    def from_union(self, union: StrawberryUnion) -> GraphQLUnionType:

        # Don't reevaluate known types
        if union.name in self.type_map:
            graphql_union = self.type_map[union.name].implementation
            assert isinstance(graphql_union, GraphQLUnionType)  # For mypy
            return graphql_union

        graphql_types = []
        for type_ in union.types:
            graphql_type = self.get_graphql_type(type_)
            assert isinstance(graphql_type, GraphQLObjectType)  # For mypy
            graphql_types.append(graphql_type)

        graphql_union = GraphQLUnionType(
            name=union.name,
            types=graphql_types,
            description=union.description,
            resolve_type=union.get_type_resolver(self.type_map),
        )

        self.type_map[union.name] = ConcreteType(
            definition=union, implementation=graphql_union
        )

        return graphql_union


################################################################################
# Temporary functions to be removed with new types
################################################################################


def _is_scalar(type_: Type) -> bool:
    # isinstance(type_, StrawberryScalar)  # noqa: E800
    return is_scalar(type_)


def _is_object_type(type_: Type) -> bool:
    # isinstance(type_, StrawberryObjectType)  # noqa: E800
    return hasattr(type_, "_type_definition")


def _is_enum(type_: Type) -> bool:
    # isinstance(type_, StrawberryEnum)  # noqa: E800
    return hasattr(type_, "_enum_definition")<|MERGE_RESOLUTION|>--- conflicted
+++ resolved
@@ -325,16 +325,9 @@
             info: Info,
             kwargs: Dict[str, Any],
         ) -> Tuple[List[Any], Dict[str, Any]]:
-<<<<<<< HEAD
-            if field.base_resolver is None:
-                return [], {}
-
             kwargs = convert_arguments(
                 kwargs, field.arguments, auto_camel_case=self.config.auto_camel_case
             )
-=======
-            kwargs = convert_arguments(kwargs, field.arguments)
->>>>>>> 0e14078d
 
             # the following code allows to omit info and root arguments
             # by inspecting the original resolver arguments,
