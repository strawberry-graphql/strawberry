--- conflicted
+++ resolved
@@ -515,34 +515,6 @@
 
             return args, kwargs
 
-<<<<<<< HEAD
-=======
-        def _check_permissions(source: Any, info: Info, kwargs: Any):
-            """
-            Checks if the permission should be accepted and
-            raises an exception if not
-            """
-            for permission_class in field.permission_classes:
-                permission = permission_class()
-
-                if not permission.has_permission(source, info, **kwargs):
-                    message = getattr(permission, "message", None)
-                    raise PermissionError(message)
-
-        async def _check_permissions_async(source: Any, info: Info, kwargs: Any):
-            for permission_class in field.permission_classes:
-                permission = permission_class()
-                has_permission: bool
-
-                has_permission = await await_maybe(
-                    permission.has_permission(source, info, **kwargs)
-                )
-
-                if not has_permission:
-                    message = getattr(permission, "message", None)
-                    raise PermissionError(message)
-
->>>>>>> d4ae4a5f
         def _strawberry_info_from_graphql(info: GraphQLResolveInfo) -> Info:
             return Info(
                 _raw_info=info,
