--- conflicted
+++ resolved
@@ -16,15 +16,9 @@
 
 @dataclasses.dataclass
 class ConcreteType:
-<<<<<<< HEAD
-    definition: Union[
-        StrawberryObjectDefinition, StrawberryEnum, ScalarDefinition, StrawberryUnion
-    ]
-=======
     definition: (
-        StrawberryObjectDefinition | EnumDefinition | ScalarDefinition | StrawberryUnion
+        StrawberryObjectDefinition | StrawberryEnum | ScalarDefinition | StrawberryUnion
     )
->>>>>>> 80503ffd
     implementation: GraphQLType
 
 
