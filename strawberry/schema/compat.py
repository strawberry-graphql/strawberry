--- conflicted
+++ resolved
@@ -36,16 +36,11 @@
     return is_strawberry_scalar(type_, scalar_registry)
 
 
-<<<<<<< HEAD
 def is_enum(type_: Union[StrawberryType, type]) -> TypeGuard[type]:
     if hasattr(type_, "__strawberry_definition__"):
         return isinstance(type_.__strawberry_definition__, StrawberryEnum)
 
     return False
-=======
-def is_enum(type_: StrawberryType | type) -> TypeGuard[type]:
-    return hasattr(type_, "_enum_definition")
->>>>>>> 80503ffd
 
 
 def is_schema_directive(type_: StrawberryType | type) -> TypeGuard[type]:
