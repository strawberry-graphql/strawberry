--- conflicted
+++ resolved
@@ -5,6 +5,7 @@
 from typing import (
     TYPE_CHECKING,
     Any,
+    AsyncIterator,
     Dict,
     Iterable,
     List,
@@ -21,12 +22,10 @@
     GraphQLNonNull,
     GraphQLSchema,
     get_introspection_query,
+    parse,
     validate_schema,
 )
-<<<<<<< HEAD
-=======
 from graphql.execution import subscribe
->>>>>>> f15bcc77
 from graphql.type.directives import specified_directives
 
 from strawberry import relay
@@ -51,6 +50,7 @@
 
 if TYPE_CHECKING:
     from graphql import ExecutionContext as GraphQLExecutionContext
+    from graphql import ExecutionResult as GraphQLExecutionResult
 
     from strawberry.custom_scalar import ScalarDefinition, ScalarWrapper
     from strawberry.directive import StrawberryDirective
@@ -238,7 +238,6 @@
             None,
         )
 
-<<<<<<< HEAD
     def _warn_for_federation_directives(self):
         """Raises a warning if the schema has any federation directives."""
         from strawberry.federation.schema_directives import FederationDirective
@@ -263,14 +262,6 @@
             )
 
     def _create_execution_context(
-=======
-    def get_fields(
-        self, type_definition: StrawberryObjectDefinition
-    ) -> List[StrawberryField]:
-        return type_definition.fields
-
-    async def execute(
->>>>>>> f15bcc77
         self,
         query: Optional[str],
         variable_values: Optional[Dict[str, Any]] = None,
@@ -287,20 +278,6 @@
             provided_operation_name=operation_name,
         )
 
-<<<<<<< HEAD
-=======
-        result = await execute(
-            self._schema,
-            extensions=self.get_extensions(),
-            execution_context_class=self.execution_context_class,
-            execution_context=execution_context,
-            allowed_operation_types=allowed_operation_types,
-            process_errors=self._process_errors,
-        )
-
-        return result
-
->>>>>>> f15bcc77
     def execute_sync(
         self,
         query: Optional[str],
@@ -323,7 +300,7 @@
             execution_context_class=self.execution_context_class,
             execution_context=execution_context,
             allowed_operation_types=allowed_operation_types,
-            process_errors=self._process_errors,
+            process_errors=self.process_errors,
         )
 
         return result
@@ -340,11 +317,60 @@
         if allowed_operation_types is None:
             allowed_operation_types = DEFAULT_ALLOWED_OPERATION_TYPES
 
-<<<<<<< HEAD
         execution_context = self._create_execution_context(
             query, variable_values, context_value, root_value, operation_name
         )
-=======
+
+        return await AsyncExecution(
+            AsyncExecutionKwargs(
+                schema=self._schema,
+                extensions=self.get_extensions(),
+                execution_context_class=self.execution_context_class,
+                execution_context=execution_context,
+                allowed_operation_types=allowed_operation_types,
+                process_errors=self.process_errors,
+            )
+        ).execute()
+
+    async def subscribe(
+        self,
+        query: Optional[str],
+        variable_values: Optional[Dict[str, Any]] = None,
+        context_value: Optional[Any] = None,
+        root_value: Optional[Any] = None,
+        operation_name: Optional[str] = None,
+    ) -> Union[ExecutionResultError, Subscription]:
+        execution_context = self._create_execution_context(
+            query, variable_values, context_value, root_value, operation_name
+        )
+
+        return await Subscription(
+            AsyncExecutionKwargs(
+                schema=self._schema,
+                extensions=self.get_extensions(),
+                execution_context=execution_context,
+                allowed_operation_types=[OperationType.SUBSCRIPTION],
+                process_errors=self.process_errors,
+            )
+        ).subscribe()
+
+
+    def as_str(self) -> str:
+        return print_schema(self)
+
+    __str__ = as_str
+
+    def introspect(self) -> Dict[str, Any]:
+        """Return the introspection query result for the current schema
+
+        Raises:
+            ValueError: If the introspection query fails due to an invalid schema
+        """
+        introspection = self.execute_sync(get_introspection_query())
+        if introspection.errors or not introspection.data:
+            raise ValueError(f"Invalid Schema. Errors {introspection.errors!r}")
+
+        return introspection.data
     def _resolve_node_ids(self) -> None:
         for concrete_type in self.schema_converter.type_map.values():
             type_def = concrete_type.definition
@@ -375,45 +401,6 @@
 
                 if not has_custom_resolve_id:
                     origin.resolve_id_attr()
-
-    def _warn_for_federation_directives(self) -> None:
-        """Raises a warning if the schema has any federation directives."""
-        from strawberry.federation.schema_directives import FederationDirective
->>>>>>> f15bcc77
-
-        return await AsyncExecution(
-            AsyncExecutionKwargs(
-                schema=self._schema,
-                extensions=self.get_extensions(),
-                execution_context_class=self.execution_context_class,
-                execution_context=execution_context,
-                allowed_operation_types=allowed_operation_types,
-                process_errors=self.process_errors,
-            )
-        ).execute()
-
-    async def subscribe(
-        self,
-        query: Optional[str],
-        variable_values: Optional[Dict[str, Any]] = None,
-        context_value: Optional[Any] = None,
-        root_value: Optional[Any] = None,
-        operation_name: Optional[str] = None,
-    ) -> Union[ExecutionResultError, Subscription]:
-        execution_context = self._create_execution_context(
-            query, variable_values, context_value, root_value, operation_name
-        )
-
-        return await Subscription(
-            AsyncExecutionKwargs(
-                schema=self._schema,
-                extensions=self.get_extensions(),
-                execution_context=execution_context,
-                allowed_operation_types=[OperationType.SUBSCRIPTION],
-                process_errors=self.process_errors,
-            )
-        ).subscribe()
-
     def _extend_introspection(self) -> None:
         def _resolve_is_one_of(obj: Any, info: Any) -> bool:
             if "strawberry-definition" not in obj.extensions:
@@ -423,21 +410,4 @@
 
         instrospection_type = self._schema.type_map["__Type"]
         instrospection_type.fields["isOneOf"] = GraphQLField(GraphQLBoolean)  # type: ignore[attr-defined]
-        instrospection_type.fields["isOneOf"].resolve = _resolve_is_one_of  # type: ignore[attr-defined]
-
-    def as_str(self) -> str:
-        return print_schema(self)
-
-    __str__ = as_str
-
-    def introspect(self) -> Dict[str, Any]:
-        """Return the introspection query result for the current schema
-
-        Raises:
-            ValueError: If the introspection query fails due to an invalid schema
-        """
-        introspection = self.execute_sync(get_introspection_query())
-        if introspection.errors or not introspection.data:
-            raise ValueError(f"Invalid Schema. Errors {introspection.errors!r}")
-
-        return introspection.data+        instrospection_type.fields["isOneOf"].resolve = _resolve_is_one_of  # type: ignore[attr-defined]