from __future__ import annotations

import warnings
from functools import lru_cache
from typing import (
    TYPE_CHECKING,
    Any,
    Dict,
    Iterable,
    List,
    Optional,
    Type,
    Union,
    cast,
)

from graphql import (
    GraphQLBoolean,
    GraphQLField,
    GraphQLNamedType,
    GraphQLNonNull,
    GraphQLSchema,
    get_introspection_query,
    validate_schema,
)
from graphql.execution.middleware import MiddlewareManager
from graphql.type.directives import specified_directives

from strawberry import relay
from strawberry.annotation import StrawberryAnnotation
from strawberry.extensions.directives import (
    DirectivesExtension,
    DirectivesExtensionSync,
)
from strawberry.schema.schema_converter import GraphQLCoreConverter
from strawberry.schema.types.scalar import DEFAULT_SCALAR_REGISTRY
from strawberry.types import ExecutionContext
from strawberry.types.base import StrawberryObjectDefinition, has_object_definition
from strawberry.types.graphql import OperationType

from ..extensions import SchemaExtension
from ..extensions.runner import SchemaExtensionsRunner
from ..printer import print_schema
from . import compat
from .base import BaseSchema
from .config import StrawberryConfig
from .execute import execute, execute_sync
from .subscribe import SubscriptionResult, subscribe

if TYPE_CHECKING:
    from graphql import ExecutionContext as GraphQLExecutionContext

    from strawberry.directive import StrawberryDirective
<<<<<<< HEAD
    from strawberry.enum import EnumDefinition
    from strawberry.field import StrawberryField
    from strawberry.type import StrawberryType
=======
    from strawberry.extensions import SchemaExtension
>>>>>>> fce504df
    from strawberry.types import ExecutionResult
    from strawberry.types.base import StrawberryType
    from strawberry.types.enum import EnumDefinition
    from strawberry.types.field import StrawberryField
    from strawberry.types.scalar import ScalarDefinition, ScalarWrapper
    from strawberry.types.union import StrawberryUnion

DEFAULT_ALLOWED_OPERATION_TYPES = {
    OperationType.QUERY,
    OperationType.MUTATION,
    OperationType.SUBSCRIPTION,
}


class Schema(BaseSchema):
    def __init__(
        self,
        # TODO: can we make sure we only allow to pass
        # something that has been decorated?
        query: Type,
        mutation: Optional[Type] = None,
        subscription: Optional[Type] = None,
        directives: Iterable[StrawberryDirective] = (),
        types: Iterable[Union[Type, StrawberryType]] = (),
        extensions: Iterable[Union[Type[SchemaExtension], SchemaExtension]] = (),
        execution_context_class: Optional[Type[GraphQLExecutionContext]] = None,
        config: Optional[StrawberryConfig] = None,
        scalar_overrides: Optional[
            Dict[object, Union[Type, ScalarWrapper, ScalarDefinition]],
        ] = None,
        schema_directives: Iterable[object] = (),
    ) -> None:
        """Default Schema to be to be used in a Strawberry application.

        A GraphQL Schema class used to define the structure and configuration
        of GraphQL queries, mutations, and subscriptions.

        This class allows the creation of a GraphQL schema by specifying the types
        for queries, mutations, and subscriptions, along with various configuration
        options such as directives, extensions, and scalar overrides.

        Args:
            query: The entry point for queries.
            mutation: The entry point for mutations.
            subscription: The entry point for subscriptions.
            directives: A list of operation directives that clients can use.
                The bult-in `@include` and `@skip` are included by default.
            types: A list of additional types that will be included in the schema.
            extensions: A list of Strawberry extensions.
            execution_context_class: The execution context class.
            config: The configuration for the schema.
            scalar_overrides: A dictionary of overrides for scalars.
            schema_directives: A list of schema directives for the schema.

        Example:
        ```python
        import strawberry


        @strawberry.type
        class Query:
            name: str = "Patrick"


        schema = strawberry.Schema(query=Query)
        ```
        """
        self.query = query
        self.mutation = mutation
        self.subscription = subscription

        self.extensions = extensions
        self.execution_context_class = execution_context_class
        self.config = config or StrawberryConfig()

        SCALAR_OVERRIDES_DICT_TYPE = Dict[
            object, Union["ScalarWrapper", "ScalarDefinition"]
        ]

        scalar_registry: SCALAR_OVERRIDES_DICT_TYPE = {**DEFAULT_SCALAR_REGISTRY}
        if scalar_overrides:
            # TODO: check that the overrides are valid
            scalar_registry.update(cast(SCALAR_OVERRIDES_DICT_TYPE, scalar_overrides))

        self.schema_converter = GraphQLCoreConverter(
            self.config, scalar_registry, self.get_fields
        )
        self.directives = directives
        self.schema_directives = list(schema_directives)

        query_type = self.schema_converter.from_object(query.__strawberry_definition__)
        mutation_type = (
            self.schema_converter.from_object(mutation.__strawberry_definition__)
            if mutation
            else None
        )
        subscription_type = (
            self.schema_converter.from_object(subscription.__strawberry_definition__)
            if subscription
            else None
        )

        graphql_directives = [
            self.schema_converter.from_directive(directive) for directive in directives
        ]

        graphql_types = []
        for type_ in types:
            if compat.is_schema_directive(type_):
                graphql_directives.append(
                    self.schema_converter.from_schema_directive(type_)
                )
            else:
                if has_object_definition(type_):
                    if type_.__strawberry_definition__.is_graphql_generic:
                        type_ = StrawberryAnnotation(type_).resolve()  # noqa: PLW2901
                graphql_type = self.schema_converter.from_maybe_optional(type_)
                if isinstance(graphql_type, GraphQLNonNull):
                    graphql_type = graphql_type.of_type
                if not isinstance(graphql_type, GraphQLNamedType):
                    raise TypeError(f"{graphql_type} is not a named GraphQL Type")
                graphql_types.append(graphql_type)

        try:
            self._schema = GraphQLSchema(
                query=query_type,
                mutation=mutation_type,
                subscription=subscription_type if subscription else None,
                directives=specified_directives + tuple(graphql_directives),
                types=graphql_types,
                extensions={
                    GraphQLCoreConverter.DEFINITION_BACKREF: self,
                },
            )

        except TypeError as error:
            # GraphQL core throws a TypeError if there's any exception raised
            # during the schema creation, so we check if the cause was a
            # StrawberryError and raise it instead if that's the case.

            from strawberry.exceptions import StrawberryException

            if isinstance(error.__cause__, StrawberryException):
                raise error.__cause__ from None

            raise

        # attach our schema to the GraphQL schema instance
        self._schema._strawberry_schema = self  # type: ignore

        self._warn_for_federation_directives()
        self._resolve_node_ids()
        self._extend_introspection()

        # Validate schema early because we want developers to know about
        # possible issues as soon as possible
        errors = validate_schema(self._schema)
        if errors:
            formatted_errors = "\n\n".join(f"❌ {error.message}" for error in errors)
            raise ValueError(f"Invalid Schema. Errors:\n\n{formatted_errors}")

    # TODO: can this get cached?
    def get_extensions(self, sync: bool = False) -> List[SchemaExtension]:
        init_extensions = []
        extensions = (
            *self.extensions,
            DirectivesExtensionSync if sync else DirectivesExtension,
        )
        for extension in extensions:
            if isinstance(extension, SchemaExtension):
                init_extensions.append(extension)
            else:
                init_extensions.append(extension(execution_context=None))  # type: ignore[arg-type]
        return init_extensions

    def create_extensions_runner(
        self, execution_context: ExecutionContext, extensions: list[SchemaExtension]
    ) -> SchemaExtensionsRunner:
        return SchemaExtensionsRunner(
            execution_context=execution_context,
            extensions=extensions,
        )

    # TODO: can this get cached?
    def _get_middleware_manager(
        self, extensions: list[SchemaExtension]
    ) -> MiddlewareManager:
        # create a middleware manager with all the extensions that support resolve
        return MiddlewareManager(
            *(ext for ext in extensions if type(self)._implements_resolve(ext))
        )

    def _create_execution_context(
        self,
        query: Optional[str],
        allowed_operation_types: Iterable[OperationType],
        variable_values: Optional[Dict[str, Any]] = None,
        context_value: Optional[Any] = None,
        root_value: Optional[Any] = None,
        operation_name: Optional[str] = None,
    ) -> ExecutionContext:
        return ExecutionContext(
            query=query,
            schema=self,
            allowed_operations=allowed_operation_types,
            context=context_value,
            root_value=root_value,
            variables=variable_values,
            provided_operation_name=operation_name,
        )

    @classmethod
    def _implements_resolve(cls, obj: SchemaExtension | type[SchemaExtension]) -> bool:
        """Whether the extension implements the resolve method."""
        if isinstance(obj, SchemaExtension):
            return type(obj).resolve is not SchemaExtension.resolve
        return obj.resolve is not SchemaExtension.resolve

    @lru_cache
    def get_type_by_name(
        self, name: str
    ) -> Optional[
        Union[
            StrawberryObjectDefinition,
            ScalarDefinition,
            EnumDefinition,
            StrawberryUnion,
        ]
    ]:
        # TODO: respect auto_camel_case
        if name in self.schema_converter.type_map:
            return self.schema_converter.type_map[name].definition

        return None

    def get_field_for_type(
        self, field_name: str, type_name: str
    ) -> Optional[StrawberryField]:
        type_ = self.get_type_by_name(type_name)

        if not type_:
            return None  # pragma: no cover

        assert isinstance(type_, StrawberryObjectDefinition)

        return next(
            (
                field
                for field in type_.fields
                if self.config.name_converter.get_graphql_name(field) == field_name
            ),
            None,
        )

    @lru_cache
    def get_directive_by_name(self, graphql_name: str) -> Optional[StrawberryDirective]:
        return next(
            (
                directive
                for directive in self.directives
                if self.config.name_converter.from_directive(directive) == graphql_name
            ),
            None,
        )

    def get_fields(
        self, type_definition: StrawberryObjectDefinition
    ) -> List[StrawberryField]:
        return type_definition.fields

    async def execute(
        self,
        query: Optional[str],
        variable_values: Optional[Dict[str, Any]] = None,
        context_value: Optional[Any] = None,
        root_value: Optional[Any] = None,
        operation_name: Optional[str] = None,
        allowed_operation_types: Optional[Iterable[OperationType]] = None,
    ) -> ExecutionResult:
        if allowed_operation_types is None:
            allowed_operation_types = DEFAULT_ALLOWED_OPERATION_TYPES

        execution_context = self._create_execution_context(
            query=query,
            allowed_operation_types=allowed_operation_types,
            variable_values=variable_values,
            context_value=context_value,
            root_value=root_value,
            operation_name=operation_name,
        )
        extensions = self.get_extensions()
        # TODO (#3571): remove this when we implement executoin context as parameter.
        for extension in extensions:
            extension.execution_context = execution_context
        return await execute(
            self._schema,
            execution_context=execution_context,
            extensions_runner=self.create_extensions_runner(
                execution_context, extensions
            ),
            process_errors=self.process_errors,
            middleware_manager=self._get_middleware_manager(extensions),
        )

    def execute_sync(
        self,
        query: Optional[str],
        variable_values: Optional[Dict[str, Any]] = None,
        context_value: Optional[Any] = None,
        root_value: Optional[Any] = None,
        operation_name: Optional[str] = None,
        allowed_operation_types: Optional[Iterable[OperationType]] = None,
    ) -> ExecutionResult:
        if allowed_operation_types is None:
            allowed_operation_types = DEFAULT_ALLOWED_OPERATION_TYPES

        execution_context = self._create_execution_context(
            query=query,
            allowed_operation_types=allowed_operation_types,
            variable_values=variable_values,
            context_value=context_value,
            root_value=root_value,
            operation_name=operation_name,
        )
        extensions = self.get_extensions(sync=True)
        # TODO (#3571): remove this when we implement executoin context as parameter.
        for extension in extensions:
            extension.execution_context = execution_context
        result = execute_sync(
            self._schema,
            execution_context=execution_context,
            extensions_runner=self.create_extensions_runner(
                execution_context, extensions
            ),
            execution_context_class=self.execution_context_class,
            allowed_operation_types=allowed_operation_types,
            process_errors=self.process_errors,
            middleware_manager=self._get_middleware_manager(extensions),
        )

        return result

    async def subscribe(
        self,
        query: Optional[str],
        variable_values: Optional[Dict[str, Any]] = None,
        context_value: Optional[Any] = None,
        root_value: Optional[Any] = None,
        operation_name: Optional[str] = None,
    ) -> SubscriptionResult:
        execution_context = self._create_execution_context(
            query=query,
            allowed_operation_types=(OperationType.SUBSCRIPTION,),
            variable_values=variable_values,
            context_value=context_value,
            root_value=root_value,
            operation_name=operation_name,
        )
        extensions = self.get_extensions()
        # TODO (#3571): remove this when we implement executoin context as parameter.
        for extension in extensions:
            extension.execution_context = execution_context
        return await subscribe(
            self._schema,
            execution_context=execution_context,
            extensions_runner=self.create_extensions_runner(
                execution_context, extensions
            ),
            process_errors=self.process_errors,
            middleware_manager=self._get_middleware_manager(extensions),
        )

    def _resolve_node_ids(self) -> None:
        for concrete_type in self.schema_converter.type_map.values():
            type_def = concrete_type.definition

            # This can be a TypeDefinition, EnumDefinition, ScalarDefinition
            # or UnionDefinition
            if not isinstance(type_def, StrawberryObjectDefinition):
                continue

            # Do not validate id_attr for interfaces. relay.Node itself and
            # any other interfdace that implements it are not required to
            # provide a NodeID annotation, only the concrete type implementing
            # them needs to do that.
            if type_def.is_interface:
                continue

            # Call resolve_id_attr in here to make sure we raise provide
            # early feedback for missing NodeID annotations
            origin = type_def.origin
            if issubclass(origin, relay.Node):
                has_custom_resolve_id = False
                for base in origin.__mro__:
                    if base is relay.Node:
                        break
                    if "resolve_id" in base.__dict__:
                        has_custom_resolve_id = True
                        break

                if not has_custom_resolve_id:
                    origin.resolve_id_attr()

    def _warn_for_federation_directives(self) -> None:
        """Raises a warning if the schema has any federation directives."""
        from strawberry.federation.schema_directives import FederationDirective

        all_types = self.schema_converter.type_map.values()
        all_type_defs = (type_.definition for type_ in all_types)

        all_directives = (
            directive
            for type_def in all_type_defs
            for directive in (type_def.directives or [])
        )

        if any(
            isinstance(directive, FederationDirective) for directive in all_directives
        ):
            warnings.warn(
                "Federation directive found in schema. "
                "Use `strawberry.federation.Schema` instead of `strawberry.Schema`.",
                UserWarning,
                stacklevel=3,
            )

    def _extend_introspection(self) -> None:
        def _resolve_is_one_of(obj: Any, info: Any) -> bool:
            if "strawberry-definition" not in obj.extensions:
                return False

            return obj.extensions["strawberry-definition"].is_one_of

        instrospection_type = self._schema.type_map["__Type"]
        instrospection_type.fields["isOneOf"] = GraphQLField(GraphQLBoolean)  # type: ignore[attr-defined]
        instrospection_type.fields["isOneOf"].resolve = _resolve_is_one_of  # type: ignore[attr-defined]

    def as_str(self) -> str:
        return print_schema(self)

    __str__ = as_str

    def introspect(self) -> Dict[str, Any]:
        """Return the introspection query result for the current schema.

        Raises:
            ValueError: If the introspection query fails due to an invalid schema
        """
        introspection = self.execute_sync(get_introspection_query())
        if introspection.errors or not introspection.data:
            raise ValueError(f"Invalid Schema. Errors {introspection.errors!r}")

        return introspection.data


__all__ = ["Schema"]<|MERGE_RESOLUTION|>--- conflicted
+++ resolved
@@ -28,18 +28,18 @@
 
 from strawberry import relay
 from strawberry.annotation import StrawberryAnnotation
+from strawberry.extensions import SchemaExtension
 from strawberry.extensions.directives import (
     DirectivesExtension,
     DirectivesExtensionSync,
 )
+from strawberry.extensions.runner import SchemaExtensionsRunner
 from strawberry.schema.schema_converter import GraphQLCoreConverter
 from strawberry.schema.types.scalar import DEFAULT_SCALAR_REGISTRY
 from strawberry.types import ExecutionContext
 from strawberry.types.base import StrawberryObjectDefinition, has_object_definition
 from strawberry.types.graphql import OperationType
 
-from ..extensions import SchemaExtension
-from ..extensions.runner import SchemaExtensionsRunner
 from ..printer import print_schema
 from . import compat
 from .base import BaseSchema
@@ -51,13 +51,6 @@
     from graphql import ExecutionContext as GraphQLExecutionContext
 
     from strawberry.directive import StrawberryDirective
-<<<<<<< HEAD
-    from strawberry.enum import EnumDefinition
-    from strawberry.field import StrawberryField
-    from strawberry.type import StrawberryType
-=======
-    from strawberry.extensions import SchemaExtension
->>>>>>> fce504df
     from strawberry.types import ExecutionResult
     from strawberry.types.base import StrawberryType
     from strawberry.types.enum import EnumDefinition
@@ -90,7 +83,7 @@
         ] = None,
         schema_directives: Iterable[object] = (),
     ) -> None:
-        """Default Schema to be to be used in a Strawberry application.
+        """Default Schema to be used in a Strawberry application.
 
         A GraphQL Schema class used to define the structure and configuration
         of GraphQL queries, mutations, and subscriptions.
