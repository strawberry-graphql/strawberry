from __future__ import annotations

import warnings
from asyncio import ensure_future
from collections.abc import AsyncGenerator, AsyncIterator, Awaitable, Iterable
from functools import cached_property, lru_cache
from inspect import isawaitable
from typing import (
    TYPE_CHECKING,
    Any,
    Callable,
    Optional,
    Union,
    cast,
)

from graphql import ExecutionResult as GraphQLExecutionResult
<<<<<<< HEAD
=======
from graphql import (
    ExecutionResult as OriginalExecutionResult,
)
>>>>>>> 7d4ba102
from graphql import (
    GraphQLBoolean,
    GraphQLError,
    GraphQLField,
    GraphQLNamedType,
    GraphQLNonNull,
    GraphQLSchema,
    get_introspection_query,
    parse,
    validate_schema,
)
from graphql.execution import ExecutionContext as GraphQLExecutionContext
from graphql.execution import execute, subscribe
from graphql.execution.middleware import MiddlewareManager
<<<<<<< HEAD
from graphql.type.directives import (
    GraphQLDeferDirective,
    GraphQLStreamDirective,
    specified_directives,
)
=======
from graphql.type.directives import specified_directives
from graphql.validation import validate
>>>>>>> 7d4ba102

from strawberry import relay
from strawberry.annotation import StrawberryAnnotation
from strawberry.exceptions import MissingQueryError
from strawberry.extensions import SchemaExtension
from strawberry.extensions.directives import (
    DirectivesExtension,
    DirectivesExtensionSync,
)
from strawberry.extensions.runner import SchemaExtensionsRunner
from strawberry.printer import print_schema
from strawberry.schema.schema_converter import GraphQLCoreConverter
from strawberry.schema.types.scalar import DEFAULT_SCALAR_REGISTRY
<<<<<<< HEAD
from strawberry.types import ExecutionContext, ExecutionResult
=======
from strawberry.schema.validation_rules.one_of import OneOfInputValidationRule
>>>>>>> 7d4ba102
from strawberry.types.base import (
    StrawberryObjectDefinition,
    WithStrawberryObjectDefinition,
    has_object_definition,
)
from strawberry.types.execution import (
    ExecutionContext,
    ExecutionResult,
    PreExecutionError,
)
from strawberry.types.graphql import OperationType
from strawberry.utils import IS_GQL_32
from strawberry.utils.await_maybe import await_maybe

from . import compat
from .base import BaseSchema
from .config import StrawberryConfig
from .exceptions import InvalidOperationTypeError

if TYPE_CHECKING:
    from collections.abc import Iterable
    from typing_extensions import TypeAlias

    from graphql import ExecutionContext as GraphQLExecutionContext
    from graphql.language import DocumentNode
    from graphql.validation import ASTValidationRule

    from strawberry.directive import StrawberryDirective
    from strawberry.types.base import StrawberryType
    from strawberry.types.enum import EnumDefinition
    from strawberry.types.field import StrawberryField
    from strawberry.types.scalar import ScalarDefinition, ScalarWrapper
    from strawberry.types.union import StrawberryUnion

<<<<<<< HEAD
ProcessErrors: TypeAlias = (
    "Callable[[list[GraphQLError], Optional[ExecutionContext]], None]"
)
=======
SubscriptionResult: TypeAlias = AsyncGenerator[
    Union[PreExecutionError, ExecutionResult], None
]

OriginSubscriptionResult = Union[
    OriginalExecutionResult,
    AsyncIterator[OriginalExecutionResult],
]
>>>>>>> 7d4ba102

DEFAULT_ALLOWED_OPERATION_TYPES = {
    OperationType.QUERY,
    OperationType.MUTATION,
    OperationType.SUBSCRIPTION,
}
ProcessErrors: TypeAlias = (
    "Callable[[list[GraphQLError], Optional[ExecutionContext]], None]"
)


# TODO: merge with below
def validate_document(
    schema: GraphQLSchema,
    document: DocumentNode,
    validation_rules: tuple[type[ASTValidationRule], ...],
) -> list[GraphQLError]:
    validation_rules = (
        *validation_rules,
        OneOfInputValidationRule,
    )
    return validate(
        schema,
        document,
        validation_rules,
    )


def _run_validation(execution_context: ExecutionContext) -> None:
    # Check if there are any validation rules or if validation has
    # already been run by an extension
    if len(execution_context.validation_rules) > 0 and execution_context.errors is None:
        assert execution_context.graphql_document
        execution_context.errors = validate_document(
            execution_context.schema._schema,
            execution_context.graphql_document,
            execution_context.validation_rules,
        )


def _coerce_error(error: Union[GraphQLError, Exception]) -> GraphQLError:
    if isinstance(error, GraphQLError):
        return error
    return GraphQLError(str(error), original_error=error)


class Schema(BaseSchema):
    def __init__(
        self,
        # TODO: can we make sure we only allow to pass
        # something that has been decorated?
        query: type,
        mutation: Optional[type] = None,
        subscription: Optional[type] = None,
        directives: Iterable[StrawberryDirective] = (),
        types: Iterable[Union[type, StrawberryType]] = (),
        extensions: Iterable[Union[type[SchemaExtension], SchemaExtension]] = (),
        execution_context_class: Optional[type[GraphQLExecutionContext]] = None,
        config: Optional[StrawberryConfig] = None,
        scalar_overrides: Optional[
            dict[object, Union[type, ScalarWrapper, ScalarDefinition]],
        ] = None,
        schema_directives: Iterable[object] = (),
    ) -> None:
        """Default Schema to be used in a Strawberry application.

        A GraphQL Schema class used to define the structure and configuration
        of GraphQL queries, mutations, and subscriptions.

        This class allows the creation of a GraphQL schema by specifying the types
        for queries, mutations, and subscriptions, along with various configuration
        options such as directives, extensions, and scalar overrides.

        Args:
            query: The entry point for queries.
            mutation: The entry point for mutations.
            subscription: The entry point for subscriptions.
            directives: A list of operation directives that clients can use.
                The bult-in `@include` and `@skip` are included by default.
            types: A list of additional types that will be included in the schema.
            extensions: A list of Strawberry extensions.
            execution_context_class: The execution context class.
            config: The configuration for the schema.
            scalar_overrides: A dictionary of overrides for scalars.
            schema_directives: A list of schema directives for the schema.

        Example:
        ```python
        import strawberry


        @strawberry.type
        class Query:
            name: str = "Patrick"


        schema = strawberry.Schema(query=Query)
        ```
        """
        self.query = query
        self.mutation = mutation
        self.subscription = subscription

        self.extensions = extensions
        self._cached_middleware_manager: MiddlewareManager | None = None
        self.execution_context_class = execution_context_class
        self.config = config or StrawberryConfig()

        SCALAR_OVERRIDES_DICT_TYPE = dict[
            object, Union["ScalarWrapper", "ScalarDefinition"]
        ]

        scalar_registry: SCALAR_OVERRIDES_DICT_TYPE = {**DEFAULT_SCALAR_REGISTRY}
        if scalar_overrides:
            # TODO: check that the overrides are valid
            scalar_registry.update(cast(SCALAR_OVERRIDES_DICT_TYPE, scalar_overrides))

        self.schema_converter = GraphQLCoreConverter(
            self.config, scalar_registry, self.get_fields
        )
        self.directives = directives
        self.schema_directives = list(schema_directives)

        query_type = self.schema_converter.from_object(
            cast(type[WithStrawberryObjectDefinition], query).__strawberry_definition__
        )
        mutation_type = (
            self.schema_converter.from_object(
                cast(
                    type[WithStrawberryObjectDefinition], mutation
                ).__strawberry_definition__
            )
            if mutation
            else None
        )
        subscription_type = (
            self.schema_converter.from_object(
                cast(
                    type[WithStrawberryObjectDefinition], subscription
                ).__strawberry_definition__
            )
            if subscription
            else None
        )

        graphql_directives = [
            self.schema_converter.from_directive(directive) for directive in directives
        ]

        graphql_types = []
        for type_ in types:
            if compat.is_schema_directive(type_):
                graphql_directives.append(
                    self.schema_converter.from_schema_directive(type_)
                )
            else:
                if (
                    has_object_definition(type_)
                    and type_.__strawberry_definition__.is_graphql_generic
                ):
                    type_ = StrawberryAnnotation(type_).resolve()  # noqa: PLW2901
                graphql_type = self.schema_converter.from_maybe_optional(type_)
                if isinstance(graphql_type, GraphQLNonNull):
                    graphql_type = graphql_type.of_type
                if not isinstance(graphql_type, GraphQLNamedType):
                    raise TypeError(f"{graphql_type} is not a named GraphQL Type")
                graphql_types.append(graphql_type)

        try:
            self._schema = GraphQLSchema(
                query=query_type,
                mutation=mutation_type,
                subscription=subscription_type if subscription else None,
                directives=(
                    specified_directives
                    + tuple(graphql_directives)
                    + (GraphQLDeferDirective, GraphQLStreamDirective)
                ),
                types=graphql_types,
                extensions={
                    GraphQLCoreConverter.DEFINITION_BACKREF: self,
                },
            )

        except TypeError as error:
            # GraphQL core throws a TypeError if there's any exception raised
            # during the schema creation, so we check if the cause was a
            # StrawberryError and raise it instead if that's the case.

            from strawberry.exceptions import StrawberryException

            if isinstance(error.__cause__, StrawberryException):
                raise error.__cause__ from None

            raise

        # attach our schema to the GraphQL schema instance
        self._schema._strawberry_schema = self  # type: ignore

        self._warn_for_federation_directives()
        self._resolve_node_ids()
        self._extend_introspection()

        # Validate schema early because we want developers to know about
        # possible issues as soon as possible
        errors = validate_schema(self._schema)
        if errors:
            formatted_errors = "\n\n".join(f"❌ {error.message}" for error in errors)
            raise ValueError(f"Invalid Schema. Errors:\n\n{formatted_errors}")

    def get_extensions(self, sync: bool = False) -> list[SchemaExtension]:
        extensions: list[type[SchemaExtension] | SchemaExtension] = []
        extensions.extend(self.extensions)
        if self.directives:
            extensions.extend(
                [DirectivesExtensionSync if sync else DirectivesExtension]
            )
        return [
            ext if isinstance(ext, SchemaExtension) else ext(execution_context=None)
            for ext in extensions
        ]

    @cached_property
    def _sync_extensions(self) -> list[SchemaExtension]:
        return self.get_extensions(sync=True)

    @cached_property
    def _async_extensions(self) -> list[SchemaExtension]:
        return self.get_extensions(sync=False)

    def create_extensions_runner(
        self, execution_context: ExecutionContext, extensions: list[SchemaExtension]
    ) -> SchemaExtensionsRunner:
        return SchemaExtensionsRunner(
            execution_context=execution_context,
            extensions=extensions,
        )

    def _get_middleware_manager(
        self, extensions: list[SchemaExtension]
    ) -> MiddlewareManager:
        # create a middleware manager with all the extensions that implement resolve
        if not self._cached_middleware_manager:
            self._cached_middleware_manager = MiddlewareManager(
                *(ext for ext in extensions if ext._implements_resolve())
            )
        return self._cached_middleware_manager

    def _create_execution_context(
        self,
        query: Optional[str],
        allowed_operation_types: Iterable[OperationType],
        variable_values: Optional[dict[str, Any]] = None,
        context_value: Optional[Any] = None,
        root_value: Optional[Any] = None,
        operation_name: Optional[str] = None,
    ) -> ExecutionContext:
        return ExecutionContext(
            query=query,
            schema=self,
            allowed_operations=allowed_operation_types,
            context=context_value,
            root_value=root_value,
            variables=variable_values,
            provided_operation_name=operation_name,
        )

    # TODO: is this the right place to do this?
    async def _handle_execution_result(
        self,
        context: ExecutionContext,
        result: Union[GraphQLExecutionResult, ExecutionResult],
        extensions_runner: SchemaExtensionsRunner,
        process_errors: ProcessErrors | None,
    ) -> ExecutionResult:
        # Set errors on the context so that it's easier
        # to access in extensions
        if result.errors:
            context.errors = result.errors

            if process_errors:
                process_errors(result.errors, context)

        if isinstance(result, GraphQLExecutionResult):
            result = ExecutionResult(data=result.data, errors=result.errors)

        # TODO: not correct when handling incremental results
        result.extensions = await extensions_runner.get_extensions_results(context)

        context.result = result  # type: ignore  # mypy failed to deduce correct type.
        return result

    @lru_cache
    def get_type_by_name(
        self, name: str
    ) -> Optional[
        Union[
            StrawberryObjectDefinition,
            ScalarDefinition,
            EnumDefinition,
            StrawberryUnion,
        ]
    ]:
        # TODO: respect auto_camel_case
        if name in self.schema_converter.type_map:
            return self.schema_converter.type_map[name].definition

        return None

    def get_field_for_type(
        self, field_name: str, type_name: str
    ) -> Optional[StrawberryField]:
        type_ = self.get_type_by_name(type_name)

        if not type_:
            return None  # pragma: no cover

        assert isinstance(type_, StrawberryObjectDefinition)

        return next(
            (
                field
                for field in type_.fields
                if self.config.name_converter.get_graphql_name(field) == field_name
            ),
            None,
        )

    @lru_cache
    def get_directive_by_name(self, graphql_name: str) -> Optional[StrawberryDirective]:
        return next(
            (
                directive
                for directive in self.directives
                if self.config.name_converter.from_directive(directive) == graphql_name
            ),
            None,
        )

    def get_fields(
        self, type_definition: StrawberryObjectDefinition
    ) -> list[StrawberryField]:
        return type_definition.fields

    async def _parse_and_validate_async(
        self, context: ExecutionContext, extensions_runner: SchemaExtensionsRunner
    ) -> Optional[PreExecutionError]:
        if not context.query:
            raise MissingQueryError

        async with extensions_runner.parsing():
            try:
                if not context.graphql_document:
                    context.graphql_document = parse(context.query)

            except GraphQLError as error:
                context.errors = [error]
                return PreExecutionError(data=None, errors=[error])

            except Exception as error:  # noqa: BLE001
                error = GraphQLError(str(error), original_error=error)
                context.errors = [error]
                return PreExecutionError(data=None, errors=[error])

        if context.operation_type not in context.allowed_operations:
            raise InvalidOperationTypeError(context.operation_type)

        async with extensions_runner.validation():
            _run_validation(context)
            if context.errors:
                return PreExecutionError(
                    data=None,
                    errors=context.errors,
                )

        return None

    async def _handle_execution_result(
        self,
        context: ExecutionContext,
        result: Union[GraphQLExecutionResult, ExecutionResult],
        extensions_runner: SchemaExtensionsRunner,
        *,
        # TODO: can we remove this somehow, see comment in execute
        skip_process_errors: bool = False,
    ) -> ExecutionResult:
        # Set errors on the context so that it's easier
        # to access in extensions
        if result.errors:
            context.errors = result.errors
            if not skip_process_errors:
                self._process_errors(result.errors, context)
        if isinstance(result, GraphQLExecutionResult):
            result = ExecutionResult(data=result.data, errors=result.errors)
        result.extensions = await extensions_runner.get_extensions_results(context)
        context.result = result  # type: ignore  # mypy failed to deduce correct type.
        return result

    async def execute(
        self,
        query: Optional[str],
        variable_values: Optional[dict[str, Any]] = None,
        context_value: Optional[Any] = None,
        root_value: Optional[Any] = None,
        operation_name: Optional[str] = None,
        allowed_operation_types: Optional[Iterable[OperationType]] = None,
    ) -> ExecutionResult:
        if allowed_operation_types is None:
            allowed_operation_types = DEFAULT_ALLOWED_OPERATION_TYPES

        execution_context = self._create_execution_context(
            query=query,
            allowed_operation_types=allowed_operation_types,
            variable_values=variable_values,
            context_value=context_value,
            root_value=root_value,
            operation_name=operation_name,
        )
        extensions = self.get_extensions()
        # TODO (#3571): remove this when we implement execution context as parameter.
        for extension in extensions:
            extension.execution_context = execution_context
<<<<<<< HEAD
        # TODO: fix (race conditions, ugly code)
        self.execution_context = execution_context
        self.extensions_runner = self.create_extensions_runner(
            execution_context, extensions
        )
        return await execute(
            self._schema,
            execution_context=execution_context,
            extensions_runner=self.extensions_runner,
            process_errors=self._process_errors,
            middleware_manager=self._get_middleware_manager(extensions),
            execution_context_class=self.execution_context_class,
=======

        extensions_runner = self.create_extensions_runner(execution_context, extensions)
        middleware_manager = self._get_middleware_manager(extensions)

        try:
            async with extensions_runner.operation():
                # Note: In graphql-core the schema would be validated here but in
                # Strawberry we are validating it at initialisation time instead

                if errors := await self._parse_and_validate_async(
                    execution_context, extensions_runner
                ):
                    return await self._handle_execution_result(
                        execution_context,
                        errors,
                        extensions_runner,
                    )

                assert execution_context.graphql_document
                async with extensions_runner.executing():
                    if not execution_context.result:
                        result = await await_maybe(
                            execute(
                                self._schema,
                                execution_context.graphql_document,
                                root_value=execution_context.root_value,
                                middleware=middleware_manager,
                                variable_values=execution_context.variables,
                                operation_name=execution_context.operation_name,
                                context_value=execution_context.context,
                                execution_context_class=self.execution_context_class,
                            )
                        )
                        execution_context.result = result
                    else:
                        result = execution_context.result
                    # Also set errors on the execution_context so that it's easier
                    # to access in extensions
                    if result.errors:
                        execution_context.errors = result.errors

                        # Run the `Schema.process_errors` function here before
                        # extensions have a chance to modify them (see the MaskErrors
                        # extension). That way we can log the original errors but
                        # only return a sanitised version to the client.
                        self._process_errors(result.errors, execution_context)

        except (MissingQueryError, InvalidOperationTypeError):
            raise
        except Exception as exc:  # noqa: BLE001
            return await self._handle_execution_result(
                execution_context,
                PreExecutionError(data=None, errors=[_coerce_error(exc)]),
                extensions_runner,
            )
        # return results after all the operation completed.
        return await self._handle_execution_result(
            execution_context, result, extensions_runner, skip_process_errors=True
>>>>>>> 7d4ba102
        )

    def execute_sync(
        self,
        query: Optional[str],
        variable_values: Optional[dict[str, Any]] = None,
        context_value: Optional[Any] = None,
        root_value: Optional[Any] = None,
        operation_name: Optional[str] = None,
        allowed_operation_types: Optional[Iterable[OperationType]] = None,
    ) -> ExecutionResult:
        if allowed_operation_types is None:
            allowed_operation_types = DEFAULT_ALLOWED_OPERATION_TYPES

        execution_context = self._create_execution_context(
            query=query,
            allowed_operation_types=allowed_operation_types,
            variable_values=variable_values,
            context_value=context_value,
            root_value=root_value,
            operation_name=operation_name,
        )
        extensions = self._sync_extensions
        # TODO (#3571): remove this when we implement execution context as parameter.
        for extension in extensions:
            extension.execution_context = execution_context

        extensions_runner = self.create_extensions_runner(execution_context, extensions)
        middleware_manager = self._get_middleware_manager(extensions)

        try:
            with extensions_runner.operation():
                # Note: In graphql-core the schema would be validated here but in
                # Strawberry we are validating it at initialisation time instead
                if not execution_context.query:
                    raise MissingQueryError  # noqa: TRY301

                with extensions_runner.parsing():
                    try:
                        if not execution_context.graphql_document:
                            execution_context.graphql_document = parse(
                                execution_context.query,
                                **execution_context.parse_options,
                            )

                    except GraphQLError as error:
                        execution_context.errors = [error]
                        self._process_errors([error], execution_context)
                        return ExecutionResult(
                            data=None,
                            errors=[error],
                            extensions=extensions_runner.get_extensions_results_sync(),
                        )

                if execution_context.operation_type not in allowed_operation_types:
                    raise InvalidOperationTypeError(execution_context.operation_type)  # noqa: TRY301

                with extensions_runner.validation():
                    _run_validation(execution_context)
                    if execution_context.errors:
                        self._process_errors(
                            execution_context.errors, execution_context
                        )
                        return ExecutionResult(
                            data=None,
                            errors=execution_context.errors,
                            extensions=extensions_runner.get_extensions_results_sync(),
                        )

                with extensions_runner.executing():
                    if not execution_context.result:
                        result = execute(
                            self._schema,
                            execution_context.graphql_document,
                            root_value=execution_context.root_value,
                            middleware=middleware_manager,
                            variable_values=execution_context.variables,
                            operation_name=execution_context.operation_name,
                            context_value=execution_context.context,
                            execution_context_class=self.execution_context_class,
                        )

                        if isawaitable(result):
                            result = cast(Awaitable[GraphQLExecutionResult], result)  # type: ignore[redundant-cast]
                            ensure_future(result).cancel()
                            raise RuntimeError(  # noqa: TRY301
                                "GraphQL execution failed to complete synchronously."
                            )

                        result = cast(GraphQLExecutionResult, result)  # type: ignore[redundant-cast]
                        execution_context.result = result
                        # Also set errors on the context so that it's easier
                        # to access in extensions
                        if result.errors:
                            execution_context.errors = result.errors

                            # Run the `Schema.process_errors` function here before
                            # extensions have a chance to modify them (see the MaskErrors
                            # extension). That way we can log the original errors but
                            # only return a sanitised version to the client.
                            self._process_errors(result.errors, execution_context)
        except (MissingQueryError, InvalidOperationTypeError):
            raise
        except Exception as exc:  # noqa: BLE001
            errors = [_coerce_error(exc)]
            execution_context.errors = errors
            self._process_errors(errors, execution_context)
            return ExecutionResult(
                data=None,
                errors=errors,
                extensions=extensions_runner.get_extensions_results_sync(),
            )
        return ExecutionResult(
            data=execution_context.result.data,
            errors=execution_context.result.errors,
            extensions=extensions_runner.get_extensions_results_sync(),
        )

    async def _subscribe(
        self,
        execution_context: ExecutionContext,
        extensions_runner: SchemaExtensionsRunner,
        middleware_manager: MiddlewareManager,
        execution_context_class: type[GraphQLExecutionContext] | None = None,
    ) -> AsyncGenerator[ExecutionResult, None]:
        async with extensions_runner.operation():
            if initial_error := await self._parse_and_validate_async(
                context=execution_context,
                extensions_runner=extensions_runner,
            ):
                initial_error.extensions = (
                    await extensions_runner.get_extensions_results(execution_context)
                )
                yield await self._handle_execution_result(
                    execution_context, initial_error, extensions_runner
                )
            try:
                async with extensions_runner.executing():
                    assert execution_context.graphql_document is not None
                    gql_33_kwargs = {
                        "middleware": middleware_manager,
                        "execution_context_class": execution_context_class,
                    }
                    try:
                        # Might not be awaitable for pre-execution errors.
                        aiter_or_result: OriginSubscriptionResult = await await_maybe(
                            subscribe(
                                self._schema,
                                execution_context.graphql_document,
                                root_value=execution_context.root_value,
                                variable_values=execution_context.variables,
                                operation_name=execution_context.operation_name,
                                context_value=execution_context.context,
                                **{} if IS_GQL_32 else gql_33_kwargs,  # type: ignore[arg-type]
                            )
                        )
                    # graphql-core 3.2 doesn't handle some of the pre-execution errors.
                    # see `test_subscription_immediate_error`
                    except Exception as exc:  # noqa: BLE001
                        aiter_or_result = OriginalExecutionResult(
                            data=None, errors=[_coerce_error(exc)]
                        )

                # Handle pre-execution errors.
                if isinstance(aiter_or_result, OriginalExecutionResult):
                    yield await self._handle_execution_result(
                        execution_context,
                        PreExecutionError(data=None, errors=aiter_or_result.errors),
                        extensions_runner,
                    )
                else:
                    try:
                        async for result in aiter_or_result:
                            yield await self._handle_execution_result(
                                execution_context,
                                result,
                                extensions_runner,
                            )
                    # graphql-core doesn't handle exceptions raised while executing.
                    except Exception as exc:  # noqa: BLE001
                        yield await self._handle_execution_result(
                            execution_context,
                            OriginalExecutionResult(
                                data=None, errors=[_coerce_error(exc)]
                            ),
                            extensions_runner,
                        )
            # catch exceptions raised in `on_execute` hook.
            except Exception as exc:  # noqa: BLE001
                origin_result = OriginalExecutionResult(
                    data=None, errors=[_coerce_error(exc)]
                )
                yield await self._handle_execution_result(
                    execution_context,
                    origin_result,
                    extensions_runner,
                )

    async def subscribe(
        self,
        query: Optional[str],
        variable_values: Optional[dict[str, Any]] = None,
        context_value: Optional[Any] = None,
        root_value: Optional[Any] = None,
        operation_name: Optional[str] = None,
    ) -> SubscriptionResult:
        execution_context = self._create_execution_context(
            query=query,
            allowed_operation_types=(OperationType.SUBSCRIPTION,),
            variable_values=variable_values,
            context_value=context_value,
            root_value=root_value,
            operation_name=operation_name,
        )
        extensions = self._async_extensions
        # TODO (#3571): remove this when we implement execution context as parameter.
        for extension in extensions:
            extension.execution_context = execution_context

        return self._subscribe(
            execution_context,
            extensions_runner=self.create_extensions_runner(
                execution_context, extensions
            ),
            middleware_manager=self._get_middleware_manager(extensions),
            execution_context_class=self.execution_context_class,
        )

    def _resolve_node_ids(self) -> None:
        for concrete_type in self.schema_converter.type_map.values():
            type_def = concrete_type.definition

            # This can be a TypeDefinition, EnumDefinition, ScalarDefinition
            # or UnionDefinition
            if not isinstance(type_def, StrawberryObjectDefinition):
                continue

            # Do not validate id_attr for interfaces. relay.Node itself and
            # any other interfdace that implements it are not required to
            # provide a NodeID annotation, only the concrete type implementing
            # them needs to do that.
            if type_def.is_interface:
                continue

            # Call resolve_id_attr in here to make sure we raise provide
            # early feedback for missing NodeID annotations
            origin = type_def.origin
            if issubclass(origin, relay.Node):
                has_custom_resolve_id = False
                for base in origin.__mro__:
                    if base is relay.Node:
                        break
                    if "resolve_id" in base.__dict__:
                        has_custom_resolve_id = True
                        break

                if not has_custom_resolve_id:
                    origin.resolve_id_attr()

    def _warn_for_federation_directives(self) -> None:
        """Raises a warning if the schema has any federation directives."""
        from strawberry.federation.schema_directives import FederationDirective

        all_types = self.schema_converter.type_map.values()
        all_type_defs = (type_.definition for type_ in all_types)

        all_directives = (
            directive
            for type_def in all_type_defs
            for directive in (type_def.directives or [])
        )

        if any(
            isinstance(directive, FederationDirective) for directive in all_directives
        ):
            warnings.warn(
                "Federation directive found in schema. "
                "Use `strawberry.federation.Schema` instead of `strawberry.Schema`.",
                UserWarning,
                stacklevel=3,
            )

    def _extend_introspection(self) -> None:
        def _resolve_is_one_of(obj: Any, info: Any) -> bool:
            if "strawberry-definition" not in obj.extensions:
                return False

            return obj.extensions["strawberry-definition"].is_one_of

        instrospection_type = self._schema.type_map["__Type"]
        instrospection_type.fields["isOneOf"] = GraphQLField(GraphQLBoolean)  # type: ignore[attr-defined]
        instrospection_type.fields["isOneOf"].resolve = _resolve_is_one_of  # type: ignore[attr-defined]

    def as_str(self) -> str:
        return print_schema(self)

    __str__ = as_str

    def introspect(self) -> dict[str, Any]:
        """Return the introspection query result for the current schema.

        Raises:
            ValueError: If the introspection query fails due to an invalid schema
        """
        introspection = self.execute_sync(get_introspection_query())
        if introspection.errors or not introspection.data:
            raise ValueError(f"Invalid Schema. Errors {introspection.errors!r}")

        return introspection.data


__all__ = ["Schema"]<|MERGE_RESOLUTION|>--- conflicted
+++ resolved
@@ -15,12 +15,9 @@
 )
 
 from graphql import ExecutionResult as GraphQLExecutionResult
-<<<<<<< HEAD
-=======
 from graphql import (
     ExecutionResult as OriginalExecutionResult,
 )
->>>>>>> 7d4ba102
 from graphql import (
     GraphQLBoolean,
     GraphQLError,
@@ -35,16 +32,12 @@
 from graphql.execution import ExecutionContext as GraphQLExecutionContext
 from graphql.execution import execute, subscribe
 from graphql.execution.middleware import MiddlewareManager
-<<<<<<< HEAD
 from graphql.type.directives import (
     GraphQLDeferDirective,
     GraphQLStreamDirective,
     specified_directives,
 )
-=======
-from graphql.type.directives import specified_directives
 from graphql.validation import validate
->>>>>>> 7d4ba102
 
 from strawberry import relay
 from strawberry.annotation import StrawberryAnnotation
@@ -58,11 +51,7 @@
 from strawberry.printer import print_schema
 from strawberry.schema.schema_converter import GraphQLCoreConverter
 from strawberry.schema.types.scalar import DEFAULT_SCALAR_REGISTRY
-<<<<<<< HEAD
-from strawberry.types import ExecutionContext, ExecutionResult
-=======
 from strawberry.schema.validation_rules.one_of import OneOfInputValidationRule
->>>>>>> 7d4ba102
 from strawberry.types.base import (
     StrawberryObjectDefinition,
     WithStrawberryObjectDefinition,
@@ -97,11 +86,9 @@
     from strawberry.types.scalar import ScalarDefinition, ScalarWrapper
     from strawberry.types.union import StrawberryUnion
 
-<<<<<<< HEAD
 ProcessErrors: TypeAlias = (
     "Callable[[list[GraphQLError], Optional[ExecutionContext]], None]"
 )
-=======
 SubscriptionResult: TypeAlias = AsyncGenerator[
     Union[PreExecutionError, ExecutionResult], None
 ]
@@ -110,7 +97,6 @@
     OriginalExecutionResult,
     AsyncIterator[OriginalExecutionResult],
 ]
->>>>>>> 7d4ba102
 
 DEFAULT_ALLOWED_OPERATION_TYPES = {
     OperationType.QUERY,
@@ -533,20 +519,6 @@
         # TODO (#3571): remove this when we implement execution context as parameter.
         for extension in extensions:
             extension.execution_context = execution_context
-<<<<<<< HEAD
-        # TODO: fix (race conditions, ugly code)
-        self.execution_context = execution_context
-        self.extensions_runner = self.create_extensions_runner(
-            execution_context, extensions
-        )
-        return await execute(
-            self._schema,
-            execution_context=execution_context,
-            extensions_runner=self.extensions_runner,
-            process_errors=self._process_errors,
-            middleware_manager=self._get_middleware_manager(extensions),
-            execution_context_class=self.execution_context_class,
-=======
 
         extensions_runner = self.create_extensions_runner(execution_context, extensions)
         middleware_manager = self._get_middleware_manager(extensions)
@@ -605,7 +577,6 @@
         # return results after all the operation completed.
         return await self._handle_execution_result(
             execution_context, result, extensions_runner, skip_process_errors=True
->>>>>>> 7d4ba102
         )
 
     def execute_sync(
