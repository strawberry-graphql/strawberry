--- conflicted
+++ resolved
@@ -51,12 +51,7 @@
     from graphql import ExecutionContext as GraphQLExecutionContext
 
     from strawberry.directive import StrawberryDirective
-<<<<<<< HEAD
-    from strawberry.types import ExecutionResult
-=======
-    from strawberry.extensions import SchemaExtension
     from strawberry.types import ExecutionResult, SubscriptionExecutionResult
->>>>>>> 3ba6a83e
     from strawberry.types.base import StrawberryType
     from strawberry.types.enum import EnumDefinition
     from strawberry.types.field import StrawberryField
