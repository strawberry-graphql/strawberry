--- conflicted
+++ resolved
@@ -435,24 +435,13 @@
     @lru_cache
     def get_type_by_name(
         self, name: str
-<<<<<<< HEAD
-    ) -> Optional[
-        Union[
-            StrawberryObjectDefinition,
-            ScalarDefinition,
-            StrawberryEnum,
-            StrawberryUnion,
-        ]
-    ]:
-=======
     ) -> (
         StrawberryObjectDefinition
         | ScalarDefinition
-        | EnumDefinition
+        | StrawberryEnum
         | StrawberryUnion
         | None
     ):
->>>>>>> 80503ffd
         # TODO: respect auto_camel_case
         if name in self.schema_converter.type_map:
             return self.schema_converter.type_map[name].definition
