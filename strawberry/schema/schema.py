--- conflicted
+++ resolved
@@ -10,6 +10,7 @@
     Iterable,
     List,
     Optional,
+    Tuple,
     Type,
     Union,
     cast,
@@ -52,7 +53,6 @@
     from strawberry.enum import EnumDefinition
     from strawberry.extensions import SchemaExtension
     from strawberry.field import StrawberryField
-    from strawberry.type import StrawberryType
     from strawberry.types import ExecutionResult
     from strawberry.union import StrawberryUnion
 
@@ -72,13 +72,8 @@
         mutation: Optional[Type] = None,
         subscription: Optional[Type] = None,
         directives: Iterable[StrawberryDirective] = (),
-<<<<<<< HEAD
-        types: Iterable[Union[StrawberryType, type]] = (),
-        extensions: Iterable[Union[Type[Extension], Extension]] = (),
-=======
-        types=(),
+        types: Tuple[Type] = (),
         extensions: Iterable[Union[Type[SchemaExtension], SchemaExtension]] = (),
->>>>>>> a42577ad
         execution_context_class: Optional[Type[GraphQLExecutionContext]] = None,
         config: Optional[StrawberryConfig] = None,
         scalar_overrides: Optional[
