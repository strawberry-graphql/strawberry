--- conflicted
+++ resolved
@@ -11,11 +11,8 @@
 class StrawberryConfig:
     auto_camel_case: InitVar[bool] = None  # pyright: reportGeneralTypeIssues=false
     name_converter: NameConverter = field(default_factory=NameConverter)
-<<<<<<< HEAD
+    default_resolver: Callable[[Any, str], object] = getattr
     description_sources: DescriptionSources = DescriptionSources.STRAWBERRY_DESCRIPTIONS
-=======
-    default_resolver: Callable[[Any, str], object] = getattr
->>>>>>> e08b8884
 
     def __post_init__(
         self,
