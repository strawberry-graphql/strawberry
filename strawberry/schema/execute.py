--- conflicted
+++ resolved
@@ -20,7 +20,6 @@
 from graphql.language import DocumentNode
 from graphql.validation import ASTValidationRule, validate
 
-from strawberry.exceptions import MissingQueryError
 from strawberry.extensions import Extension
 from strawberry.extensions.runner import ExtensionsRunner
 from strawberry.types import ExecutionContext, ExecutionResult
@@ -30,8 +29,8 @@
 from .exceptions import InvalidOperationTypeError
 
 
-def parse_document(query: str) -> DocumentNode:
-    return parse(query)
+def parse_document(query: Optional[str]) -> DocumentNode:
+    return parse(query)  # type: ignore
 
 
 def validate_document(
@@ -75,8 +74,6 @@
     with extensions_runner.operation():
         # Note: In graphql-core the schema would be validated here but in
         # Strawberry we are validating it at initialisation time instead
-        if not execution_context.query:
-            raise MissingQueryError()
 
         with extensions_runner.parsing():
             try:
@@ -155,7 +152,6 @@
     )
 
 
-<<<<<<< HEAD
 class AsyncExecutionBase:
     def __init__(
         self,
@@ -169,7 +165,6 @@
         execution_context_class: Optional[Type[GraphQLExecutionContext]] = None,
     ):
         self.schema = schema
-        self.query = execution_context.query
         self.execution_context = execution_context
         self.extensions = extensions
         self.execution_context_class = execution_context_class
@@ -179,40 +174,14 @@
             execution_context=self.execution_context,
             extensions=list(self.extensions),
         )
-=======
-def execute_sync(
-    schema: GraphQLSchema,
-    *,
-    allowed_operation_types: Iterable[OperationType],
-    extensions: Sequence[Union[Type[Extension], Extension]],
-    execution_context: ExecutionContext,
-    execution_context_class: Optional[Type[GraphQLExecutionContext]] = None,
-    process_errors: Callable[[List[GraphQLError], Optional[ExecutionContext]], None],
-) -> ExecutionResult:
-    extensions_runner = ExtensionsRunner(
-        execution_context=execution_context,
-        extensions=list(extensions),
-    )
-
-    with extensions_runner.operation():
-        # Note: In graphql-core the schema would be validated here but in
-        # Strawberry we are validating it at initialisation time instead
-        if not execution_context.query:
-            raise MissingQueryError()
->>>>>>> 641145ba
 
     async def _parse_and_validate_runner(self) -> Optional[ExecutionResultError]:
         async with self.extensions_runner.parsing():
             try:
-<<<<<<< HEAD
                 if not self.execution_context.graphql_document:
-                    self.execution_context.graphql_document = parse_document(self.query)
-=======
-                if not execution_context.graphql_document:
-                    execution_context.graphql_document = parse_document(
-                        execution_context.query
-                    )
->>>>>>> 641145ba
+                    self.execution_context.graphql_document = parse_document(
+                        self.execution_context.query
+                    )
 
             except GraphQLError as error:
                 self.execution_context.errors = [error]
