--- conflicted
+++ resolved
@@ -37,10 +37,7 @@
 
     from strawberry.extensions import SchemaExtension
     from strawberry.types import ExecutionContext
-<<<<<<< HEAD
     from strawberry.types.execution import Executor, ParseOptions
-=======
->>>>>>> 6c7b11f2
     from strawberry.types.graphql import OperationType
 
 
