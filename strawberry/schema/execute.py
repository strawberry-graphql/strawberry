from __future__ import annotations

from asyncio import ensure_future
from inspect import isawaitable
from typing import (
    TYPE_CHECKING,
    Awaitable,
    Callable,
    Iterable,
    List,
    Optional,
    Sequence,
    Tuple,
    Type,
    TypedDict,
    Union,
    cast,
)
from typing_extensions import NamedTuple

from graphql import ExecutionResult as GraphQLExecutionResult
from graphql import GraphQLError, parse
from graphql import execute as original_execute
from graphql.validation import validate

from strawberry.exceptions import MissingQueryError
from strawberry.extensions.runner import SchemaExtensionsRunner
from strawberry.schema.validation_rules.one_of import OneOfInputValidationRule
from strawberry.types import ExecutionResult
from strawberry.types.execution import ExecutionResultError

from .exceptions import InvalidOperationTypeError

if TYPE_CHECKING:
    from typing_extensions import NotRequired, Unpack

    from graphql import ExecutionContext as GraphQLExecutionContext
    from graphql import GraphQLSchema
    from graphql.language import DocumentNode
    from graphql.validation import ASTValidationRule

    from strawberry.extensions import SchemaExtension
    from strawberry.types import ExecutionContext
    from strawberry.types.graphql import OperationType


# duplicated because of https://github.com/mkdocstrings/griffe-typingdoc/issues/7
class ParseOptions(TypedDict):
    max_tokens: NotRequired[int]


def parse_document(query: str, **kwargs: Unpack[ParseOptions]) -> DocumentNode:
    return parse(query, **kwargs)


def validate_document(
    schema: GraphQLSchema,
    document: DocumentNode,
    validation_rules: Tuple[Type[ASTValidationRule], ...],
) -> List[GraphQLError]:
    validation_rules = (
        *validation_rules,
        OneOfInputValidationRule,
    )
    return validate(
        schema,
        document,
        validation_rules,
    )


def _run_validation(execution_context: ExecutionContext) -> None:
    # Check if there are any validation rules or if validation has
    # already been run by an extension
    if len(execution_context.validation_rules) > 0 and execution_context.errors is None:
        assert execution_context.graphql_document
        execution_context.errors = validate_document(
            execution_context.schema._schema,
            execution_context.graphql_document,
            execution_context.validation_rules,
        )


def execute_sync(
    schema: GraphQLSchema,
    *,
    allowed_operation_types: Iterable[OperationType],
    extensions: Sequence[Union[Type[SchemaExtension], SchemaExtension]],
    execution_context: ExecutionContext,
    execution_context_class: Optional[Type[GraphQLExecutionContext]] = None,
    process_errors: Callable[[List[GraphQLError], Optional[ExecutionContext]], None],
) -> ExecutionResult:
    extensions_runner = SchemaExtensionsRunner(
        execution_context=execution_context,
        extensions=list(extensions),
    )

<<<<<<< HEAD
    with extensions_runner.operation():
        # Note: In graphql-core the schema would be validated here but in
        # Strawberry we are validating it at initialisation time instead
        if not execution_context.query:
            raise MissingQueryError()

        with extensions_runner.parsing():
            try:
                if not execution_context.graphql_document:
                    execution_context.graphql_document = parse_document(
                        execution_context.query, **execution_context.parse_options
                    )

            except GraphQLError as error:
                execution_context.errors = [error]
                process_errors([error], execution_context)
                return ExecutionResult(
                    data=None,
                    errors=[error],
                    extensions=extensions_runner.get_extensions_results_sync(),
                )

            except Exception as error:  # pragma: no cover
                error = GraphQLError(str(error), original_error=error)

                execution_context.errors = [error]
                process_errors([error], execution_context)

                return ExecutionResult(
                    data=None,
                    errors=[error],
                    extensions=extensions_runner.get_extensions_results_sync(),
                )

        if execution_context.operation_type not in allowed_operation_types:
            raise InvalidOperationTypeError(execution_context.operation_type)

        with extensions_runner.validation():
            _run_validation(execution_context)
            if execution_context.errors:
                process_errors(execution_context.errors, execution_context)
                return ExecutionResult(data=None, errors=execution_context.errors)

        with extensions_runner.executing():
            if not execution_context.result:
                result = original_execute(
                    schema,
                    execution_context.graphql_document,
                    root_value=execution_context.root_value,
                    middleware=extensions_runner.as_middleware_manager(),
                    variable_values=execution_context.variables,
                    operation_name=execution_context.operation_name,
                    context_value=execution_context.context,
                    execution_context_class=execution_context_class,
                )

                if isawaitable(result):
                    result = cast(Awaitable[GraphQLExecutionResult], result)
                    ensure_future(result).cancel()
                    raise RuntimeError(
                        "GraphQL execution failed to complete synchronously."
                    )

                result = cast("GraphQLExecutionResult", result)
                execution_context.result = result
                # Also set errors on the execution_context so that it's easier
                # to access in extensions
                if result.errors:
                    execution_context.errors = result.errors

                    # Run the `Schema.process_errors` function here before
                    # extensions have a chance to modify them (see the MaskErrors
                    # extension). That way we can log the original errors but
                    # only return a sanitised version to the client.
                    process_errors(result.errors, execution_context)
=======
    try:
        async with extensions_runner.operation():
            # Note: In graphql-core the schema would be validated here but in
            # Strawberry we are validating it at initialisation time instead
            if not execution_context.query:
                raise MissingQueryError()

            async with extensions_runner.parsing():
                try:
                    if not execution_context.graphql_document:
                        execution_context.graphql_document = parse_document(
                            execution_context.query, **execution_context.parse_options
                        )

                except GraphQLError as exc:
                    execution_context.errors = [exc]
                    process_errors([exc], execution_context)
                    return ExecutionResult(
                        data=None,
                        errors=[exc],
                        extensions=await extensions_runner.get_extensions_results(),
                    )

            if execution_context.operation_type not in allowed_operation_types:
                raise InvalidOperationTypeError(execution_context.operation_type)

            async with extensions_runner.validation():
                _run_validation(execution_context)
                if execution_context.errors:
                    process_errors(execution_context.errors, execution_context)
                    return ExecutionResult(data=None, errors=execution_context.errors)

            async with extensions_runner.executing():
                if not execution_context.result:
                    result = original_execute(
                        schema,
                        execution_context.graphql_document,
                        root_value=execution_context.root_value,
                        middleware=extensions_runner.as_middleware_manager(),
                        variable_values=execution_context.variables,
                        operation_name=execution_context.operation_name,
                        context_value=execution_context.context,
                        execution_context_class=execution_context_class,
                    )

                    if isawaitable(result):
                        result = await cast(Awaitable["GraphQLExecutionResult"], result)

                    result = cast("GraphQLExecutionResult", result)
                    execution_context.result = result
                    # Also set errors on the execution_context so that it's easier
                    # to access in extensions
                    if result.errors:
                        execution_context.errors = result.errors

                        # Run the `Schema.process_errors` function here before
                        # extensions have a chance to modify them (see the MaskErrors
                        # extension). That way we can log the original errors but
                        # only return a sanitised version to the client.
                        process_errors(result.errors, execution_context)

    except (MissingQueryError, InvalidOperationTypeError) as e:
        raise e
    except Exception as exc:
        error = (
            exc
            if isinstance(exc, GraphQLError)
            else GraphQLError(str(exc), original_error=exc)
        )
        execution_context.errors = [error]
        process_errors([error], execution_context)
        return ExecutionResult(
            data=None,
            errors=[error],
            extensions=await extensions_runner.get_extensions_results(),
        )
>>>>>>> f15bcc77

    return ExecutionResult(
        data=execution_context.result.data,
        errors=execution_context.result.errors,
        extensions=extensions_runner.get_extensions_results_sync(),
    )


<<<<<<< HEAD
class AsyncExecutionKwargs(NamedTuple):
    schema: GraphQLSchema
    allowed_operation_types: Iterable[OperationType]
    extensions: Sequence[Union[Type[SchemaExtension], SchemaExtension]]
    execution_context: ExecutionContext
    process_errors: Callable[[List[GraphQLError], Optional[ExecutionContext]], None]
    execution_context_class: Optional[Type[GraphQLExecutionContext]] = None


class AsyncExecutionBase:
    def __init__(self, kwargs: AsyncExecutionKwargs):
        self.schema = kwargs.schema
        self.execution_context = kwargs.execution_context
        self.extensions = kwargs.extensions
        self.execution_context_class = kwargs.execution_context_class
        self.process_errors = kwargs.process_errors
        self.allowed_operation_types = kwargs.allowed_operation_types
        self.extensions_runner = SchemaExtensionsRunner(
            execution_context=self.execution_context,
            extensions=list(self.extensions),
        )

    async def _parse_and_validate_runner(self) -> Optional[ExecutionResultError]:
        async with self.extensions_runner.parsing():
            if not self.execution_context.query:
                raise MissingQueryError()
            try:
                if not self.execution_context.graphql_document:
                    self.execution_context.graphql_document = parse_document(
                        self.execution_context.query
                    )

            except GraphQLError as error:
                self.execution_context.errors = [error]
                return ExecutionResultError(data=None, errors=[error])

            except Exception as error:
                error = GraphQLError(str(error), original_error=error)
                self.execution_context.errors = [error]
                return ExecutionResultError(data=None, errors=[error])

        if self.execution_context.operation_type not in self.allowed_operation_types:
            raise InvalidOperationTypeError(self.execution_context.operation_type)

        async with self.extensions_runner.validation():
            _run_validation(self.execution_context)
            if self.execution_context.errors:
                return ExecutionResultError(
                    data=None,
                    errors=self.execution_context.errors,
                )

        return None

    async def _handle_execution_result(
        self,
        result: Union[GraphQLExecutionResult, ExecutionResult],
    ) -> ExecutionResult:
        context = self.execution_context
        # Also set errors on the execution_context so that it's easier
        # to access in extensions
        if result.errors:
            context.errors = result.errors

            # Run the `Schema.process_errors` function here before
            # extensions have a chance to modify them (see the MaskErrors
            # extension). That way we can log the original errors but
            # only return a sanitised version to the client.
            self.process_errors(result.errors, context)
        if isinstance(result, GraphQLExecutionResult):
            result = ExecutionResult(data=result.data, errors=result.errors)
        result.extensions = await self.extensions_runner.get_extensions_results()
        context.result = result  # type: ignore  # mypy failed to deduce correct type.
        return result


class AsyncExecution(AsyncExecutionBase):
    async def execute(self) -> Union[ExecutionResult, ExecutionResultError]:
        async with self.extensions_runner.operation():
            # Note: In graphql-core the schema would be validated here but in
            # Strawberry we are validating it at initialisation time instead

            errors = await self._parse_and_validate_runner()
            if errors:
                return cast(
                    ExecutionResultError, await self._handle_execution_result(errors)
                )
            assert self.execution_context.graphql_document
            # if there was no parsing error
            async with self.extensions_runner.executing():
                if not self.execution_context.result:
                    awaitable_or_res = original_execute(
                        self.schema,
                        self.execution_context.graphql_document,
                        root_value=self.execution_context.root_value,
                        middleware=self.extensions_runner.as_middleware_manager(),
                        variable_values=self.execution_context.variables,
                        operation_name=self.execution_context.operation_name,
                        context_value=self.execution_context.context,
                        execution_context_class=self.execution_context_class,
                    )

                    if isawaitable(awaitable_or_res):
                        res = await awaitable_or_res
                    else:
                        res = awaitable_or_res
                else:
                    res = self.execution_context.result
        # return results after all the operation completed.
        return await self._handle_execution_result(res)
=======
def execute_sync(
    schema: GraphQLSchema,
    *,
    allowed_operation_types: Iterable[OperationType],
    extensions: Sequence[Union[Type[SchemaExtension], SchemaExtension]],
    execution_context: ExecutionContext,
    execution_context_class: Optional[Type[GraphQLExecutionContext]] = None,
    process_errors: Callable[[List[GraphQLError], Optional[ExecutionContext]], None],
) -> ExecutionResult:
    extensions_runner = SchemaExtensionsRunner(
        execution_context=execution_context,
        extensions=list(extensions),
    )

    try:
        with extensions_runner.operation():
            # Note: In graphql-core the schema would be validated here but in
            # Strawberry we are validating it at initialisation time instead
            if not execution_context.query:
                raise MissingQueryError()

            with extensions_runner.parsing():
                try:
                    if not execution_context.graphql_document:
                        execution_context.graphql_document = parse_document(
                            execution_context.query, **execution_context.parse_options
                        )

                except GraphQLError as exc:
                    execution_context.errors = [exc]
                    process_errors([exc], execution_context)
                    return ExecutionResult(
                        data=None,
                        errors=[exc],
                        extensions=extensions_runner.get_extensions_results_sync(),
                    )

            if execution_context.operation_type not in allowed_operation_types:
                raise InvalidOperationTypeError(execution_context.operation_type)

            with extensions_runner.validation():
                _run_validation(execution_context)
                if execution_context.errors:
                    process_errors(execution_context.errors, execution_context)
                    return ExecutionResult(data=None, errors=execution_context.errors)

            with extensions_runner.executing():
                if not execution_context.result:
                    result = original_execute(
                        schema,
                        execution_context.graphql_document,
                        root_value=execution_context.root_value,
                        middleware=extensions_runner.as_middleware_manager(),
                        variable_values=execution_context.variables,
                        operation_name=execution_context.operation_name,
                        context_value=execution_context.context,
                        execution_context_class=execution_context_class,
                    )

                    if isawaitable(result):
                        result = cast(Awaitable["GraphQLExecutionResult"], result)
                        ensure_future(result).cancel()
                        raise RuntimeError(
                            "GraphQL execution failed to complete synchronously."
                        )

                    result = cast("GraphQLExecutionResult", result)
                    execution_context.result = result
                    # Also set errors on the execution_context so that it's easier
                    # to access in extensions
                    if result.errors:
                        execution_context.errors = result.errors

                        # Run the `Schema.process_errors` function here before
                        # extensions have a chance to modify them (see the MaskErrors
                        # extension). That way we can log the original errors but
                        # only return a sanitised version to the client.
                        process_errors(result.errors, execution_context)

    except (MissingQueryError, InvalidOperationTypeError) as e:
        raise e
    except Exception as exc:
        error = (
            exc
            if isinstance(exc, GraphQLError)
            else GraphQLError(str(exc), original_error=exc)
        )
        execution_context.errors = [error]
        process_errors([error], execution_context)
        return ExecutionResult(
            data=None,
            errors=[error],
            extensions=extensions_runner.get_extensions_results_sync(),
        )

    return ExecutionResult(
        data=execution_context.result.data,
        errors=execution_context.result.errors,
        extensions=extensions_runner.get_extensions_results_sync(),
    )
>>>>>>> f15bcc77
<|MERGE_RESOLUTION|>--- conflicted
+++ resolved
@@ -35,6 +35,7 @@
     from typing_extensions import NotRequired, Unpack
 
     from graphql import ExecutionContext as GraphQLExecutionContext
+    from graphql import ExecutionResult as GraphQLExecutionResult
     from graphql import GraphQLSchema
     from graphql.language import DocumentNode
     from graphql.validation import ASTValidationRule
@@ -95,7 +96,6 @@
         extensions=list(extensions),
     )
 
-<<<<<<< HEAD
     with extensions_runner.operation():
         # Note: In graphql-core the schema would be validated here but in
         # Strawberry we are validating it at initialisation time instead
@@ -171,84 +171,6 @@
                     # extension). That way we can log the original errors but
                     # only return a sanitised version to the client.
                     process_errors(result.errors, execution_context)
-=======
-    try:
-        async with extensions_runner.operation():
-            # Note: In graphql-core the schema would be validated here but in
-            # Strawberry we are validating it at initialisation time instead
-            if not execution_context.query:
-                raise MissingQueryError()
-
-            async with extensions_runner.parsing():
-                try:
-                    if not execution_context.graphql_document:
-                        execution_context.graphql_document = parse_document(
-                            execution_context.query, **execution_context.parse_options
-                        )
-
-                except GraphQLError as exc:
-                    execution_context.errors = [exc]
-                    process_errors([exc], execution_context)
-                    return ExecutionResult(
-                        data=None,
-                        errors=[exc],
-                        extensions=await extensions_runner.get_extensions_results(),
-                    )
-
-            if execution_context.operation_type not in allowed_operation_types:
-                raise InvalidOperationTypeError(execution_context.operation_type)
-
-            async with extensions_runner.validation():
-                _run_validation(execution_context)
-                if execution_context.errors:
-                    process_errors(execution_context.errors, execution_context)
-                    return ExecutionResult(data=None, errors=execution_context.errors)
-
-            async with extensions_runner.executing():
-                if not execution_context.result:
-                    result = original_execute(
-                        schema,
-                        execution_context.graphql_document,
-                        root_value=execution_context.root_value,
-                        middleware=extensions_runner.as_middleware_manager(),
-                        variable_values=execution_context.variables,
-                        operation_name=execution_context.operation_name,
-                        context_value=execution_context.context,
-                        execution_context_class=execution_context_class,
-                    )
-
-                    if isawaitable(result):
-                        result = await cast(Awaitable["GraphQLExecutionResult"], result)
-
-                    result = cast("GraphQLExecutionResult", result)
-                    execution_context.result = result
-                    # Also set errors on the execution_context so that it's easier
-                    # to access in extensions
-                    if result.errors:
-                        execution_context.errors = result.errors
-
-                        # Run the `Schema.process_errors` function here before
-                        # extensions have a chance to modify them (see the MaskErrors
-                        # extension). That way we can log the original errors but
-                        # only return a sanitised version to the client.
-                        process_errors(result.errors, execution_context)
-
-    except (MissingQueryError, InvalidOperationTypeError) as e:
-        raise e
-    except Exception as exc:
-        error = (
-            exc
-            if isinstance(exc, GraphQLError)
-            else GraphQLError(str(exc), original_error=exc)
-        )
-        execution_context.errors = [error]
-        process_errors([error], execution_context)
-        return ExecutionResult(
-            data=None,
-            errors=[error],
-            extensions=await extensions_runner.get_extensions_results(),
-        )
->>>>>>> f15bcc77
 
     return ExecutionResult(
         data=execution_context.result.data,
@@ -257,7 +179,6 @@
     )
 
 
-<<<<<<< HEAD
 class AsyncExecutionKwargs(NamedTuple):
     schema: GraphQLSchema
     allowed_operation_types: Iterable[OperationType]
@@ -367,106 +288,4 @@
                 else:
                     res = self.execution_context.result
         # return results after all the operation completed.
-        return await self._handle_execution_result(res)
-=======
-def execute_sync(
-    schema: GraphQLSchema,
-    *,
-    allowed_operation_types: Iterable[OperationType],
-    extensions: Sequence[Union[Type[SchemaExtension], SchemaExtension]],
-    execution_context: ExecutionContext,
-    execution_context_class: Optional[Type[GraphQLExecutionContext]] = None,
-    process_errors: Callable[[List[GraphQLError], Optional[ExecutionContext]], None],
-) -> ExecutionResult:
-    extensions_runner = SchemaExtensionsRunner(
-        execution_context=execution_context,
-        extensions=list(extensions),
-    )
-
-    try:
-        with extensions_runner.operation():
-            # Note: In graphql-core the schema would be validated here but in
-            # Strawberry we are validating it at initialisation time instead
-            if not execution_context.query:
-                raise MissingQueryError()
-
-            with extensions_runner.parsing():
-                try:
-                    if not execution_context.graphql_document:
-                        execution_context.graphql_document = parse_document(
-                            execution_context.query, **execution_context.parse_options
-                        )
-
-                except GraphQLError as exc:
-                    execution_context.errors = [exc]
-                    process_errors([exc], execution_context)
-                    return ExecutionResult(
-                        data=None,
-                        errors=[exc],
-                        extensions=extensions_runner.get_extensions_results_sync(),
-                    )
-
-            if execution_context.operation_type not in allowed_operation_types:
-                raise InvalidOperationTypeError(execution_context.operation_type)
-
-            with extensions_runner.validation():
-                _run_validation(execution_context)
-                if execution_context.errors:
-                    process_errors(execution_context.errors, execution_context)
-                    return ExecutionResult(data=None, errors=execution_context.errors)
-
-            with extensions_runner.executing():
-                if not execution_context.result:
-                    result = original_execute(
-                        schema,
-                        execution_context.graphql_document,
-                        root_value=execution_context.root_value,
-                        middleware=extensions_runner.as_middleware_manager(),
-                        variable_values=execution_context.variables,
-                        operation_name=execution_context.operation_name,
-                        context_value=execution_context.context,
-                        execution_context_class=execution_context_class,
-                    )
-
-                    if isawaitable(result):
-                        result = cast(Awaitable["GraphQLExecutionResult"], result)
-                        ensure_future(result).cancel()
-                        raise RuntimeError(
-                            "GraphQL execution failed to complete synchronously."
-                        )
-
-                    result = cast("GraphQLExecutionResult", result)
-                    execution_context.result = result
-                    # Also set errors on the execution_context so that it's easier
-                    # to access in extensions
-                    if result.errors:
-                        execution_context.errors = result.errors
-
-                        # Run the `Schema.process_errors` function here before
-                        # extensions have a chance to modify them (see the MaskErrors
-                        # extension). That way we can log the original errors but
-                        # only return a sanitised version to the client.
-                        process_errors(result.errors, execution_context)
-
-    except (MissingQueryError, InvalidOperationTypeError) as e:
-        raise e
-    except Exception as exc:
-        error = (
-            exc
-            if isinstance(exc, GraphQLError)
-            else GraphQLError(str(exc), original_error=exc)
-        )
-        execution_context.errors = [error]
-        process_errors([error], execution_context)
-        return ExecutionResult(
-            data=None,
-            errors=[error],
-            extensions=extensions_runner.get_extensions_results_sync(),
-        )
-
-    return ExecutionResult(
-        data=execution_context.result.data,
-        errors=execution_context.result.errors,
-        extensions=extensions_runner.get_extensions_results_sync(),
-    )
->>>>>>> f15bcc77
+        return await self._handle_execution_result(res)