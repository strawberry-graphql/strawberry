from __future__ import annotations

import importlib
import inspect
from pathlib import Path  # noqa: TCH003
from typing import TYPE_CHECKING, List, Optional, Type

import rich
import typer

from strawberry.cli.app import app
from strawberry.cli.utils import load_schema
from strawberry.codegen import QueryCodegen, QueryCodegenPlugin

if TYPE_CHECKING:
    from strawberry.codegen import CodegenResult


def _is_codegen_plugin(obj: object) -> bool:
    return (
        inspect.isclass(obj)
        and issubclass(obj, QueryCodegenPlugin)
        and obj is not QueryCodegenPlugin
    )


def _import_plugin(plugin: str) -> Optional[Type[QueryCodegenPlugin]]:
    module_name = plugin
    symbol_name: Optional[str] = None

    if ":" in plugin:
        module_name, symbol_name = plugin.split(":", 1)

    try:
        module = importlib.import_module(module_name)
    except ModuleNotFoundError:
        return None

    if symbol_name:
        obj = getattr(module, symbol_name)

        assert _is_codegen_plugin(obj)
        return obj
    else:
        symbols = {
            key: value
            for key, value in module.__dict__.items()
            if not key.startswith("__")
        }

        if "__all__" in module.__dict__:
            symbols = {
                name: symbol
                for name, symbol in symbols.items()
                if name in module.__dict__["__all__"]
            }

        for obj in symbols.values():
            if _is_codegen_plugin(obj):
                return obj

    return None


def _load_plugin(plugin_path: str) -> Type[QueryCodegenPlugin]:
    # try to import plugin_name from current folder
    # then try to import from strawberry.codegen.plugins

    plugin = _import_plugin(plugin_path)

    if plugin is None and "." not in plugin_path:
        plugin = _import_plugin(f"strawberry.codegen.plugins.{plugin_path}")

    if plugin is None:
        rich.print(f"[red]Error: Plugin {plugin_path} not found")
        raise typer.Exit(1)

    return plugin


def _load_plugins(plugins: List[str]) -> List[QueryCodegenPlugin]:
    return [_load_plugin(plugin)() for plugin in plugins]


class ConsolePlugin(QueryCodegenPlugin):
    def __init__(
        self, query: Path, output_dir: Path, plugins: List[QueryCodegenPlugin]
    ):
        self.query = query
        self.output_dir = output_dir
        self.plugins = plugins

<<<<<<< HEAD
    def on_start(self):
        rich.print(
            "[bold yellow]The codegen is experimental. Please submit any bug at "
            "https://github.com/strawberry-graphql/strawberry\n",
=======
    def on_start(self) -> None:
        click.echo(
            click.style(
                "The codegen is experimental. Please submit any bug at "
                "https://github.com/strawberry-graphql/strawberry\n",
                fg="yellow",
                bold=True,
            )
>>>>>>> c364231c
        )

        plugin_names = [plugin.__class__.__name__ for plugin in self.plugins]

        rich.print(
            f"[green]Generating code for {self.query} using "
            f"{', '.join(plugin_names)} plugin(s)",
        )

    def on_end(self, result: CodegenResult) -> None:
        self.output_dir.mkdir(parents=True, exist_ok=True)
        result.write(self.output_dir)

        rich.print(
            f"[green] Generated {len(result.files)} files in {self.output_dir}",
        )


@app.command(help="Generate code from a query")
def codegen(
    query: Path = typer.Argument(..., exists=True, dir_okay=False),
    schema: str = typer.Option(..., help="Python path to the schema file"),
    app_dir: str = typer.Option(
        ".",
        "--app-dir",
        show_default=True,
        help=(
            "Look for the module in the specified directory, by adding this to the "
            "PYTHONPATH. Defaults to the current working directory. "
            "Works the same as `--app-dir` in uvicorn."
        ),
    ),
    output_dir: Path = typer.Option(
        ...,
        "-o",
        "--output-dir",
        exists=True,
        file_okay=False,
        dir_okay=True,
        writable=True,
        resolve_path=True,
    ),
    selected_plugins: List[str] = typer.Option(
        ...,
        "-p",
        "--plugins",
    ),
    cli_plugin: Optional[str] = None,
) -> None:
    schema_symbol = load_schema(schema, app_dir)

    console_plugin = _load_plugin(cli_plugin) if cli_plugin else ConsolePlugin

    plugins = _load_plugins(selected_plugins)
    plugins.append(console_plugin(query, output_dir, plugins))

    code_generator = QueryCodegen(schema_symbol, plugins=plugins)
    code_generator.run(query.read_text())<|MERGE_RESOLUTION|>--- conflicted
+++ resolved
@@ -90,21 +90,10 @@
         self.output_dir = output_dir
         self.plugins = plugins
 
-<<<<<<< HEAD
-    def on_start(self):
+    def on_start(self) -> None:
         rich.print(
             "[bold yellow]The codegen is experimental. Please submit any bug at "
             "https://github.com/strawberry-graphql/strawberry\n",
-=======
-    def on_start(self) -> None:
-        click.echo(
-            click.style(
-                "The codegen is experimental. Please submit any bug at "
-                "https://github.com/strawberry-graphql/strawberry\n",
-                fg="yellow",
-                bold=True,
-            )
->>>>>>> c364231c
         )
 
         plugin_names = [plugin.__class__.__name__ for plugin in self.plugins]
