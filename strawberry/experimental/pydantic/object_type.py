--- conflicted
+++ resolved
@@ -19,13 +19,9 @@
 
 from graphql import GraphQLResolveInfo
 
-<<<<<<< HEAD
-import strawberry
 from strawberry.arguments import UNSET
+from strawberry.auto import StrawberryAuto
 from strawberry.description_source import DescriptionSource
-=======
-from strawberry.auto import StrawberryAuto
->>>>>>> 3432f794
 from strawberry.experimental.pydantic.conversion import (
     convert_pydantic_model_to_strawberry_class,
     convert_strawberry_class_to_pydantic_model,
@@ -42,46 +38,7 @@
 from strawberry.field import StrawberryField
 from strawberry.object_type import _process_type, _wrap_dataclass
 from strawberry.types.type_resolver import _get_fields
-<<<<<<< HEAD
-from strawberry.types.types import TypeDefinition
 from strawberry.utils.docstrings import Docstring
-
-from .exceptions import MissingFieldsListError, UnregisteredTypeException
-
-
-def replace_pydantic_types(type_: Any, is_input: bool):
-    origin = getattr(type_, "__origin__", None)
-    if origin is Literal:
-        # Literal does not have types in its __args__ so we return early
-        return type_
-    if hasattr(type_, "__args__"):
-        replaced_type = type_.copy_with(
-            tuple(replace_pydantic_types(t, is_input) for t in type_.__args__)
-        )
-
-        if isinstance(replaced_type, TypeDefinition):
-            # TODO: Not sure if this is necessary. No coverage in tests
-            # TODO: Unnecessary with StrawberryObject
-
-            replaced_type = builtins.type(
-                replaced_type.name,
-                (),
-                {"_type_definition": replaced_type},
-            )
-
-        return replaced_type
-
-    if issubclass(type_, BaseModel):
-        attr = "_strawberry_input_type" if is_input else "_strawberry_type"
-        if hasattr(type_, attr):
-            return getattr(type_, attr)
-        else:
-            raise UnregisteredTypeException(type_)
-
-    return type_
-=======
-from strawberry.unset import UNSET
->>>>>>> 3432f794
 
 
 def get_type_for_field(field: ModelField, is_input: bool):
