--- conflicted
+++ resolved
@@ -94,6 +94,7 @@
     is_input: bool,
     existing_fields: Dict[str, StrawberryField],
     auto_fields_set: Set[str],
+    use_pydantic_alias: bool,
 ) -> DataclassCreationFields:
     type_annotation = (
         get_type_for_field(field, is_input)
@@ -111,7 +112,9 @@
         # otherwise we build an appropriate strawberry field that resolves it
         strawberry_field = StrawberryField(
             python_name=field.name,
-            graphql_name=field.alias if field.has_alias else None,
+            graphql_name=field.alias
+            if field.has_alias and use_pydantic_alias
+            else None,
             # always unset because we use default_factory instead
             default=UNSET,
             default_factory=get_default_factory_for_field(field),
@@ -192,25 +195,8 @@
         extra_fields_dict = {field.name: field for field in extra_strawberry_fields}
 
         all_model_fields: List[DataclassCreationFields] = [
-<<<<<<< HEAD
             _build_dataclass_creation_fields(
-                field, is_input, extra_fields_dict, auto_fields_set
-=======
-            DataclassCreationFields(
-                name=field_name,
-                type_annotation=get_type_for_field(field, is_input),
-                field=StrawberryField(
-                    python_name=field.name,
-                    graphql_name=(
-                        field.alias if field.has_alias and use_pydantic_alias else None
-                    ),
-                    # always unset because we use default_factory instead
-                    default=UNSET,
-                    default_factory=get_default_factory_for_field(field),
-                    type_annotation=get_type_for_field(field, is_input),
-                    description=field.field_info.description,
-                ),
->>>>>>> 56c4bc24
+                field, is_input, extra_fields_dict, auto_fields_set, use_pydantic_alias
             )
             for field_name, field in model_fields.items()
             if field_name in fields_set
