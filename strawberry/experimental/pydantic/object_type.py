from __future__ import annotations

import dataclasses
import warnings
from typing import (
    TYPE_CHECKING,
    Any,
    Callable,
    Dict,
    List,
    Optional,
    Sequence,
    Set,
    Type,
    cast,
)

from pydantic.fields import ModelField

from graphql import GraphQLResolveInfo

from strawberry.auto import StrawberryAuto
from strawberry.experimental.pydantic.conversion import (
    convert_pydantic_model_to_strawberry_class,
    convert_strawberry_class_to_pydantic_model,
)
from strawberry.experimental.pydantic.exceptions import MissingFieldsListError
from strawberry.experimental.pydantic.fields import replace_types_recursively
from strawberry.experimental.pydantic.utils import (
    DataclassCreationFields,
    ensure_all_auto_fields_in_pydantic,
    get_default_factory_for_field,
    get_private_fields,
    sort_creation_fields,
)
from strawberry.field import StrawberryField
from strawberry.object_type import _process_type, _wrap_dataclass
from strawberry.schema_directive import StrawberrySchemaDirective
from strawberry.types.type_resolver import _get_fields
<<<<<<< HEAD
from strawberry.types.types import TypeDefinition
from strawberry.unset import UNSET

from .exceptions import MissingFieldsListError, UnregisteredTypeException


def replace_pydantic_types(type_: Any, is_input: bool):
    origin = getattr(type_, "__origin__", None)
    if origin is Literal:
        # Literal does not have types in its __args__ so we return early
        return type_
    if hasattr(type_, "__args__"):
        replaced_type = type_.copy_with(
            tuple(replace_pydantic_types(t, is_input) for t in type_.__args__)
        )

        if isinstance(replaced_type, TypeDefinition):
            # TODO: Not sure if this is necessary. No coverage in tests
            # TODO: Unnecessary with StrawberryObject

            replaced_type = builtins.type(
                replaced_type.name,
                (),
                {"_type_definition": replaced_type},
            )

        return replaced_type

    if issubclass(type_, BaseModel):
        attr = "_strawberry_input_type" if is_input else "_strawberry_type"
        if hasattr(type_, attr):
            return getattr(type_, attr)
        else:
            raise UnregisteredTypeException(type_)

    return type_
=======
>>>>>>> edee7dbf


def get_type_for_field(field: ModelField, is_input: bool):
    outer_type = field.outer_type_
    replaced_type = replace_types_recursively(outer_type, is_input)

    if not field.required:
        return Optional[replaced_type]
    else:
        return replaced_type


def _build_dataclass_creation_fields(
    field: ModelField,
    is_input: bool,
    existing_fields: Dict[str, StrawberryField],
    auto_fields_set: Set[str],
    use_pydantic_alias: bool,
) -> DataclassCreationFields:
    type_annotation = (
        get_type_for_field(field, is_input)
        if field.name in auto_fields_set
        else existing_fields[field.name].type
    )

    if (
        field.name in existing_fields
        and existing_fields[field.name].base_resolver is not None
    ):
        # if the user has defined a resolver for this field, always use it
        strawberry_field = existing_fields[field.name]
    else:
        # otherwise we build an appropriate strawberry field that resolves it
        existing_field = existing_fields.get(field.name)
        strawberry_field = StrawberryField(
            python_name=field.name,
            graphql_name=field.alias
            if field.has_alias and use_pydantic_alias
            else None,
            # always unset because we use default_factory instead
            default=UNSET,
            default_factory=get_default_factory_for_field(field),
            type_annotation=type_annotation,
            description=field.field_info.description,
            deprecation_reason=(
                existing_field.deprecation_reason if existing_field else None
            ),
            permission_classes=(
                existing_field.permission_classes if existing_field else []
            ),
            directives=existing_field.directives if existing_field else (),
        )

    return DataclassCreationFields(
        name=field.name,
        type_annotation=type_annotation,
        field=strawberry_field,
    )


if TYPE_CHECKING:
    from strawberry.experimental.pydantic.conversion_types import (
        PydanticModel,
        StrawberryTypeFromPydantic,
    )


def type(
    model: Type[PydanticModel],
    *,
    fields: Optional[List[str]] = None,
    name: Optional[str] = None,
    is_input: bool = False,
    is_interface: bool = False,
    description: Optional[str] = None,
    directives: Optional[Sequence[StrawberrySchemaDirective]] = (),
    all_fields: bool = False,
    use_pydantic_alias: bool = True,
) -> Callable[..., Type[StrawberryTypeFromPydantic[PydanticModel]]]:
    def wrap(cls: Any) -> Type[StrawberryTypeFromPydantic[PydanticModel]]:
        model_fields = model.__fields__
        original_fields_set = set(fields) if fields else set([])

        if fields:
            warnings.warn(
                "`fields` is deprecated, use `auto` type annotations instead",
                DeprecationWarning,
            )

        existing_fields = getattr(cls, "__annotations__", {})
        # these are the fields that matched a field name in the pydantic model
        # and should copy their alias from the pydantic model
        fields_set = original_fields_set.union(
            set(name for name, _ in existing_fields.items() if name in model_fields)
        )
        # these are the fields that were marked with strawberry.auto and
        # should copy their type from the pydantic model
        auto_fields_set = original_fields_set.union(
            set(
                name
                for name, type_ in existing_fields.items()
                if isinstance(type_, StrawberryAuto)
            )
        )

        if all_fields:
            if fields_set:
                warnings.warn(
                    "Using all_fields overrides any explicitly defined fields "
                    "in the model, using both is likely a bug",
                    stacklevel=2,
                )
            fields_set = set(model_fields.keys())
            auto_fields_set = set(model_fields.keys())

        if not fields_set:
            raise MissingFieldsListError(cls)

        ensure_all_auto_fields_in_pydantic(
            model=model, auto_fields=auto_fields_set, cls_name=cls.__name__
        )

        wrapped = _wrap_dataclass(cls)
        extra_strawberry_fields = _get_fields(wrapped)
        extra_fields = cast(List[dataclasses.Field], extra_strawberry_fields)
        private_fields = get_private_fields(wrapped)

        extra_fields_dict = {field.name: field for field in extra_strawberry_fields}

        all_model_fields: List[DataclassCreationFields] = [
            _build_dataclass_creation_fields(
                field, is_input, extra_fields_dict, auto_fields_set, use_pydantic_alias
            )
            for field_name, field in model_fields.items()
            if field_name in fields_set
        ]

        all_model_fields.extend(
            (
                DataclassCreationFields(
                    name=field.name,
                    type_annotation=field.type,
                    field=field,
                )
                for field in extra_fields + private_fields
                if field.name not in fields_set
            )
        )

        # Sort fields so that fields with missing defaults go first
        sorted_fields = sort_creation_fields(all_model_fields)

        # Implicitly define `is_type_of` to support interfaces/unions that use
        # pydantic objects (not the corresponding strawberry type)
        @classmethod  # type: ignore
        def is_type_of(cls: Type, obj: Any, _info: GraphQLResolveInfo) -> bool:
            return isinstance(obj, (cls, model))

        namespace = {"is_type_of": is_type_of}
        # We need to tell the difference between a from_pydantic method that is
        # inherited from a base class and one that is defined by the user in the
        # decorated class. We want to override the method only if it is
        # inherited. To tell the difference, we compare the class name to the
        # fully qualified name of the method, which will end in <class>.from_pydantic
        has_custom_from_pydantic = hasattr(
            cls, "from_pydantic"
        ) and cls.from_pydantic.__qualname__.endswith(f"{cls.__name__}.from_pydantic")
        has_custom_to_pydantic = hasattr(
            cls, "to_pydantic"
        ) and cls.to_pydantic.__qualname__.endswith(f"{cls.__name__}.to_pydantic")

        if has_custom_from_pydantic:
            namespace["from_pydantic"] = cls.from_pydantic
        if has_custom_to_pydantic:
            namespace["to_pydantic"] = cls.to_pydantic

        cls = dataclasses.make_dataclass(
            cls.__name__,
            [field.to_tuple() for field in sorted_fields],
            bases=cls.__bases__,
            namespace=namespace,
        )

        _process_type(
            cls,
            name=name,
            is_input=is_input,
            is_interface=is_interface,
            description=description,
            directives=directives,
        )

        if is_input:
            model._strawberry_input_type = cls  # type: ignore
        else:
            model._strawberry_type = cls  # type: ignore
        cls._pydantic_type = model

        def from_pydantic_default(
            instance: PydanticModel, extra: Dict[str, Any] = None
        ) -> StrawberryTypeFromPydantic[PydanticModel]:
            return convert_pydantic_model_to_strawberry_class(
                cls=cls, model_instance=instance, extra=extra
            )

        def to_pydantic_default(self) -> PydanticModel:
            instance_kwargs = {
                f.name: convert_strawberry_class_to_pydantic_model(
                    getattr(self, f.name)
                )
                for f in dataclasses.fields(self)
            }
            return model(**instance_kwargs)

        if not has_custom_from_pydantic:
            cls.from_pydantic = staticmethod(from_pydantic_default)
        if not has_custom_to_pydantic:
            cls.to_pydantic = to_pydantic_default

        return cls

    return wrap


def input(
    model: Type[PydanticModel],
    *,
    fields: Optional[List[str]] = None,
    name: Optional[str] = None,
    is_interface: bool = False,
    description: Optional[str] = None,
    directives: Optional[Sequence[StrawberrySchemaDirective]] = (),
    all_fields: bool = False,
    use_pydantic_alias: bool = True,
) -> Callable[..., Type[StrawberryTypeFromPydantic[PydanticModel]]]:
    """Convenience decorator for creating an input type from a Pydantic model.
    Equal to partial(type, is_input=True)
    See https://github.com/strawberry-graphql/strawberry/issues/1830
    """
    return type(
        model=model,
        fields=fields,
        name=name,
        is_input=True,
        is_interface=is_interface,
        description=description,
        directives=directives,
        all_fields=all_fields,
        use_pydantic_alias=use_pydantic_alias,
    )


def interface(
    model: Type[PydanticModel],
    *,
    fields: Optional[List[str]] = None,
    name: Optional[str] = None,
    is_input: bool = False,
    description: Optional[str] = None,
    directives: Optional[Sequence[StrawberrySchemaDirective]] = (),
    all_fields: bool = False,
    use_pydantic_alias: bool = True,
) -> Callable[..., Type[StrawberryTypeFromPydantic[PydanticModel]]]:
    """Convenience decorator for creating an interface type from a Pydantic model.
    Equal to partial(type, is_interface=True)
    See https://github.com/strawberry-graphql/strawberry/issues/1830
    """
    return type(
        model=model,
        fields=fields,
        name=name,
        is_input=is_input,
        is_interface=True,
        description=description,
        directives=directives,
        all_fields=all_fields,
        use_pydantic_alias=use_pydantic_alias,
    )<|MERGE_RESOLUTION|>--- conflicted
+++ resolved
@@ -37,45 +37,7 @@
 from strawberry.object_type import _process_type, _wrap_dataclass
 from strawberry.schema_directive import StrawberrySchemaDirective
 from strawberry.types.type_resolver import _get_fields
-<<<<<<< HEAD
-from strawberry.types.types import TypeDefinition
 from strawberry.unset import UNSET
-
-from .exceptions import MissingFieldsListError, UnregisteredTypeException
-
-
-def replace_pydantic_types(type_: Any, is_input: bool):
-    origin = getattr(type_, "__origin__", None)
-    if origin is Literal:
-        # Literal does not have types in its __args__ so we return early
-        return type_
-    if hasattr(type_, "__args__"):
-        replaced_type = type_.copy_with(
-            tuple(replace_pydantic_types(t, is_input) for t in type_.__args__)
-        )
-
-        if isinstance(replaced_type, TypeDefinition):
-            # TODO: Not sure if this is necessary. No coverage in tests
-            # TODO: Unnecessary with StrawberryObject
-
-            replaced_type = builtins.type(
-                replaced_type.name,
-                (),
-                {"_type_definition": replaced_type},
-            )
-
-        return replaced_type
-
-    if issubclass(type_, BaseModel):
-        attr = "_strawberry_input_type" if is_input else "_strawberry_type"
-        if hasattr(type_, attr):
-            return getattr(type_, attr)
-        else:
-            raise UnregisteredTypeException(type_)
-
-    return type_
-=======
->>>>>>> edee7dbf
 
 
 def get_type_for_field(field: ModelField, is_input: bool):
