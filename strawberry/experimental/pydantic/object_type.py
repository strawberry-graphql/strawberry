--- conflicted
+++ resolved
@@ -16,11 +16,7 @@
 from strawberry.experimental.pydantic.utils import get_private_fields
 from strawberry.field import StrawberryField
 from strawberry.object_type import _process_type, _wrap_dataclass
-<<<<<<< HEAD
-from strawberry.private import Private
 from strawberry.schema_directive import StrawberrySchemaDirective
-=======
->>>>>>> 6ff4a818
 from strawberry.types.type_resolver import _get_fields
 from strawberry.types.types import TypeDefinition
 
@@ -73,12 +69,8 @@
     is_input: bool = False,
     is_interface: bool = False,
     description: Optional[str] = None,
-<<<<<<< HEAD
     directives: Optional[Sequence[StrawberrySchemaDirective]] = (),
-=======
-    federation: Optional[FederationTypeParams] = None,
     all_fields: bool = False,
->>>>>>> 6ff4a818
 ):
     def wrap(cls):
         model_fields = model.__fields__
