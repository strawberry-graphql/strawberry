import dataclasses
import warnings
from typing import Any, List, Optional, Sequence, Tuple, Type, cast

from pydantic import BaseModel
from pydantic.fields import ModelField

<<<<<<< HEAD
import strawberry
from strawberry.description_source import DescriptionSource
=======
from strawberry.auto import StrawberryAuto
>>>>>>> 3432f794
from strawberry.experimental.pydantic.utils import (
    get_private_fields,
    get_strawberry_type_from_model,
    normalize_type,
)
from strawberry.object_type import _process_type, _wrap_dataclass
from strawberry.types.type_resolver import _get_fields
from strawberry.utils.docstrings import Docstring
from strawberry.utils.typing import get_list_annotation, is_list

from .exceptions import MissingFieldsListError


def get_type_for_field(field: ModelField):
    type_ = field.outer_type_
    type_ = normalize_type(type_)
    return field_type_to_type(type_)


def field_type_to_type(type_):
    error_class: Any = str
    strawberry_type: Any = error_class

    if is_list(type_):
        child_type = get_list_annotation(type_)

        if is_list(child_type):
            strawberry_type = field_type_to_type(child_type)
        elif issubclass(child_type, BaseModel):
            strawberry_type = get_strawberry_type_from_model(child_type)
        else:
            strawberry_type = List[error_class]

        strawberry_type = Optional[strawberry_type]
    elif issubclass(type_, BaseModel):
        strawberry_type = get_strawberry_type_from_model(type_)
        return Optional[strawberry_type]

    return Optional[List[strawberry_type]]


def error_type(
    model: Type[BaseModel],
    *,
    fields: List[str] = None,
    name: Optional[str] = None,
    description_sources: Optional[List[DescriptionSource]] = None,
    description: Optional[str] = None,
    directives: Optional[Sequence[object]] = (),
    all_fields: bool = False
):
    def wrap(cls):
        model_fields = model.__fields__
        fields_set = set(fields) if fields else set([])

        if fields:
            warnings.warn(
                "`fields` is deprecated, use `auto` type annotations instead",
                DeprecationWarning,
            )

        existing_fields = getattr(cls, "__annotations__", {})
        fields_set = fields_set.union(
            set(
                name
                for name, type_ in existing_fields.items()
                if isinstance(type_, StrawberryAuto)
            )
        )

        if all_fields:
            if fields_set:
                warnings.warn(
                    "Using all_fields overrides any explicitly defined fields "
                    "in the model, using both is likely a bug",
                    stacklevel=2,
                )
            fields_set = set(model_fields.keys())

        if not fields_set:
            raise MissingFieldsListError(cls)

        all_model_fields: List[Tuple[str, Any, dataclasses.Field]] = [
            (
                name,
                get_type_for_field(field),
                dataclasses.field(default=None),  # type: ignore[arg-type]
            )
            for name, field in model_fields.items()
            if name in fields_set
        ]

        docstring = Docstring.get(cls)
        wrapped = _wrap_dataclass(cls)
        extra_fields = cast(List[dataclasses.Field], _get_fields(wrapped))
        private_fields = get_private_fields(wrapped)

        all_model_fields.extend(
            (
                (
                    field.name,
                    field.type,
                    field,
                )
                for field in extra_fields + private_fields
                if not isinstance(field.type, StrawberryAuto)
            )
        )

        cls = dataclasses.make_dataclass(
            cls.__name__,
            all_model_fields,
            bases=cls.__bases__,
        )

        _process_type(
            cls,
            name=name,
            is_input=False,
            is_interface=False,
            description_sources=description_sources,
            description=description,
            docstring=docstring,
            directives=directives,
        )

        model._strawberry_type = cls  # type: ignore[attr-defined]
        cls._pydantic_type = model
        return cls

    return wrap<|MERGE_RESOLUTION|>--- conflicted
+++ resolved
@@ -5,12 +5,8 @@
 from pydantic import BaseModel
 from pydantic.fields import ModelField
 
-<<<<<<< HEAD
-import strawberry
+from strawberry.auto import StrawberryAuto
 from strawberry.description_source import DescriptionSource
-=======
-from strawberry.auto import StrawberryAuto
->>>>>>> 3432f794
 from strawberry.experimental.pydantic.utils import (
     get_private_fields,
     get_strawberry_type_from_model,
