from __future__ import annotations

import logging
import sys
import typing
from collections import abc
from enum import Enum
from typing import (
    TYPE_CHECKING,
    Any,
    Dict,
    ForwardRef,
    Optional,
    Tuple,
    Type,
    TypeVar,
    Union,
    cast,
)
from typing_extensions import Annotated, Self, get_args, get_origin

from strawberry.custom_scalar import ScalarDefinition
from strawberry.enum import EnumDefinition
from strawberry.exceptions import InvalidUnionTypeError
from strawberry.exceptions.not_a_strawberry_enum import NotAStrawberryEnumError
from strawberry.lazy_type import LazyType
from strawberry.private import is_private
from strawberry.type import (
    StrawberryList,
    StrawberryOptional,
    StrawberryTypeVar,
<<<<<<< HEAD
)
from strawberry.types.types import TypeDefinition
=======
    has_object_definition,
)
from strawberry.types.types import StrawberryObjectDefinition
>>>>>>> 3487d191
from strawberry.unset import UNSET
from strawberry.utils.typing import (
    eval_type,
    is_generic,
    is_type_var,
)

if TYPE_CHECKING:
    from strawberry.field import StrawberryField
    from strawberry.type import StrawberryType
    from strawberry.union import StrawberryUnion


ASYNC_TYPES = (
    abc.AsyncGenerator,
    abc.AsyncIterable,
    abc.AsyncIterator,
    typing.AsyncContextManager,
    typing.AsyncGenerator,
    typing.AsyncIterable,
    typing.AsyncIterator,
)


class StrawberryAnnotation:
    def __init__(
        self, annotation: Union[object, str], *, namespace: Optional[Dict] = None
    ):
        self.annotation = annotation
        self.namespace = namespace

    def __eq__(self, other: object) -> bool:
        if not isinstance(other, StrawberryAnnotation):
            return NotImplemented

        return self.resolve() == other.resolve()

    def __hash__(self) -> int:
        return hash(self.resolve())

    @staticmethod
    def from_annotation(
        annotation: object, namespace: Optional[Dict] = None
    ) -> Optional[StrawberryAnnotation]:
        if annotation is None:
            return None

        if not isinstance(annotation, StrawberryAnnotation):
            return StrawberryAnnotation(annotation, namespace=namespace)
        return annotation

    def resolve(self) -> Union[StrawberryType, type]:
        annotation = self.annotation
        if isinstance(annotation, str):
            annotation = ForwardRef(annotation)

        args = []

        evaled_type = eval_type(annotation, self.namespace, None)

        if is_private(evaled_type):
            return evaled_type

        if get_origin(evaled_type) is Annotated:
            evaled_type, *args = get_args(evaled_type)

        if self._is_async_type(evaled_type):
            evaled_type = self._strip_async_type(evaled_type)
        if self._is_lazy_type(evaled_type):
            return evaled_type

        if self._is_generic(evaled_type):
            if any(is_type_var(type_) for type_ in evaled_type.__args__):
                return evaled_type
            return self.create_concrete_type(evaled_type)

        # Simply return objects that are already StrawberryTypes
        if self._is_strawberry_type(evaled_type):
            return evaled_type

        # Everything remaining should be a raw annotation that needs to be turned into
        # a StrawberryType
        if self._is_enum(evaled_type):
            return self.create_enum(evaled_type)
        if self._is_list(evaled_type):
            return self.create_list(evaled_type)
        elif self._is_optional(evaled_type):
            return self.create_optional(evaled_type)
        elif self._is_union(evaled_type):
            return self.create_union(evaled_type, args)
        elif is_type_var(evaled_type) or evaled_type is Self:
            return self.create_type_var(cast(TypeVar, evaled_type))

        # TODO: Raise exception now, or later?
        # ... raise NotImplementedError(f"Unknown type {evaled_type}")
        return evaled_type

    def set_namespace_from_field(self, field: StrawberryField) -> None:
        module = sys.modules[field.origin.__module__]
        self.namespace = module.__dict__

    def create_concrete_type(self, evaled_type: type) -> type:
        if has_object_definition(evaled_type):
            return evaled_type.__strawberry_definition__.resolve_generic(evaled_type)
        raise ValueError(f"Not supported {evaled_type}")

    def create_enum(self, evaled_type: Any) -> EnumDefinition:
        try:
            return evaled_type._enum_definition
        except AttributeError:
            raise NotAStrawberryEnumError(evaled_type)

    def create_list(self, evaled_type: Any) -> StrawberryList:
        of_type = StrawberryAnnotation(
            annotation=evaled_type.__args__[0],
            namespace=self.namespace,
        ).resolve()

        return StrawberryList(of_type)

    def create_optional(self, evaled_type: Any) -> StrawberryOptional:
        types = evaled_type.__args__
        non_optional_types = tuple(
            filter(
                lambda x: x is not type(None) and x is not type(UNSET),
                types,
            )
        )

        # Note that passing a single type to `Union` is equivalent to not using `Union`
        # at all. This allows us to not di any checks for how many types have been
        # passed as we can safely use `Union` for both optional types
        # (e.g. `Optional[str]`) and optional unions (e.g.
        # `Optional[Union[TypeA, TypeB]]`)
        child_type = Union[non_optional_types]  # type: ignore

        of_type = StrawberryAnnotation(
            annotation=child_type,
            namespace=self.namespace,
        ).resolve()

        return StrawberryOptional(of_type)

    def create_type_var(self, evaled_type: TypeVar) -> StrawberryTypeVar:
        return StrawberryTypeVar(evaled_type)

    def create_union(self, evaled_type: Type, args: list) -> StrawberryUnion:
        # Prevent import cycles
        from strawberry.union import StrawberryUnion

        # TODO: Deal with Forward References/origin
        if isinstance(evaled_type, StrawberryUnion):
            return evaled_type

        types = evaled_type.__args__
        union = StrawberryUnion(
            type_annotations=tuple(StrawberryAnnotation(type_) for type_ in types),
        )
        # Assert types does not contain a scalar
        self.validate_union_members(types, union)

        union_args = [arg for arg in args if isinstance(arg, StrawberryUnion)]
        if len(union_args) > 1:
            logging.warning(
                "Duplicate union definition detected. "
                "Only the first definition will be considered"
            )

        if union_args:
            arg = union_args[0]
            union.graphql_name = arg.graphql_name
            union.description = arg.description
            union.directives = arg.directives

        return union

    def validate_union_members(self, types: Tuple, union: StrawberryUnion) -> None:
        scalars = (int, str, float)
        for type_ in types:
            # Handle case: x = Annotated[Union[X, Y], strawberry.union("X")]
            if get_origin(type_) is Annotated:
                # Unwrap annotated type into the proper type hints
                # and our strawberry type metadata
                inner_type, *sw_metadata = get_args(type_)
                union_members = get_args(inner_type)
                for member in union_members:
                    if isinstance(member, scalars):
                        raise InvalidUnionTypeError(union.graphql_name, member)

            elif type_ in scalars:
                raise InvalidUnionTypeError(union.graphql_name, type_)

    @classmethod
    def _is_async_type(cls, annotation: type) -> bool:
        origin = getattr(annotation, "__origin__", None)
        return origin in ASYNC_TYPES

    @classmethod
    def _is_enum(cls, annotation: Any) -> bool:
        # Type aliases are not types so we need to make sure annotation can go into
        # issubclass
        if not isinstance(annotation, type):
            return False
        return issubclass(annotation, Enum)

    @classmethod
    def _is_generic(cls, annotation: Any) -> bool:
        if hasattr(annotation, "__origin__"):
            return is_generic(annotation.__origin__)

        return False

    @classmethod
    def _is_lazy_type(cls, annotation: Any) -> bool:
        return isinstance(annotation, LazyType)

    @classmethod
    def _is_optional(cls, annotation: Any) -> bool:
        """Returns True if the annotation is Optional[SomeType]"""

        # Optionals are represented as unions
        if not cls._is_union(annotation):
            return False

        types = annotation.__args__

        # A Union to be optional needs to have at least one None type
        return any(x is type(None) for x in types)

    @classmethod
    def _is_list(cls, annotation: Any) -> bool:
        """Returns True if annotation is a List"""

        annotation_origin = getattr(annotation, "__origin__", None)

        return (annotation_origin in (list, tuple)) or annotation_origin is abc.Sequence

    @classmethod
    def _is_strawberry_type(cls, evaled_type: Any) -> bool:
        # Prevent import cycles
        from strawberry.union import StrawberryUnion

        if isinstance(evaled_type, EnumDefinition):
            return True
        elif _is_input_type(evaled_type):  # TODO: Replace with StrawberryInputObject
            return True
        # TODO: add support for StrawberryInterface when implemented
        elif isinstance(evaled_type, StrawberryList):
            return True
        elif has_object_definition(evaled_type):
            return True
        elif isinstance(evaled_type, StrawberryObjectDefinition):
            return True
        elif isinstance(evaled_type, StrawberryOptional):
            return True
        elif isinstance(
            evaled_type, ScalarDefinition
        ):  # TODO: Replace with StrawberryScalar
            return True
        elif isinstance(evaled_type, StrawberryUnion):
            return True

        return False

    @classmethod
    def _is_union(cls, annotation: Any) -> bool:
        """Returns True if annotation is a Union"""

        # this check is needed because unions declared with the new syntax `A | B`
        # don't have a `__origin__` property on them, but they are instances of
        # `UnionType`, which is only available in Python 3.10+
        if sys.version_info >= (3, 10):
            from types import UnionType

            if isinstance(annotation, UnionType):
                return True

        # unions declared as Union[A, B] fall through to this check
        # even on python 3.10+

        annotation_origin = getattr(annotation, "__origin__", None)

        return annotation_origin is typing.Union

    @classmethod
    def _strip_async_type(cls, annotation: Type) -> type:
        return annotation.__args__[0]

    @classmethod
    def _strip_lazy_type(cls, annotation: LazyType) -> type:
        return annotation.resolve_type()


################################################################################
# Temporary functions to be removed with new types
################################################################################


def _is_input_type(type_: Any) -> bool:
    if not has_object_definition(type_):
        return False

    return type_.__strawberry_definition__.is_input<|MERGE_RESOLUTION|>--- conflicted
+++ resolved
@@ -29,14 +29,9 @@
     StrawberryList,
     StrawberryOptional,
     StrawberryTypeVar,
-<<<<<<< HEAD
-)
-from strawberry.types.types import TypeDefinition
-=======
     has_object_definition,
 )
 from strawberry.types.types import StrawberryObjectDefinition
->>>>>>> 3487d191
 from strawberry.unset import UNSET
 from strawberry.utils.typing import (
     eval_type,
