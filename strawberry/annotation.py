from __future__ import annotations

import sys
import typing
from collections import abc
from enum import Enum
from typing import (  # type: ignore[attr-defined]
    TYPE_CHECKING,
    Any,
    Dict,
    List,
    Optional,
    TypeVar,
    Union,
    _eval_type,
)

<<<<<<< HEAD
=======
from typing_extensions import Annotated, get_args, get_origin

from strawberry.private import is_private

>>>>>>> 6f2e120a

try:
    from typing import ForwardRef
except ImportError:  # pragma: no cover
    # ForwardRef is private in python 3.6 and 3.7
    from typing import _ForwardRef as ForwardRef  # type: ignore

from strawberry.custom_scalar import ScalarDefinition
from strawberry.enum import EnumDefinition
from strawberry.lazy_type import LazyType, StrawberryLazyReference
from strawberry.type import (
    StrawberryAnnotated,
    StrawberryList,
    StrawberryOptional,
    StrawberryType,
    StrawberryTypeVar,
)
from strawberry.types.types import TypeDefinition
from strawberry.unset import UNSET
from strawberry.utils.typing import is_generic, is_list, is_type_var, is_union


if TYPE_CHECKING:
    from strawberry.union import StrawberryUnion


ASYNC_TYPES = (
    abc.AsyncGenerator,
    abc.AsyncIterable,
    abc.AsyncIterator,
    typing.AsyncContextManager,
    typing.AsyncGenerator,
    typing.AsyncIterable,
    typing.AsyncIterator,
)


class StrawberryAnnotation:
    def __init__(
        self, annotation: Union[object, str], *, namespace: Optional[Dict] = None
    ):
        self.annotation = annotation
        self.namespace = namespace

    def __hash__(self) -> int:
        return hash(self.resolve())

    def __eq__(self, other: object) -> bool:
        return self.resolve() == other

    @staticmethod
    def parse_annotated(annotation: object) -> object:
        from strawberry.auto import StrawberryAuto

        if get_origin(annotation) is Annotated:
            annotated_args = get_args(annotation)
            annotation_type = annotated_args[0]

            for arg in annotated_args[1:]:
                if isinstance(arg, StrawberryLazyReference):
                    assert isinstance(annotation_type, ForwardRef)

                    return arg.resolve_forward_ref(annotation_type)

                if isinstance(arg, StrawberryAuto):
                    return arg

            return StrawberryAnnotation.parse_annotated(annotation_type)

        if is_union(annotation):
            return Union[
                tuple(
                    StrawberryAnnotation.parse_annotated(arg)
                    for arg in get_args(annotation)
                )  # pyright: ignore
            ]  # pyright: ignore

        if is_list(annotation):
            return List[StrawberryAnnotation.parse_annotated(get_args(annotation)[0])]  # type: ignore  # noqa: E501

        return annotation

    def resolve(self) -> Union[StrawberryType, type]:
        annotation = self.parse_annotated(self.annotation)

        if isinstance(self.annotation, str):
            annotation = ForwardRef(self.annotation)

        evaled_type = _eval_type(annotation, self.namespace, None)
<<<<<<< HEAD
        evaled_type, evaled_args = StrawberryAnnotated.get_type_and_args(evaled_type)

=======

        if is_private(evaled_type):
            return evaled_type
>>>>>>> 6f2e120a
        if self._is_async_type(evaled_type):
            evaled_type = self._strip_async_type(evaled_type)

        if self._is_lazy_type(evaled_type):
            ret = evaled_type

        elif self._is_generic(evaled_type):
            if any(is_type_var(type_) for type_ in evaled_type.__args__):
                ret = evaled_type
            else:
                ret = self.create_concrete_type(evaled_type)
        # Simply return objects that are already StrawberryTypes
        elif self._is_strawberry_type(evaled_type):
            ret = evaled_type

        # Everything remaining should be a raw annotation that needs to be turned into
        # a StrawberryType
        elif self._is_enum(evaled_type):
            ret = self.create_enum(evaled_type)
        elif self._is_list(evaled_type):
            ret = self.create_list(evaled_type)
        elif self._is_optional(evaled_type):
            ret = self.create_optional(evaled_type)
        elif self._is_union(evaled_type):
            ret = self.create_union(evaled_type)
        elif is_type_var(evaled_type):
            ret = self.create_type_var(evaled_type)
        else:
            # TODO: Raise exception now, or later?
            # ... raise NotImplementedError(f"Unknown type {evaled_type}")
            ret = evaled_type

        if evaled_args:
            ret = StrawberryAnnotated(ret, *evaled_args)
        return ret

    def create_concrete_type(self, evaled_type: type) -> type:
        if _is_object_type(evaled_type):
            type_definition: TypeDefinition
            type_definition = evaled_type._type_definition  # type: ignore
            return type_definition.resolve_generic(evaled_type)

        raise ValueError(f"Not supported {evaled_type}")

    def create_enum(self, evaled_type: Any) -> EnumDefinition:
        return evaled_type._enum_definition

    def create_list(self, evaled_type: Any) -> StrawberryList:
        of_type = StrawberryAnnotation(
            annotation=evaled_type.__args__[0],
            namespace=self.namespace,
        ).resolve()

        return StrawberryList(of_type)

    def create_optional(self, evaled_type: Any) -> StrawberryOptional:
        types = evaled_type.__args__
        non_optional_types = tuple(
            filter(
                lambda x: x is not type(None) and x is not type(UNSET),  # noqa: E721
                types,
            )
        )

        # Note that passing a single type to `Union` is equivalent to not using `Union`
        # at all. This allows us to not di any checks for how many types have been
        # passed as we can safely use `Union` for both optional types
        # (e.g. `Optional[str]`) and optional unions (e.g.
        # `Optional[Union[TypeA, TypeB]]`)
        child_type = Union[non_optional_types]  # type: ignore

        of_type = StrawberryAnnotation(
            annotation=child_type,
            namespace=self.namespace,
        ).resolve()

        return StrawberryOptional(of_type)

    def create_type_var(self, evaled_type: TypeVar) -> StrawberryTypeVar:
        return StrawberryTypeVar(evaled_type)

    def create_union(self, evaled_type) -> "StrawberryUnion":
        # Prevent import cycles
        from strawberry.union import StrawberryUnion

        # TODO: Deal with Forward References/origin
        if isinstance(evaled_type, StrawberryUnion):
            return evaled_type

        types = evaled_type.__args__
        union = StrawberryUnion(
            type_annotations=tuple(StrawberryAnnotation(type_) for type_ in types),
        )
        return union

    @classmethod
    def _is_async_type(cls, annotation: type) -> bool:
        origin = getattr(annotation, "__origin__", None)
        return origin in ASYNC_TYPES

    @classmethod
    def _is_enum(cls, annotation: Any) -> bool:
        # Type aliases are not types so we need to make sure annotation can go into
        # issubclass
        if not isinstance(annotation, type):
            return False
        return issubclass(annotation, Enum)

    @classmethod
    def _is_generic(cls, annotation: Any) -> bool:
        if hasattr(annotation, "__origin__"):
            return is_generic(annotation.__origin__)

        return False

    @classmethod
    def _is_lazy_type(cls, annotation: Any) -> bool:
        return isinstance(annotation, LazyType)

    @classmethod
    def _is_optional(cls, annotation: Any) -> bool:
        """Returns True if the annotation is Optional[SomeType]"""

        # Optionals are represented as unions
        if not cls._is_union(annotation):
            return False

        types = annotation.__args__

        # A Union to be optional needs to have at least one None type
        return any(x is type(None) for x in types)  # noqa: E721

    @classmethod
    def _is_list(cls, annotation: Any) -> bool:
        """Returns True if annotation is a List"""

        annotation_origin = getattr(annotation, "__origin__", None)

        return (
            annotation_origin == list
            or annotation_origin == tuple
            or annotation_origin is abc.Sequence
        )

    @classmethod
    def _is_strawberry_type(cls, evaled_type: Any) -> bool:
        # Prevent import cycles
        from strawberry.union import StrawberryUnion

        if isinstance(evaled_type, EnumDefinition):
            return True
        elif _is_input_type(evaled_type):  # TODO: Replace with StrawberryInputObject
            return True
        # TODO: add support for StrawberryInterface when implemented
        elif isinstance(evaled_type, StrawberryList):
            return True
        elif _is_object_type(evaled_type):  # TODO: Replace with StrawberryObject
            return True
        elif isinstance(evaled_type, TypeDefinition):
            return True
        elif isinstance(evaled_type, StrawberryOptional):
            return True
        elif isinstance(
            evaled_type, ScalarDefinition
        ):  # TODO: Replace with StrawberryScalar
            return True
        elif isinstance(evaled_type, StrawberryUnion):
            return True

        return False

    @classmethod
    def _is_union(cls, annotation: Any) -> bool:
        """Returns True if annotation is a Union"""

        # this check is needed because unions declared with the new syntax `A | B`
        # don't have a `__origin__` property on them, but they are instances of
        # `UnionType`, which is only available in Python 3.10+
        if sys.version_info >= (3, 10):
            from types import UnionType

            if isinstance(annotation, UnionType):
                return True

        # unions declared as Union[A, B] fall through to this check, even on python 3.10+

        annotation_origin = getattr(annotation, "__origin__", None)

        return annotation_origin is typing.Union

    @classmethod
    def _strip_async_type(cls, annotation) -> type:
        return annotation.__args__[0]

    @classmethod
    def _strip_lazy_type(cls, annotation: LazyType) -> type:
        return annotation.resolve_type()


################################################################################
# Temporary functions to be removed with new types
################################################################################


def _is_input_type(type_: Any) -> bool:
    if not _is_object_type(type_):
        return False

    return type_._type_definition.is_input


def _is_object_type(type_: Any) -> bool:
    # isinstance(type_, StrawberryObjectType)  # noqa: E800
    return hasattr(type_, "_type_definition")<|MERGE_RESOLUTION|>--- conflicted
+++ resolved
@@ -10,18 +10,14 @@
     Dict,
     List,
     Optional,
+    Sequence,
     TypeVar,
     Union,
     _eval_type,
 )
 
-<<<<<<< HEAD
-=======
 from typing_extensions import Annotated, get_args, get_origin
 
-from strawberry.private import is_private
-
->>>>>>> 6f2e120a
 
 try:
     from typing import ForwardRef
@@ -74,22 +70,25 @@
 
     @staticmethod
     def parse_annotated(annotation: object) -> object:
-        from strawberry.auto import StrawberryAuto
-
         if get_origin(annotation) is Annotated:
-            annotated_args = get_args(annotation)
-            annotation_type = annotated_args[0]
-
-            for arg in annotated_args[1:]:
+            args = get_args(annotation)
+            base_type = args[0]
+            annotated_args: Sequence[Any] = args[1:]
+
+            for arg in annotated_args:
                 if isinstance(arg, StrawberryLazyReference):
-                    assert isinstance(annotation_type, ForwardRef)
-
-                    return arg.resolve_forward_ref(annotation_type)
-
-                if isinstance(arg, StrawberryAuto):
-                    return arg
-
-            return StrawberryAnnotation.parse_annotated(annotation_type)
+                    assert isinstance(base_type, ForwardRef)
+                    base_type = arg.resolve_forward_ref(base_type)
+                    annotated_args = [
+                        arg
+                        for arg in annotated_args
+                        if not isinstance(arg, StrawberryLazyReference)
+                    ]
+
+            base_type = StrawberryAnnotation.parse_annotated(base_type)
+            if annotated_args:
+                base_type = Annotated[(base_type, *annotated_args)]
+            return base_type
 
         if is_union(annotation):
             return Union[
@@ -111,14 +110,9 @@
             annotation = ForwardRef(self.annotation)
 
         evaled_type = _eval_type(annotation, self.namespace, None)
-<<<<<<< HEAD
+
         evaled_type, evaled_args = StrawberryAnnotated.get_type_and_args(evaled_type)
 
-=======
-
-        if is_private(evaled_type):
-            return evaled_type
->>>>>>> 6f2e120a
         if self._is_async_type(evaled_type):
             evaled_type = self._strip_async_type(evaled_type)
 
