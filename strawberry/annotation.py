--- conflicted
+++ resolved
@@ -17,14 +17,8 @@
 )
 from typing_extensions import Annotated, Self, get_args, get_origin
 
-<<<<<<< HEAD
-from typing_extensions import Annotated, get_args, get_origin
-
-from strawberry.exceptions import StrawberryException
-=======
 from strawberry.exceptions.not_a_strawberry_enum import NotAStrawberryEnumError
 from strawberry.private import is_private
->>>>>>> cf4e491b
 
 try:
     from typing import ForwardRef
@@ -88,14 +82,9 @@
 
     @staticmethod
     def parse_annotated(annotation: object) -> object:
-<<<<<<< HEAD
-=======
-        from strawberry.auto import StrawberryAuto
-
         if is_private(annotation):
             return annotation
 
->>>>>>> cf4e491b
         annotation_origin = get_origin(annotation)
 
         if annotation_origin is Annotated:
@@ -172,22 +161,17 @@
         elif self._is_optional(evaled_type):
             ret = self.create_optional(evaled_type)
         elif self._is_union(evaled_type):
-<<<<<<< HEAD
             ret = self.create_union(evaled_type)
-        elif is_type_var(evaled_type):
+        elif is_type_var(evaled_type) or evaled_type is Self:
             ret = self.create_type_var(evaled_type)
         else:
             # TODO: Raise exception now, or later?
             # ... raise NotImplementedError(f"Unknown type {evaled_type}")
             ret = evaled_type
-=======
-            return self.create_union(evaled_type)
-        elif is_type_var(evaled_type) or evaled_type is Self:
-            return self.create_type_var(evaled_type)
->>>>>>> cf4e491b
 
         if evaled_args:
             ret = StrawberryAnnotated(ret, *evaled_args)
+
         return ret
 
     def set_namespace_from_field(self, field: "StrawberryField"):
