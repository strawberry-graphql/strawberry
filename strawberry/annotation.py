--- conflicted
+++ resolved
@@ -72,17 +72,10 @@
             annotation = self.annotation
 
         evaled_type = _eval_type(annotation, self.namespace, None)
-<<<<<<< HEAD
         evaled_type, evaled_args = StrawberryAnnotated.get_type_and_args(evaled_type)
 
-        if self._is_async_generator(evaled_type):
-            evaled_type = self._strip_async_generator(evaled_type)
-=======
         if self._is_async_type(evaled_type):
             evaled_type = self._strip_async_type(evaled_type)
-        if self._is_lazy_type(evaled_type):
-            return evaled_type
->>>>>>> e00e8101
 
         if self._is_lazy_type(evaled_type):
             ret = evaled_type
