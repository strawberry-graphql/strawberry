[tool.poetry]
name = "strawberry-graphql"
packages = [ { include = "strawberry" } ]
version = "0.82.1"
description = "A library for creating GraphQL APIs"
authors = ["Patrick Arminio <patrick.arminio@gmail.com>"]
license = "MIT"
readme = "README.md"
keywords = ["grapqhl", "api", "rest", "starlette", "async"]

homepage = "https://strawberry.rocks/"
repository = "https://github.com/strawberry-graphql/strawberry"
documentation = "https://strawberry.rocks/"

classifiers = [
    "Development Status :: 5 - Production/Stable",
    "Intended Audience :: Developers",
    "Topic :: Software Development :: Libraries",
    "Topic :: Software Development :: Libraries :: Python Modules",
    "License :: OSI Approved :: MIT License",
]
include = ["strawberry/py.typed"]

[build-system]
requires = ["poetry>=0.12"]
build-backend = "poetry.masonry.api"

[tool.poetry.dependencies]
python = "^3.7"
starlette = {version = ">=0.13.6,<0.17.0", optional = true}
click = {version = ">=7.0,<9.0", optional = true}
pygments = "^2.3"
uvicorn = {version = ">=0.11.6,<0.16.0", optional = true}
django = {version = ">=2,<4", optional = true}
graphql-core = "~3.1.0"
asgiref = {version = "^3.2", optional = true}
flask = {version = "^1.1", optional = true}
typing_extensions = "^3.7.4"
opentelemetry-api = {version = "<2", optional = true}
opentelemetry-sdk = {version = "<2", optional = true}
python-dateutil = "^2.7.0"
cached-property = "^1.5.2"
pydantic = {version = "<2", optional = true}
python-multipart = "^0.0.5"
sanic = {version = ">=20.12.2,<22.0.0", optional = true}
aiohttp = {version = "^3.7.4.post0", optional = true}
<<<<<<< HEAD
fastapi = {version = ">=0.65.2", optional = true}
=======
sentinel = "^0.3.0"
>>>>>>> 01a63be0

[tool.poetry.dev-dependencies]
pytest = "^6.2"
pytest-emoji = "^0.2.0"
flake8 = "^3.9"
black = {version = "^21.9b0", allow-prereleases = true}
isort = "^5.9.2"
pytest-asyncio = "^0.15.1"
pytest-cov = "^3.0"
mypy = "^0.910"
flake8-bugbear = "^21.9"
flake8-eradicate = "^1.1.0"
pytest-mypy-plugins = "^1.9"
pytest-mock = "^3.6"
pytest-django = {version = "^4.4"}
asgiref = "^3.2"
pytest-flask = {version = "^1.2.0"}
flask = {version = "^1.1"}
requests = "^2.26.0"
pre-commit = "^2.15.0"
pytest-benchmark = "^3.4.1"
freezegun = "^1.1.0"
opentelemetry-api = "<2"
opentelemetry-sdk = "<2"
flake8-isort = "^4.0.0"
flake8-black = "^0.2.1"
django = {version = ">=2,<4", optional = false}
pydantic = {version = "<2", optional = false}
email-validator = {version = "^1.1.3", optional = false}
starlette = ">=0.13.6,<0.17.0"
uvicorn = ">=0.11.6,<0.16.0"
sanic = ">=20.12.2,<22.0.0"
aiohttp = "^3.7.4.post0"
pytest-aiohttp = "^0.3.0"
types-ujson = "^0.1.1"
types-typed-ast = "^1.4.4"
types-toml = "^0.10.0"
types-setuptools = "^57.4.0"
types-requests = "^2.25.9"
types-python-dateutil = "^2.8.0"
types-freezegun = "^1.1.0"
types-chardet = "^4.0.0"
types-certifi = "^2020.4.0"
types-aiofiles = "^0.1.9"
sanic-testing = "^0.7.0"
fastapi = {version = ">=0.65.0", optional = false}

[tool.poetry.extras]
aiohttp = ["aiohttp", "pytest-aiohttp"]
asgi = ["starlette"]
debug-server = ["starlette", "uvicorn"]
django = ["django", "pytest-django", "asgiref"]
flask = ["flask", "pytest-flask"]
opentelemetry = ["opentelemetry-api", "opentelemetry-sdk"]
pydantic = ["pydantic"]
sanic = ["sanic"]

[tool.poetry.scripts]
strawberry = "strawberry.cli:run"

[tool.isort]
src_paths = ["strawberry", "tests", "scripts"]
profile = "black"
indent = 4
combine_star = true
combine_as_imports = true
lines_after_imports = 2
known_django = ["django"]
known_graphql = ["graphql"]
known_pytest = ["pytest"]
known_first_party = ["strawberry"]
sections = ["FUTURE", "STDLIB", "PYTEST", "THIRDPARTY", "DJANGO", "GRAPHQL", "FIRSTPARTY", "LOCALFOLDER"]

[tool.pytest.ini_options]
addopts = "-s --emoji --mypy-ini-file=mypy_tests.ini --benchmark-disable"
DJANGO_SETTINGS_MODULE = "tests.django.django_settings"
testpaths = ["tests/"]

[tool.autopub]
git-username = "Botberry"
git-email = "bot@strawberry.rocks"
project-name = "🍓"
append-github-contributor = true

[tool.pyright]
include = ["strawberry"]
exclude = ["**/__pycache__",]
reportMissingImports = true
reportMissingTypeStubs = false
pythonVersion = "3.7"
stubPath = ""<|MERGE_RESOLUTION|>--- conflicted
+++ resolved
@@ -44,11 +44,8 @@
 python-multipart = "^0.0.5"
 sanic = {version = ">=20.12.2,<22.0.0", optional = true}
 aiohttp = {version = "^3.7.4.post0", optional = true}
-<<<<<<< HEAD
 fastapi = {version = ">=0.65.2", optional = true}
-=======
 sentinel = "^0.3.0"
->>>>>>> 01a63be0
 
 [tool.poetry.dev-dependencies]
 pytest = "^6.2"
