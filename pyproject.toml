--- conflicted
+++ resolved
@@ -55,11 +55,7 @@
 aiohttp = {version = "^3.7.4.post0", optional = true}
 fastapi = {version = ">=0.65.2", optional = true}
 channels = {version = ">=3.0.5", optional = true}
-<<<<<<< HEAD
-"backports.cached-property" = {version = "^1.0.2", python = "<3.8"}
 docstring-parser = "^0.15"
-=======
->>>>>>> ba87f0ca
 
 [tool.poetry.dev-dependencies]
 pytest = "^7.1"
