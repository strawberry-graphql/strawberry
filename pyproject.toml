--- conflicted
+++ resolved
@@ -1,12 +1,7 @@
 [tool.poetry]
 name = "strawberry-graphql"
-<<<<<<< HEAD
-packages = [{ include = "strawberry" }]
-version = "0.258.0"
-=======
 packages = [ { include = "strawberry" } ]
 version = "0.262.5"
->>>>>>> 7d4ba102
 description = "A library for creating GraphQL APIs"
 authors = ["Patrick Arminio <patrick.arminio@gmail.com>"]
 license = "MIT"
@@ -33,33 +28,6 @@
 "Sponsor on Open Collective" = "https://opencollective.com/strawberry-graphql"
 
 [tool.poetry.dependencies]
-<<<<<<< HEAD
-python = "^3.9"
-graphql-core = ">=3.2.0"
-typing-extensions = ">=4.5.0"
-python-dateutil = "^2.7.0"
-starlette = { version = ">=0.18.0", optional = true }
-typer = { version = ">=0.7.0", optional = true }
-pygments = { version = "^2.3", optional = true }
-uvicorn = { version = ">=0.11.6", optional = true }
-Django = { version = ">=3.2", optional = true }
-asgiref = { version = "^3.2", optional = true }
-flask = { version = ">=1.1", optional = true }
-quart = { version = ">=0.19.3", optional = true }
-opentelemetry-api = { version = "<2", optional = true }
-opentelemetry-sdk = { version = "<2", optional = true }
-chalice = { version = "^1.22", optional = true }
-pydantic = { version = ">1.6.1", optional = true }
-python-multipart = { version = ">=0.0.7", optional = true }
-sanic = { version = ">=20.12.2", optional = true }
-aiohttp = { version = "^3.7.4.post0", optional = true }
-fastapi = { version = ">=0.65.2", optional = true }
-litestar = { version = ">=2", optional = true }
-channels = { version = ">=3.0.5", optional = true }
-libcst = { version = ">=0.4.7", optional = true }
-rich = { version = ">=12.0.0", optional = true }
-pyinstrument = { version = ">=4.0.0", optional = true }
-=======
 python = ">=3.9"
 graphql-core = {version = ">=3.2.0,<3.4.0", python = ">=3.9,<4.0"}
 typing-extensions = ">=4.5.0"
@@ -86,20 +54,19 @@
 libcst = {version = ">=0.4.7", optional = true}
 rich = {version = ">=12.0.0", optional = true}
 pyinstrument = {version = ">=4.0.0", optional = true}
->>>>>>> 7d4ba102
 
 [tool.poetry.group.dev.dependencies]
 asgiref = "^3.2"
-email-validator = { version = ">=1.1.3,<3.0.0", optional = false }
+email-validator = {version = ">=1.1.3,<3.0.0", optional = false}
 freezegun = "^1.2.1"
-libcst = { version = ">=1.0.0", optional = false }
+libcst = {version = ">=1.0.0", optional = false}
 MarkupSafe = "2.1.3"
 nox = "^2024.4.15"
 nox-poetry = "^1.0.3"
 opentelemetry-api = "<2"
 opentelemetry-sdk = "<2"
 pygments = "^2.3"
-pyinstrument = { version = ">=4.0.0", optional = false }
+pyinstrument = {version = ">=4.0.0", optional = false}
 pytest = "^7.2"
 pytest-asyncio = ">=0.20.3"
 pytest-codspeed = { version = ">=3.0.0", python = ">=3.9" }
@@ -107,11 +74,11 @@
 pytest-emoji = "^0.2.0"
 pytest-mock = "^3.10"
 pytest-snapshot = "^0.9.0"
-pytest-xdist = { extras = ["psutil"], version = "^3.1.0" }
+pytest-xdist = {extras = ["psutil"], version = "^3.1.0"}
 python-multipart = ">=0.0.7"
-rich = { version = ">=12.5.1", optional = false }
+rich = {version = ">=12.5.1", optional = false}
 sanic-testing = ">=22.9,<24.0"
-typer = { version = ">=0.7.0", optional = false }
+typer = {version = ">=0.7.0", optional = false}
 types-aiofiles = ">=22.1"
 types-certifi = "^2021.10.8"
 types-chardet = "^5.0.4"
@@ -124,40 +91,31 @@
 poetry-plugin-export = {version = "^1.6.0", python = "<4.0", optional = false}
 # another bug in poetry
 urllib3 = "<2"
-graphlib_backport = { version = "*", python = "<3.9", optional = false }
+graphlib_backport = {version = "*", python = "<3.9", optional = false}
 inline-snapshot = "^0.10.1"
 types-deprecated = "^1.2.15.20241117"
 types-six = "^1.17.0.20241205"
 types-pyyaml = "^6.0.12.20240917"
-<<<<<<< HEAD
-mypy = "^1.13.0"
-graphql-core = "3.3.0a7"
-=======
 mypy = "^1.15.0"
 codeflash = ">=0.9.2"
->>>>>>> 7d4ba102
 
 [tool.poetry.group.integrations]
 optional = true
 
 [tool.poetry.group.integrations.dependencies]
 aiohttp = "^3.7.4.post0"
-chalice = { version = "^1.22" }
+chalice = {version = "^1.22"}
 channels = ">=3.0.5,<5.0.0"
 Django = ">=3.2"
-fastapi = { version = ">=0.65.0", optional = false }
+fastapi = {version = ">=0.65.0", optional = false}
 flask = ">=1.1"
 quart = ">=0.19.3"
-pydantic = { version = ">=2.0", optional = false }
+pydantic = {version = ">=2.0", optional = false}
 pytest-aiohttp = "^1.0.3"
-pytest-django = { version = "^4.5" }
+pytest-django = {version = "^4.5"}
 sanic = ">=20.12.2"
 starlette = ">=0.13.6"
-<<<<<<< HEAD
-litestar = { version = ">=2", optional = false }
-=======
 litestar = {version = ">=2", python = ">=3.10,<4.0", optional = false}
->>>>>>> 7d4ba102
 uvicorn = ">=0.11.6"
 daphne = "^4.0.0"
 
@@ -166,19 +124,11 @@
 aiohttp = ["aiohttp"]
 asgi = ["starlette", "python-multipart"]
 debug = ["rich", "libcst"]
-debug-server = [
-    "starlette",
-    "uvicorn",
-    "python-multipart",
-    "typer",
-    "pygments",
-    "rich",
-    "libcst",
-]
+debug-server = ["starlette", "uvicorn", "python-multipart", "typer", "pygments", "rich", "libcst"]
 django = ["Django", "pytest-django", "asgiref"]
 channels = ["channels", "asgiref"]
 flask = ["flask"]
-quart = ["quart"]
+quart=["quart"]
 opentelemetry = ["opentelemetry-api", "opentelemetry-sdk"]
 pydantic = ["pydantic"]
 sanic = ["sanic"]
@@ -239,7 +189,7 @@
 
 [tool.pyright]
 # include = ["strawberry"]
-exclude = ["**/__pycache__"]
+exclude = ["**/__pycache__",]
 reportMissingImports = true
 reportMissingTypeStubs = false
 pythonVersion = "3.9"
@@ -269,7 +219,7 @@
     "dist",
     "node_modules",
     "venv",
-    "tests/*/snapshots",
+    "tests/*/snapshots"
 ]
 src = ["strawberry", "tests"]
 
@@ -426,7 +376,10 @@
 extra-standard-library = ["typing_extensions"]
 
 [tool.ruff.format]
-exclude = ['tests/codegen/snapshots/', 'tests/cli/snapshots/']
+exclude =[
+    'tests/codegen/snapshots/',
+    'tests/cli/snapshots/'
+]
 
 [tool.ruff.lint.pydocstyle]
 convention = "google"
