[tool.poetry]
name = "strawberry-graphql"
packages = [ { include = "strawberry" } ]
version = "0.229.1"
description = "A library for creating GraphQL APIs"
authors = ["Patrick Arminio <patrick.arminio@gmail.com>"]
license = "MIT"
readme = "README.md"
keywords = ["graphql", "api", "rest", "starlette", "async"]

homepage = "https://strawberry.rocks/"
repository = "https://github.com/strawberry-graphql/strawberry"
documentation = "https://strawberry.rocks/"

classifiers = [
    "Development Status :: 5 - Production/Stable",
    "Intended Audience :: Developers",
    "Topic :: Software Development :: Libraries",
    "Topic :: Software Development :: Libraries :: Python Modules",
    "License :: OSI Approved :: MIT License",
]
include = ["strawberry/py.typed"]

[tool.poetry.urls]
"Changelog" = "https://strawberry.rocks/changelog"
"Discord" = "https://discord.com/invite/3uQ2PaY"
"Twitter" = "https://twitter.com/strawberry_gql"
"Mastodon" = "https://farbun.social/@strawberry"
"Sponsor on GitHub" = "https://github.com/sponsors/strawberry-graphql"
"Sponsor on Open Collective" = "https://opencollective.com/strawberry-graphql"

[build-system]
requires = ["poetry>=0.12"]
build-backend = "poetry.masonry.api"

[tool.poetry.dependencies]
python = "^3.8"
graphql-core = "~3.2.0"
typing-extensions = ">=4.5.0"
python-dateutil = "^2.7.0"
starlette = {version = ">=0.18.0", optional = true}
typer = {version = ">=0.7.0", optional = true}
pygments = {version = "^2.3", optional = true}
uvicorn = {version = ">=0.11.6", optional = true}
Django = {version = ">=3.2", optional = true}
asgiref = {version = "^3.2", optional = true}
flask = {version = ">=1.1", optional = true}
quart = {version = ">=0.19.3", optional = true}
opentelemetry-api = {version = "<2", optional = true}
opentelemetry-sdk = {version = "<2", optional = true}
chalice = {version = "^1.22", optional = true}
pydantic = {version = ">1.6.1", optional = true}
python-multipart = {version = ">=0.0.7", optional = true}
sanic = {version = ">=20.12.2", optional = true}
aiohttp = {version = "^3.7.4.post0", optional = true}
fastapi = {version = ">=0.65.2", optional = true}
starlite = {version = ">=1.48.0", optional = true, python = ">=3.8"}
litestar = {version = ">=2", optional = true, python = ">=3.8"}
channels = {version = ">=3.0.5", optional = true}
astunparse = {version = "^1.6.3", python = "<3.9"}
libcst = {version = ">=0.4.7", optional = true}
rich = {version = ">=12.0.0", optional = true}
pyinstrument = {version = ">=4.0.0", optional = true}
<<<<<<< HEAD
rustberry = {version = "^0.0.9", python= ">=3.11"}
=======
graphlib_backport = {version = "*", python = "<3.9", optional = true}
>>>>>>> fc322a8a

[tool.poetry.group.dev.dependencies]
asgiref = "^3.2"
ddtrace = ">=1.6.4"
email-validator = {version = ">=1.1.3,<3.0.0", optional = false}
freezegun = "^1.2.1"
libcst = {version = ">=0.4.7", optional = false}
MarkupSafe = "2.1.3"
nox = "^2023.4.22"
nox-poetry = "^1.0.3"
opentelemetry-api = "<2"
opentelemetry-sdk = "<2"
pygments = "^2.3"
pyinstrument = {version = ">=4.0.0", optional = false}
pytest = "^7.2"
pytest-asyncio = ">=0.20.3"
pytest-codspeed = "^2.0.1"
pytest-cov = "^4.0.0"
pytest-emoji = "^0.2.0"
pytest-mock = "^3.10"
pytest-snapshot = "^0.9.0"
pytest-xdist = {extras = ["psutil"], version = "^3.1.0"}
python-multipart = ">=0.0.7"
rich = {version = ">=12.5.1", optional = false}
sanic-testing = ">=22.9,<24.0"
sentry-sdk = "^1.39.2"
typer = {version = ">=0.7.0", optional = false}
types-aiofiles = ">=22.1"
types-certifi = "^2021.10.8"
types-chardet = "^5.0.4"
types-freezegun = "^1.1.9"
types-python-dateutil = "^2.8.19"
types-toml = "^0.10.8"
types-typed-ast = "^1.5.8"
types-ujson = "^5.6.0"
types-protobuf = "^4.23.0.1"
mypy = "1.9.0"
pytest-mypy-plugins = "3.0.0"
poetry-plugin-export = "^1.6.0"
# another bug in poetry
urllib3 = "<2"
graphlib_backport = {version = "*", python = "<3.9", optional = false}

[tool.poetry.group.integrations]
optional = true

[tool.poetry.group.integrations.dependencies]
aiohttp = "^3.7.4.post0"
chalice = {version = "^1.22"}
channels = ">=3.0.5,<5.0.0"
Django = ">=3.2"
fastapi = {version = ">=0.65.0", optional = false}
flask = ">=1.1"
quart = ">=0.19.3"
pydantic = {version = ">=2.0", optional = false}
pytest-aiohttp = "^1.0.3"
pytest-django = {version = "^4.5"}
sanic = ">=20.12.2"
starlette = ">=0.13.6"
starlite = {version = ">=1.48.0", optional = false, python = ">=3.8", extras = ["testing"]}
litestar = {version = ">=2", optional = false, python = ">=3.8"}
uvicorn = ">=0.11.6"
daphne = "^4.0.0"

[tool.poetry.extras]
aiohttp = ["aiohttp"]
asgi = ["starlette", "python-multipart"]
debug = ["rich", "libcst"]
debug-server = ["starlette", "uvicorn", "python-multipart", "typer", "pygments", "rich", "libcst"]
django = ["Django", "pytest-django", "asgiref"]
channels = ["channels", "asgiref"]
flask = ["flask"]
quart=["quart"]
opentelemetry = ["opentelemetry-api", "opentelemetry-sdk"]
pydantic = ["pydantic"]
sanic = ["sanic"]
fastapi = ["fastapi", "python-multipart"]
chalice = ["chalice"]
cli = ["typer", "pygments", "rich", "libcst", "graphlib_backport"]
starlite = ["starlite"]
litestar = ["litestar"]
pyinstrument = ["pyinstrument"]

[tool.poetry.scripts]
strawberry = "strawberry.cli:run"

[tool.pytest.ini_options]
addopts = "--emoji --mypy-ini-file=mypy.ini"
DJANGO_SETTINGS_MODULE = "tests.django.django_settings"
testpaths = ["tests/"]
markers = [
    "aiohttp",
    "asgi",
    "chalice",
    "channels",
    "django_db",
    "django",
    "fastapi",
    "flaky",
    "flask",
    "quart",
    "pydantic",
    "relay",
    "sanic",
    "starlette",
    "starlite",
]
asyncio_mode = "auto"
filterwarnings = [
    "ignore::DeprecationWarning:strawberry.*.resolver",
    "ignore:LazyType is deprecated:DeprecationWarning",
    "ignore::DeprecationWarning:ddtrace.internal",
    "ignore::DeprecationWarning:django.utils.encoding",
    # ignoring the text instead of the whole warning because we'd
    # get an error when django is not installed
    "ignore:The default value of USE_TZ",
]

[tool.autopub]
git-username = "Botberry"
git-email = "bot@strawberry.rocks"
project-name = "🍓"
append-github-contributor = true

[tool.pyright]
# include = ["strawberry"]
exclude = ["**/__pycache__",]
reportMissingImports = true
reportMissingTypeStubs = false
pythonVersion = "3.8"
stubPath = ""

[tool.ruff]
line-length = 88
target-version = "py38"
fix = true
exclude = [
    ".bzr",
    ".direnv",
    ".eggs",
    ".git",
    ".hg",
    ".mypy_cache",
    ".nox",
    ".pants.d",
    ".ruff_cache",
    ".svn",
    ".tox",
    ".venv",
    "__pypackages__",
    "_build",
    "buck-out",
    "build",
    "dist",
    "node_modules",
    "venv",
    "tests/codegen/snapshots"
]
src = ["strawberry", "tests"]

[tool.ruff.lint]
select = ["ALL"]
ignore = [
    # https://github.com/astral-sh/ruff/pull/4427
    # equivalent to keep-runtime-typing
    "UP006",
    "UP007",

    "TID252",
    # we use asserts in tests and to hint mypy
    "S101",
    "S102",
    "S104",
    "S324",
    # maybe we can enable this in future
    # we'd want to have consistent docstrings in future
    "D",
    "ANN101", # missing annotation for self?
    # definitely enable these, maybe not in tests
    "ANN102",
    "ANN202",
    "ANN401",
    "PGH003",
    "PGH004",
    "RET504",
    "RET505",
    "RET506",
    "RET507",
    "RET503",
    "BLE001",
    "B008",
    "N811",
    "N804",
    "N818",
    # Variable `T` in function should be lowercase
    # this seems a potential bug or opportunity for improvement in ruff
    "N806",

    # first argument should named self (found in tests)
    "N805",

    "N815",

    # shadowing builtins
    "A001",
    "A002",
    "A003",

    "ARG001",
    "ARG002",
    "ARG003",
    "ARG004",
    "ARG005",
    "FBT001",
    "FBT002",
    "FBT003",

    "PT001",
    "PT023",

    # this is pretty much handled by black
    "E501",

    # enable these, we have some in tests
    "B006",
    "PT004",
    "PT007",
    "PT011",
    "PT012",
    "PT015",
    "PT017",
    "C414",
    "N802",

    "SIM117",
    "SIM102",

    "F841",
    "B027",
    "B905",
    "ISC001",

    # same?
    "S105",
    "S106",

    "DTZ003",
    "DTZ005",

    "RSE102",
    "SLF001",

    # in tests
    "DTZ001",

    "EM101",
    "EM102",
    "EM103",

    "B904",
    "B019",

    "N801",
    "N807",

    # pandas
    "PD",

    "RUF012",
    "PLC0105",
    "FA102",

    # code complexity
    "C",
    "C901",

    # trailing commas
    "COM812",

    "PLR",
    "INP",
    "TRY",
    "SIM300",
    "SIM114",

    "DJ008",
    "TD002",
    "TD003",
    "FIX001",
    "FIX002",
    "FA100",
]

[tool.ruff.lint.per-file-ignores]
"strawberry/schema/types/concrete_type.py" = ["TCH002"]
"tests/*" = [
    "RSE102",
    "SLF001",
    "TCH001",
    "TCH002",
    "TCH003",
    "ANN001",
    "ANN201",
    "ANN202",
    "ANN204",
    "PLW0603",
    "PLC1901",
    "S603",
    "S607",
    "B018",
]
"strawberry/extensions/tracing/__init__.py" = ["TCH004"]
"tests/http/clients/__init__.py" = ["F401"]

[tool.ruff.lint.isort]
known-first-party = ["strawberry"]
known-third-party = ["django", "graphql"]
extra-standard-library = ["typing_extensions"]

[tool.ruff.format]
exclude =[
    'tests/codegen/snapshots/',
    'tests/cli/snapshots/'
]<|MERGE_RESOLUTION|>--- conflicted
+++ resolved
@@ -61,11 +61,8 @@
 libcst = {version = ">=0.4.7", optional = true}
 rich = {version = ">=12.0.0", optional = true}
 pyinstrument = {version = ">=4.0.0", optional = true}
-<<<<<<< HEAD
+graphlib_backport = {version = "*", python = "<3.9", optional = true}
 rustberry = {version = "^0.0.9", python= ">=3.11"}
-=======
-graphlib_backport = {version = "*", python = "<3.9", optional = true}
->>>>>>> fc322a8a
 
 [tool.poetry.group.dev.dependencies]
 asgiref = "^3.2"
