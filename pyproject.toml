--- conflicted
+++ resolved
@@ -155,11 +155,8 @@
     "chalice",
     "flask",
     "starlite",
-<<<<<<< HEAD
+    "flaky",
     "relay",
-=======
-    "flaky"
->>>>>>> 8095866a
 ]
 asyncio_mode = "auto"
 filterwarnings = [
