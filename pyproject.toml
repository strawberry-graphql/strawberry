--- conflicted
+++ resolved
@@ -35,16 +35,10 @@
 graphql-core = "~3.1.0"
 asgiref = {version = "^3.2", optional = true}
 flask = {version = "^1.1", optional = true}
-<<<<<<< HEAD
-chalice = {version = "^1.22", optional = true}
-typing_extensions = "^3.7.4"
-opentelemetry-api = {version = "^0.17b0", optional = true}
-opentelemetry-sdk = {version = "^0.17b0", optional = true}
-=======
 typing_extensions = ">=3.7.4,<5.0.0"
 opentelemetry-api = {version = "<2", optional = true}
 opentelemetry-sdk = {version = "<2", optional = true}
->>>>>>> 3e1d468d
+chalice = {version = "^1.22", optional = true}
 python-dateutil = "^2.7.0"
 cached-property = "^1.5.2"
 pydantic = {version = "<2", optional = true}
@@ -111,11 +105,8 @@
 opentelemetry = ["opentelemetry-api", "opentelemetry-sdk"]
 pydantic = ["pydantic"]
 sanic = ["sanic"]
-<<<<<<< HEAD
+fastapi = ["fastapi"]
 chalice = ["chalice"]
-=======
-fastapi = ["fastapi"]
->>>>>>> 3e1d468d
 
 [tool.poetry.scripts]
 strawberry = "strawberry.cli:run"
