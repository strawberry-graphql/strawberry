[tool.poetry]
name = "strawberry-graphql"
packages = [ { include = "strawberry" } ]
version = "0.16.10"
description = "A library for creating GraphQL APIs"
authors = ["Patrick Arminio <patrick.arminio@gmail.com>"]
license = "MIT"
readme = "README.md"
keywords = ["grapqhl", "api", "rest", "starlette", "async"]

homepage = "https://strawberry.rocks/"
repository = "https://github.com/strawberry-graphql/strawberry"
documentation = "https://strawberry.rocks/"

classifiers = [
    "Topic :: Software Development :: Libraries",
    "Topic :: Software Development :: Libraries :: Python Modules"
]

[tool.poetry.dependencies]
python = "^3.7"
starlette = "=0.12.10"
click = "^7.0"
hupper = "^1.5"
pygments = "^2.3"
uvicorn = "=0.10.0"
django = {version = "^2.0",optional = true}
graphql-core = {version = "^3.0.0a0", allows-prereleases = true}
<<<<<<< HEAD
aniso8601 = "^8.0.0"
=======

>>>>>>> 10fa5516
[tool.poetry.dev-dependencies]
pytest = "^5.2"
pdbpp = "^0.10.2"
bpython = "^0.18"
pytest-emoji = "^0.2.0"
flake8 = "^3.7"
black = {version = "^19.3b0",allows-prereleases = true}
isort = "^4.3"
pytest-asyncio = "^0.10.0"
pytest-cov = "^2.8"
mypy = "^0.740"
flake8-bugbear = "^19.8"
<<<<<<< HEAD
pytest-django = {version = "^3.5", optional = true}
pytest-mypy-plugins = "~1.0"
=======
pytest-django = {version = "^3.6", optional = true}
pytest-mypy-plugins = "^1.1"
>>>>>>> 10fa5516

[tool.poetry.extras]
django = ["django","pytest-django"]


[tool.poetry.scripts]
strawberry = "strawberry.cli:run"

[build-system]
requires = ["poetry>=0.12"]
build-backend = "poetry.masonry.api"<|MERGE_RESOLUTION|>--- conflicted
+++ resolved
@@ -26,11 +26,8 @@
 uvicorn = "=0.10.0"
 django = {version = "^2.0",optional = true}
 graphql-core = {version = "^3.0.0a0", allows-prereleases = true}
-<<<<<<< HEAD
 aniso8601 = "^8.0.0"
-=======
 
->>>>>>> 10fa5516
 [tool.poetry.dev-dependencies]
 pytest = "^5.2"
 pdbpp = "^0.10.2"
@@ -43,13 +40,8 @@
 pytest-cov = "^2.8"
 mypy = "^0.740"
 flake8-bugbear = "^19.8"
-<<<<<<< HEAD
-pytest-django = {version = "^3.5", optional = true}
-pytest-mypy-plugins = "~1.0"
-=======
 pytest-django = {version = "^3.6", optional = true}
 pytest-mypy-plugins = "^1.1"
->>>>>>> 10fa5516
 
 [tool.poetry.extras]
 django = ["django","pytest-django"]
