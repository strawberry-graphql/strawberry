[tool.poetry]
name = "strawberry-graphql"
packages = [ { include = "strawberry" } ]
version = "0.176.4"
description = "A library for creating GraphQL APIs"
authors = ["Patrick Arminio <patrick.arminio@gmail.com>"]
license = "MIT"
readme = "README.md"
keywords = ["graphql", "api", "rest", "starlette", "async"]

homepage = "https://strawberry.rocks/"
repository = "https://github.com/strawberry-graphql/strawberry"
documentation = "https://strawberry.rocks/"

classifiers = [
    "Development Status :: 5 - Production/Stable",
    "Intended Audience :: Developers",
    "Topic :: Software Development :: Libraries",
    "Topic :: Software Development :: Libraries :: Python Modules",
    "License :: OSI Approved :: MIT License",
]
include = ["strawberry/py.typed"]

[tool.poetry.urls]
"Changelog" = "https://strawberry.rocks/changelog"
"Discord" = "https://discord.com/invite/3uQ2PaY"
"Twitter" = "https://twitter.com/strawberry_gql"
"Mastodon" = "https://farbun.social/@strawberry"
"Sponsor on GitHub" = "https://github.com/sponsors/strawberry-graphql"
"Sponsor on Open Collective" = "https://opencollective.com/strawberry-graphql"

[build-system]
requires = ["poetry>=0.12"]
build-backend = "poetry.masonry.api"

[tool.poetry.dependencies]
python = "^3.7"

graphql-core = "~3.2.0"
typing_extensions = ">=4.0.0,<5.0.0"
python-dateutil = "^2.7.0"

starlette = {version = ">=0.18.0", optional = true}
click = {version = ">=7.0,<9.0", optional = true}
pygments = {version = "^2.3", optional = true}
uvicorn = {version = ">=0.11.6,<0.22.0", optional = true}
Django = {version = ">=3.2", optional = true}
asgiref = {version = "^3.2", optional = true}
flask = {version = ">=1.1", optional = true}
opentelemetry-api = {version = "<2", optional = true}
opentelemetry-sdk = {version = "<2", optional = true}
chalice = {version = "^1.22", optional = true}
pydantic = {version = "<2", optional = true}
python-multipart = {version = ">=0.0.5,<0.0.7", optional = true}
sanic = {version = ">=20.12.2", optional = true}
aiohttp = {version = "^3.7.4.post0", optional = true}
fastapi = {version = ">=0.65.2", optional = true}
starlite = {version = ">=1.48.0", optional = true, python = ">=3.8"}
channels = {version = ">=3.0.5", optional = true}
"backports.cached-property" = {version = "^1.0.2", python = "<3.8"}
astunparse = {version = "^1.6.3", python = "<3.9"}
libcst = {version = ">=0.4.7", optional = true}
rich = {version = ">=12.0.0", optional = true}
pyinstrument = {version = ">=4.0.0", optional = true}


[tool.poetry.group.dev.dependencies]
pytest-xdist = {extras = ["psutil"], version = "^3.1.0"}
pytest-cov = "^4.0.0"
pytest = "^7.2"
pytest-emoji = "^0.2.0"
black = ">=22,<24"
pytest-asyncio = ">=0.20.3,<0.22.0"
mypy = "1.2.0"
pytest-mypy-plugins = "^1.10"
pytest-mock = "^3.10"
pytest-django = {version = "^4.5"}
asgiref = "^3.2"
pytest-flask = {version = "^1.2.0"}
flask = ">=1.1"
chalice = {version = "^1.22"}
requests = "^2.28.1"
pytest-benchmark = "^4.0.0"
freezegun = "^1.2.1"
opentelemetry-api = "<2"
opentelemetry-sdk = "<2"
Django = ">=3.2"
pydantic = {version = "<2", optional = false}
email-validator = {version = "^1.1.3", optional = false}
uvicorn = ">=0.11.6"
starlette = ">=0.13.6"
sanic = ">=20.12.2"
aiohttp = "^3.7.4.post0"
pytest-aiohttp = "^1.0.3"
types-typed-ast = "^1.5.8"
types-toml = "^0.10.8"
types-ujson = "^5.6.0"
types-requests = "^2.28.11"
types-python-dateutil = "^2.8.19"
types-freezegun = "^1.1.9"
types-chardet = "^5.0.4"
types-certifi = "^2021.10.8"
types-aiofiles = ">=22.1,<24.0"
sanic-testing = "^22.9.0"
fastapi = {version = ">=0.65.0", optional = false}
starlite = {version = ">=1.48.0", optional = false, python = ">=3.8", extras = ["testing"]}
MarkupSafe = "2.1.2"
pytest-snapshot = "^0.9.0"
channels = "^3.0.5"
rich = {version = "^12.5.1", optional = false}
libcst = {version = "^0.4.7", optional = false}
ddtrace = "^1.6.4"
python-multipart = ">=0.0.5,<0.0.7"
pygments = "^2.3"
<<<<<<< HEAD
sentry-sdk = "^1.14.0"
=======
pyinstrument = {version = ">=4.0.0", optional = false}
>>>>>>> 8f9dac81

[tool.poetry.extras]
aiohttp = ["aiohttp", "pytest-aiohttp"]
asgi = ["starlette", "python-multipart"]
debug = ["rich", "libcst"]
debug-server = ["starlette", "uvicorn", "python-multipart", "click", "pygments", "rich", "libcst"]
django = ["Django", "pytest-django", "asgiref"]
channels = ["channels", "asgiref"]
flask = ["flask", "pytest-flask"]
opentelemetry = ["opentelemetry-api", "opentelemetry-sdk"]
pydantic = ["pydantic"]
sanic = ["sanic"]
fastapi = ["fastapi", "python-multipart"]
chalice = ["chalice"]
cli = ["click", "pygments", "rich", "libcst"]
starlite = ["starlite"]
pyinstrument = ["pyinstrument"]

[tool.poetry.scripts]
strawberry = "strawberry.cli:run"

[tool.black]
line-length = 88
extend-exclude = '''
tests/codegen/snapshots/
'''

[tool.pytest.ini_options]
addopts = "-s --emoji --mypy-ini-file=mypy.ini --benchmark-disable"
DJANGO_SETTINGS_MODULE = "tests.django.django_settings"
testpaths = ["tests/"]
markers = [
    "django",
    "asgi",
    "starlette",
    "channels",
    "sanic",
    "aiohttp",
    "fastapi",
    "chalice",
    "flask",
    "starlite",
    "flaky"
]
asyncio_mode = "auto"
filterwarnings = [
    "ignore::DeprecationWarning:strawberry.*.resolver",
    "ignore:LazyType is deprecated:DeprecationWarning",
]

[tool.autopub]
git-username = "Botberry"
git-email = "bot@strawberry.rocks"
project-name = "🍓"
append-github-contributor = true

[tool.pyright]
include = ["strawberry"]
exclude = ["**/__pycache__",]
reportMissingImports = true
reportMissingTypeStubs = false
pythonVersion = "3.7"
stubPath = ""

[tool.ruff]
line-length = 88
select = ["ALL"]
target-version = "py37"
ignore = [
    "TID252",
    # we use asserts in tests and to hint mypy
    "S101",
    "S102",
    "S104",
    "S324",
    # maybe we can enable this in future
    # we'd want to have consistent docstrings in future
    "D",
    "ANN101", # missing annotation for self?
    # definitely enable these, maybe not in tests
    "ANN003",
    "ANN102",
    "ANN202",
    "ANN204",
    "ANN205",
    "ANN401",
    "PGH003",
    "PGH004",
    "RET504",
    "RET505",
    "RET506",
    "RET507",
    "RET503",
    "BLE001",
    "B008",
    "N811",
    "N804",
    "N818",
    # Variable `T` in function should be lowercase
    # this seems a potential bug or opportunity for improvement in ruff
    "N806",

    # first argument should named self (found in tests)
    "N805",

    "N815",

    # shadowing builtins
    "A001",
    "A002",
    "A003",

    "ARG001",
    "ARG002",
    "ARG003",
    "ARG004",
    "ARG005",
    "FBT001",
    "FBT002",
    "FBT003",

    "PT001",
    "PT023",

    # enable these, we have some in tests
    "B006",
    "PT004",
    "PT007",
    "PT011",
    "PT012",
    "PT015",
    "PT017",
    "C414",
    "N802",

    "SIM117",
    "SIM102",

    "F841",
    "B027",
    "B905",
    "ISC001",

    # same?
    "S105",
    "S106",

    "DTZ003",
    "DTZ005",

    "RSE102",
    "SLF001",

    # in tests
    "DTZ001",

    "EM101",
    "EM102",
    "EM103",

    "B904",
    "B019",

    "N801",
    "N807",

    # pandas
    "PD",

    # code complexity
    "C",
    "C901",

    # trailing commas
    "COM812",

    "PLR",
    "INP",
    "TRY",
    "SIM300",
    "SIM114",

    "DJ008",
]
fix = true
exclude = [
    ".bzr",
    ".direnv",
    ".eggs",
    ".git",
    ".hg",
    ".mypy_cache",
    ".nox",
    ".pants.d",
    ".ruff_cache",
    ".svn",
    ".tox",
    ".venv",
    "__pypackages__",
    "_build",
    "buck-out",
    "build",
    "dist",
    "node_modules",
    "venv",
    "tests/codegen/snapshots"
]
src = ["strawberry", "tests"]

[tool.ruff.per-file-ignores]
"strawberry/schema/types/concrete_type.py" = ["TCH002"]
"tests/federation/printer/*" = ["E501"]
"tests/test_printer/test_basic.py" = ["E501"]
"tests/pyright/test_federation.py" = ["E501"]
"tests/test_printer/test_schema_directives.py" = ["E501"]
"tests/*" = ["RSE102", "SLF001", "TCH001", "TCH002", "TCH003", "ANN001", "ANN201", "PLW0603", "PLC1901", "S603", "S607", "B018"]
"strawberry/extensions/tracing/__init__.py" = ["TCH004"]
"tests/http/clients/__init__.py" = ["F401"]
"tests/schema/test_scalars.py" = ["E501"]
"tests/schema/test_basic.py" = ["E501"]

[tool.ruff.isort]
known-first-party = ["strawberry"]
known-third-party = ["django", "graphql"]
extra-standard-library = ["typing_extensions"]

[tool.ruff.pyupgrade]
# Preserve types, even if a file imports `from __future__ import annotations`.
keep-runtime-typing = true<|MERGE_RESOLUTION|>--- conflicted
+++ resolved
@@ -112,11 +112,8 @@
 ddtrace = "^1.6.4"
 python-multipart = ">=0.0.5,<0.0.7"
 pygments = "^2.3"
-<<<<<<< HEAD
 sentry-sdk = "^1.14.0"
-=======
 pyinstrument = {version = ">=4.0.0", optional = false}
->>>>>>> 8f9dac81
 
 [tool.poetry.extras]
 aiohttp = ["aiohttp", "pytest-aiohttp"]
