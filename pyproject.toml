--- conflicted
+++ resolved
@@ -102,13 +102,9 @@
 pytest-xprocess = "^0.19.0"
 MarkupSafe = "2.1.1"
 pytest-snapshot = "^0.9.0"
-<<<<<<< HEAD
 rich = "12.1.0"
-html2image = "^2.0.1"
-=======
 channels = "^3.0.5"
 ddtrace = "^1.3.2"
->>>>>>> 921cc9fe
 
 [tool.poetry.extras]
 aiohttp = ["aiohttp", "pytest-aiohttp"]
