[tool.poetry]
name = "strawberry-graphql"
packages = [ { include = "strawberry" } ]
version = "0.237.1"
description = "A library for creating GraphQL APIs"
authors = ["Patrick Arminio <patrick.arminio@gmail.com>"]
license = "MIT"
readme = "README.md"
keywords = ["graphql", "api", "rest", "starlette", "async"]

homepage = "https://strawberry.rocks/"
repository = "https://github.com/strawberry-graphql/strawberry"
documentation = "https://strawberry.rocks/"

classifiers = [
    "Development Status :: 5 - Production/Stable",
    "Intended Audience :: Developers",
    "Topic :: Software Development :: Libraries",
    "Topic :: Software Development :: Libraries :: Python Modules",
    "License :: OSI Approved :: MIT License",
]
include = ["strawberry/py.typed"]

[tool.poetry.urls]
"Changelog" = "https://strawberry.rocks/changelog"
"Discord" = "https://discord.com/invite/3uQ2PaY"
"Twitter" = "https://twitter.com/strawberry_gql"
"Mastodon" = "https://farbun.social/@strawberry"
"Sponsor on GitHub" = "https://github.com/sponsors/strawberry-graphql"
"Sponsor on Open Collective" = "https://opencollective.com/strawberry-graphql"

[build-system]
requires = ["poetry>=0.12"]
build-backend = "poetry.masonry.api"

[tool.poetry.dependencies]
python = "^3.8"
<<<<<<< HEAD
# TOOD: revert this
graphql-core = {git = "https://github.com/graphql-python/graphql-core.git", branch = "main"}
=======
graphql-core = ">=3.2.0,<3.4.0"
>>>>>>> 34485a95
typing-extensions = ">=4.5.0"
python-dateutil = "^2.7.0"
starlette = {version = ">=0.18.0", optional = true}
typer = {version = ">=0.7.0", optional = true}
pygments = {version = "^2.3", optional = true}
uvicorn = {version = ">=0.11.6", optional = true}
Django = {version = ">=3.2", optional = true}
asgiref = {version = "^3.2", optional = true}
flask = {version = ">=1.1", optional = true}
quart = {version = ">=0.19.3", optional = true}
opentelemetry-api = {version = "<2", optional = true}
opentelemetry-sdk = {version = "<2", optional = true}
chalice = {version = "^1.22", optional = true}
pydantic = {version = ">1.6.1", optional = true}
python-multipart = {version = ">=0.0.7", optional = true}
sanic = {version = ">=20.12.2", optional = true}
aiohttp = {version = "^3.7.4.post0", optional = true}
fastapi = {version = ">=0.65.2", optional = true}
starlite = {version = ">=1.48.0", optional = true, python = ">=3.8"}
litestar = {version = ">=2", optional = true, python = ">=3.8"}
channels = {version = ">=3.0.5", optional = true}
astunparse = {version = "^1.6.3", python = "<3.9"}
libcst = {version = ">=0.4.7", optional = true}
rich = {version = ">=12.0.0", optional = true}
pyinstrument = {version = ">=4.0.0", optional = true}
graphlib_backport = {version = "*", python = "<3.9", optional = true}

[tool.poetry.group.dev.dependencies]
asgiref = "^3.2"
ddtrace = ">=1.6.4"
email-validator = {version = ">=1.1.3,<3.0.0", optional = false}
freezegun = "^1.2.1"
libcst = {version = ">=1.0.0", optional = false}
MarkupSafe = "2.1.3"
nox = "^2023.4.22"
nox-poetry = "^1.0.3"
opentelemetry-api = "<2"
opentelemetry-sdk = "<2"
pygments = "^2.3"
pyinstrument = {version = ">=4.0.0", optional = false}
pytest = "^7.2"
pytest-asyncio = ">=0.20.3"
pytest-codspeed = "^2.0.1"
pytest-cov = "^4.0.0"
pytest-emoji = "^0.2.0"
pytest-mock = "^3.10"
pytest-snapshot = "^0.9.0"
pytest-xdist = {extras = ["psutil"], version = "^3.1.0"}
python-multipart = ">=0.0.7"
rich = {version = ">=12.5.1", optional = false}
sanic-testing = ">=22.9,<24.0"
sentry-sdk = "^1.39.2"
typer = {version = ">=0.7.0", optional = false}
types-aiofiles = ">=22.1"
types-certifi = "^2021.10.8"
types-chardet = "^5.0.4"
types-freezegun = "^1.1.9"
types-python-dateutil = "^2.8.19"
types-toml = "^0.10.8"
types-typed-ast = "^1.5.8"
types-ujson = "^5.6.0"
types-protobuf = "^4.23.0.1"
poetry-plugin-export = "^1.6.0"
# another bug in poetry
urllib3 = "<2"
graphlib_backport = {version = "*", python = "<3.9", optional = false}
inline-snapshot = "^0.10.1"

[tool.poetry.group.integrations]
optional = true

[tool.poetry.group.integrations.dependencies]
aiohttp = "^3.7.4.post0"
chalice = {version = "^1.22"}
channels = ">=3.0.5,<5.0.0"
Django = ">=3.2"
fastapi = {version = ">=0.65.0", optional = false}
flask = ">=1.1"
quart = ">=0.19.3"
pydantic = {version = ">=2.0", optional = false}
pytest-aiohttp = "^1.0.3"
pytest-django = {version = "^4.5"}
sanic = ">=20.12.2"
starlette = ">=0.13.6"
starlite = {version = ">=1.48.0", optional = false, python = ">=3.8", extras = ["testing"]}
litestar = {version = ">=2", optional = false, python = ">=3.8"}
uvicorn = ">=0.11.6"
daphne = "^4.0.0"

[tool.poetry.extras]
aiohttp = ["aiohttp"]
asgi = ["starlette", "python-multipart"]
debug = ["rich", "libcst"]
debug-server = ["starlette", "uvicorn", "python-multipart", "typer", "pygments", "rich", "libcst"]
django = ["Django", "pytest-django", "asgiref"]
channels = ["channels", "asgiref"]
flask = ["flask"]
quart=["quart"]
opentelemetry = ["opentelemetry-api", "opentelemetry-sdk"]
pydantic = ["pydantic"]
sanic = ["sanic"]
fastapi = ["fastapi", "python-multipart"]
chalice = ["chalice"]
cli = ["typer", "pygments", "rich", "libcst", "graphlib_backport"]
starlite = ["starlite"]
litestar = ["litestar"]
pyinstrument = ["pyinstrument"]

[tool.poetry.scripts]
strawberry = "strawberry.cli:run"

[tool.pytest.ini_options]
addopts = "--emoji"
DJANGO_SETTINGS_MODULE = "tests.django.django_settings"
testpaths = ["tests/"]
markers = [
    "aiohttp",
    "asgi",
    "chalice",
    "channels",
    "django_db",
    "django",
    "fastapi",
    "flaky",
    "flask",
    "quart",
    "pydantic",
    "relay",
    "sanic",
    "starlette",
    "starlite",
]
asyncio_mode = "auto"
filterwarnings = [
    "ignore::DeprecationWarning:strawberry.*.resolver",
    "ignore:LazyType is deprecated:DeprecationWarning",
    "ignore::DeprecationWarning:ddtrace.internal",
    "ignore::DeprecationWarning:django.utils.encoding",
    # ignoring the text instead of the whole warning because we'd
    # get an error when django is not installed
    "ignore:The default value of USE_TZ",
]

[tool.autopub]
git-username = "Botberry"
git-email = "bot@strawberry.rocks"
project-name = "🍓"
append-github-contributor = true

[tool.pyright]
# include = ["strawberry"]
exclude = ["**/__pycache__",]
reportMissingImports = true
reportMissingTypeStubs = false
pythonVersion = "3.8"
stubPath = ""

[tool.ruff]
line-length = 88
target-version = "py38"
fix = true
exclude = [
    ".bzr",
    ".direnv",
    ".eggs",
    ".git",
    ".hg",
    ".mypy_cache",
    ".nox",
    ".pants.d",
    ".ruff_cache",
    ".svn",
    ".tox",
    ".venv",
    "__pypackages__",
    "_build",
    "buck-out",
    "build",
    "dist",
    "node_modules",
    "venv",
    "tests/codegen/snapshots"
]
src = ["strawberry", "tests"]

[tool.ruff.lint]
select = ["ALL"]
ignore = [
    # https://github.com/astral-sh/ruff/pull/4427
    # equivalent to keep-runtime-typing
    "UP006",
    "UP007",

    "TID252",
    # we use asserts in tests and to hint mypy
    "S101",
    "S102",
    "S104",
    "S324",
    "ANN101", # missing annotation for self?
    # definitely enable these, maybe not in tests
    "ANN102",
    "ANN401",
    "PGH003",
    "PGH004",
    "RET504",
    "RET505",
    "RET506",
    "RET507",
    "RET503",
    "BLE001",
    "B008",
    "N811",
    "N804",
    "N818",
    # Variable `T` in function should be lowercase
    # this seems a potential bug or opportunity for improvement in ruff
    "N806",

    # first argument should named self (found in tests)
    "N805",

    "N815",

    # shadowing builtins
    "A001",
    "A002",
    "A003",

    "ARG001",
    "ARG002",
    "ARG003",
    "ARG004",
    "ARG005",
    "FBT001",
    "FBT002",
    "FBT003",

    "PT001",
    "PT023",

    # this is pretty much handled by black
    "E501",

    # enable these, we have some in tests
    "B006",
    "PT004",
    "PT007",
    "PT011",
    "PT012",
    "PT015",
    "PT017",
    "C414",
    "N802",

    "SIM117",
    "SIM102",

    "F841",
    "B027",
    "B905",
    "ISC001",

    # same?
    "S105",
    "S106",

    "DTZ003",
    "DTZ005",

    "RSE102",
    "SLF001",

    # in tests
    "DTZ001",

    "EM101",
    "EM102",
    "EM103",

    "B904",
    "B019",

    "N801",
    "N807",

    # pandas
    "PD",

    "RUF012",
    "PLC0105",
    "FA102",

    # code complexity
    "C",
    "C901",

    # trailing commas
    "COM812",

    "PLR",
    "INP",
    "TRY",
    "SIM300",
    "SIM114",

    "DJ008",
    "TD002",
    "TD003",
    "FIX001",
    "FIX002",
    "FA100",

    # Docstrings, maybe to enable later
    "D100",
    "D101",
    "D102",
    "D103",
    "D104",
    "D105",
    "D106",
    "D107",
    "D412",
]

[tool.ruff.lint.per-file-ignores]
"strawberry/schema/types/concrete_type.py" = ["TCH002"]
"tests/*" = [
    "RSE102",
    "SLF001",
    "TCH001",
    "TCH002",
    "TCH003",
    "ANN001",
    "ANN201",
    "ANN202",
    "ANN204",
    "PLW0603",
    "PLC1901",
    "S603",
    "S607",
    "B018",
    "D",
]
"strawberry/extensions/tracing/__init__.py" = ["TCH004"]
"tests/http/clients/__init__.py" = ["F401"]

[tool.ruff.lint.isort]
known-first-party = ["strawberry"]
known-third-party = ["django", "graphql"]
extra-standard-library = ["typing_extensions"]

[tool.ruff.format]
exclude =[
    'tests/codegen/snapshots/',
    'tests/cli/snapshots/'
]

[tool.ruff.lint.pydocstyle]
convention = "google"<|MERGE_RESOLUTION|>--- conflicted
+++ resolved
@@ -35,12 +35,7 @@
 
 [tool.poetry.dependencies]
 python = "^3.8"
-<<<<<<< HEAD
-# TOOD: revert this
-graphql-core = {git = "https://github.com/graphql-python/graphql-core.git", branch = "main"}
-=======
 graphql-core = ">=3.2.0,<3.4.0"
->>>>>>> 34485a95
 typing-extensions = ">=4.5.0"
 python-dateutil = "^2.7.0"
 starlette = {version = ">=0.18.0", optional = true}
