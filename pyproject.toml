[tool.poetry]
name = "strawberry-graphql"
packages = [ { include = "strawberry" } ]
version = "0.137.1"
description = "A library for creating GraphQL APIs"
authors = ["Patrick Arminio <patrick.arminio@gmail.com>"]
license = "MIT"
readme = "README.md"
keywords = ["graphql", "api", "rest", "starlette", "async"]

homepage = "https://strawberry.rocks/"
repository = "https://github.com/strawberry-graphql/strawberry"
documentation = "https://strawberry.rocks/"

classifiers = [
    "Development Status :: 5 - Production/Stable",
    "Intended Audience :: Developers",
    "Topic :: Software Development :: Libraries",
    "Topic :: Software Development :: Libraries :: Python Modules",
    "License :: OSI Approved :: MIT License",
]
include = ["strawberry/py.typed"]

[tool.poetry.urls]
"Discord" = "https://discord.com/invite/3uQ2PaY"
"Twitter" = "https://twitter.com/strawberry_gql"
"Sponsor on GitHub" = "https://github.com/sponsors/strawberry-graphql"
"Sponsor on Open Collective" = "https://opencollective.com/strawberry-graphql"

[build-system]
requires = ["poetry>=0.12"]
build-backend = "poetry.masonry.api"

[tool.poetry.dependencies]
python = "^3.7"

graphql-core = "~3.2.0"
typing_extensions = ">=3.7.4,<5.0.0"
python-dateutil = "^2.7.0"
"backports.cached-property" = {version = "^1.0.2", python = "<3.8"}

starlette = {version = ">=0.13.6", optional = true}
click = {version = ">=7.0,<9.0", optional = true}
pygments = {version = "^2.3", optional = true}
uvicorn = {version = ">=0.11.6,<0.20.0", optional = true}
Django = {version = ">=3.2", optional = true}
asgiref = {version = "^3.2", optional = true}
flask = {version = ">=1.1", optional = true}
opentelemetry-api = {version = "<2", optional = true}
opentelemetry-sdk = {version = "<2", optional = true}
chalice = {version = "^1.22", optional = true}
pydantic = {version = "<2", optional = true}
python-multipart = {version = "^0.0.5", optional = true}
sanic = {version = ">=20.12.2,<22.0.0", optional = true}
aiohttp = {version = "^3.7.4.post0", optional = true}
fastapi = {version = ">=0.65.2", optional = true}
channels = {version = ">=3.0.5", optional = true}
<<<<<<< HEAD
"backports.cached-property" = {version = "^1.0.2", python = "<3.8"}
libcst = {version = ">=0.4.7", optional = true}
rich = {version = ">=12.0.0", optional = true}
=======
>>>>>>> a223af49

[tool.poetry.dev-dependencies]
pytest = "^7.1"
pytest-emoji = "^0.2.0"
flake8 = "^5.0"
black = "^22"
isort = "^5.10.1"
pytest-asyncio = "^0.20.1"
pytest-cov = "^4.0"
mypy = "^0.982"
flake8-bugbear = "^22.9.23"
flake8-eradicate = "^1.3.0"
pytest-mypy-plugins = "^1.10"
pytest-mock = "^3.10"
pytest-django = {version = "^4.5"}
asgiref = "^3.2"
pytest-flask = {version = "^1.2.0"}
flask = ">=1.1"
chalice = {version = "^1.22"}
requests = "^2.28.1"
pytest-benchmark = "^3.4.1"
freezegun = "^1.2.1"
opentelemetry-api = "<2"
opentelemetry-sdk = "<2"
flake8-isort = "^5.0.0"
flake8-black = "^0.3"
Django = ">=3.2"
pydantic = {version = "<2", optional = false}
email-validator = {version = "^1.1.3", optional = false}
uvicorn = ">=0.11.6"
starlette = ">=0.13.6"
sanic = ">=20.12.2,<22.0.0"
aiohttp = "^3.7.4.post0"
pytest-aiohttp = "^1.0.3"
types-typed-ast = "^1.5.8"
types-toml = "^0.10.7"
types-ujson = "^5.5.0"
types-requests = "^2.28.11"
types-python-dateutil = "^2.8.19"
types-freezegun = "^1.1.9"
types-chardet = "^5.0.4"
types-certifi = "^2021.10.8"
types-aiofiles = "^22.1.0"
sanic-testing = "<=22.6.0"
fastapi = {version = ">=0.65.0", optional = false}
pytest-xprocess = "^0.20.0"
MarkupSafe = "2.1.1"
pytest-snapshot = "^0.9.0"
channels = "^3.0.5"
<<<<<<< HEAD
rich = {version = "^12.5.1", optional = false}
libcst = {version = "^0.4.7", optional = false}
ddtrace = "^1.4.1"

[tool.poetry.extras]
aiohttp = ["aiohttp", "pytest-aiohttp"]
asgi = ["starlette"]
debug = ["rich", "libcst"]
debug-server = ["starlette", "uvicorn"]
=======
python-multipart = "^0.0.5"
pygments = "^2.3"

[tool.poetry.extras]
aiohttp = ["aiohttp", "pytest-aiohttp"]
asgi = ["starlette", "python-multipart"]
debug-server = ["starlette", "uvicorn", "python-multipart", "click", "pygments"]
>>>>>>> a223af49
django = ["Django", "pytest-django", "asgiref"]
channels = ["channels", "asgiref"]
flask = ["flask", "pytest-flask"]
opentelemetry = ["opentelemetry-api", "opentelemetry-sdk"]
pydantic = ["pydantic"]
sanic = ["sanic"]
fastapi = ["fastapi", "python-multipart"]
chalice = ["chalice"]
cli = ["click", "pygments"]

[tool.poetry.scripts]
strawberry = "strawberry.cli:run"

[tool.black]
line-length = 88
extend-exclude = '''
tests/codegen/snapshots/
'''

[tool.isort]
src_paths = ["strawberry", "tests", "scripts"]
profile = "black"
indent = 4
combine_star = true
combine_as_imports = true
lines_after_imports = 2
known_django = ["django"]
known_graphql = ["graphql"]
known_pytest = ["pytest"]
known_first_party = ["strawberry"]
sections = ["FUTURE", "STDLIB", "PYTEST", "THIRDPARTY", "DJANGO", "GRAPHQL", "FIRSTPARTY", "LOCALFOLDER"]

[tool.pytest.ini_options]
addopts = "-s --emoji --mypy-ini-file=mypy.ini --benchmark-disable"
DJANGO_SETTINGS_MODULE = "tests.django.django_settings"
testpaths = ["tests/"]
markers = ["django", "starlette", "channels"]
asyncio_mode = "auto"
filterwarnings = [
    "ignore::DeprecationWarning:strawberry.*.resolver",
    "ignore:LazyType is deprecated:DeprecationWarning",
]

[tool.autopub]
git-username = "Botberry"
git-email = "bot@strawberry.rocks"
project-name = "🍓"
append-github-contributor = true

[tool.pyright]
include = ["strawberry"]
exclude = ["**/__pycache__",]
reportMissingImports = true
reportMissingTypeStubs = false
pythonVersion = "3.7"
stubPath = ""<|MERGE_RESOLUTION|>--- conflicted
+++ resolved
@@ -37,7 +37,6 @@
 graphql-core = "~3.2.0"
 typing_extensions = ">=3.7.4,<5.0.0"
 python-dateutil = "^2.7.0"
-"backports.cached-property" = {version = "^1.0.2", python = "<3.8"}
 
 starlette = {version = ">=0.13.6", optional = true}
 click = {version = ">=7.0,<9.0", optional = true}
@@ -55,12 +54,9 @@
 aiohttp = {version = "^3.7.4.post0", optional = true}
 fastapi = {version = ">=0.65.2", optional = true}
 channels = {version = ">=3.0.5", optional = true}
-<<<<<<< HEAD
 "backports.cached-property" = {version = "^1.0.2", python = "<3.8"}
 libcst = {version = ">=0.4.7", optional = true}
 rich = {version = ">=12.0.0", optional = true}
-=======
->>>>>>> a223af49
 
 [tool.poetry.dev-dependencies]
 pytest = "^7.1"
@@ -110,25 +106,17 @@
 MarkupSafe = "2.1.1"
 pytest-snapshot = "^0.9.0"
 channels = "^3.0.5"
-<<<<<<< HEAD
 rich = {version = "^12.5.1", optional = false}
 libcst = {version = "^0.4.7", optional = false}
 ddtrace = "^1.4.1"
-
-[tool.poetry.extras]
-aiohttp = ["aiohttp", "pytest-aiohttp"]
-asgi = ["starlette"]
-debug = ["rich", "libcst"]
-debug-server = ["starlette", "uvicorn"]
-=======
 python-multipart = "^0.0.5"
 pygments = "^2.3"
 
 [tool.poetry.extras]
 aiohttp = ["aiohttp", "pytest-aiohttp"]
 asgi = ["starlette", "python-multipart"]
+debug = ["rich", "libcst"]
 debug-server = ["starlette", "uvicorn", "python-multipart", "click", "pygments"]
->>>>>>> a223af49
 django = ["Django", "pytest-django", "asgiref"]
 channels = ["channels", "asgiref"]
 flask = ["flask", "pytest-flask"]
