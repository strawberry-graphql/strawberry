--- conflicted
+++ resolved
@@ -173,14 +173,11 @@
 filterwarnings = [
     "ignore::DeprecationWarning:strawberry.*.resolver",
     "ignore:LazyType is deprecated:DeprecationWarning",
-<<<<<<< HEAD
     "ignore::DeprecationWarning:ddtrace.internal",
     "ignore::DeprecationWarning:django.utils.encoding",
-=======
     # ignoring the text instead of the whole warning because we'd
     # get an error when django is not installed
     "ignore:The default value of USE_TZ",
->>>>>>> 3edf95dd
 ]
 
 [tool.autopub]
