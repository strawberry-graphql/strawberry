--- conflicted
+++ resolved
@@ -16,7 +16,7 @@
 requires-python = ">=3.9,<4.0"
 dependencies = [
   "graphql-core>=3.2.0,<3.4.0",
-  "typing-extensions>=4.13.0",
+  "typing-extensions>=4.5.0",
   "python-dateutil~=2.7",
   "packaging>=23",
   "lia-web (>=0.2.1)",
@@ -117,7 +117,7 @@
   "mypy (>=1.15.0,<2.0.0)",
   "pyright (==1.1.401)",
   "codeflash (>=0.9.2)",
-  "pre-commit (>=4.3.0,<5.0.0)",
+  "pre-commit",
 ]
 integrations = [
   "aiohttp (>=3.7.4.post0,<4.0.0)",
@@ -141,79 +141,6 @@
 packages = [{ include = "strawberry" }]
 include = ["strawberry/py.typed"]
 
-<<<<<<< HEAD
-[tool.poetry.group.dev.dependencies]
-ruff = "^0.12.3"
-asgiref = "^3.2"
-email-validator = { version = ">=1.1.3,<3.0.0", optional = false }
-freezegun = "^1.2.1"
-libcst = { version = "^1.8.2", optional = false }
-MarkupSafe = "2.1.3"
-nox = "^2024.4.15"
-nox-poetry = "^1.0.3"
-opentelemetry-api = "<2"
-opentelemetry-sdk = "<2"
-pygments = "^2.3"
-pyinstrument = { version = ">=4.0.0", optional = false }
-pytest = "^7.2"
-pytest-asyncio = ">=0.20.3"
-pytest-codspeed = { version = ">=3.0.0", python = ">=3.9" }
-pytest-cov = "^4.0.0"
-pytest-emoji = "^0.2.0"
-pytest-mock = "^3.10"
-pytest-snapshot = "^0.9.0"
-pytest-xdist = { extras = ["psutil"], version = "^3.1.0" }
-python-multipart = ">=0.0.7"
-rich = { version = ">=12.5.1", optional = false }
-sanic-testing = ">=22.9,<24.0"
-typer = { version = ">=0.7.0", optional = false }
-types-aiofiles = "^24.1.0.20250326"
-types-certifi = "^2021.10.8"
-types-chardet = "^5.0.4"
-types-freezegun = "^1.1.9"
-types-python-dateutil = "^2.8.19"
-types-toml = "^0.10.8"
-types-typed-ast = "^1.5.8"
-types-ujson = "^5.10.0.20250326"
-types-protobuf = "^5.29.1.20250403"
-poetry-plugin-export = { version = "^1.6.0", python = "<4.0", optional = false }
-# another bug in poetry
-urllib3 = "<2"
-inline-snapshot = "^0.10.1"
-types-deprecated = "^1.2.15.20241117"
-types-six = "^1.17.0.20250403"
-types-pyyaml = "^6.0.12.20240917"
-mypy = "^1.15.0"
-pyright = "1.1.401"
-
-[tool.poetry.group.codeflash]
-optional = true
-
-[tool.poetry.group.codeflash.dependencies]
-codeflash = ">=0.9.2"
-
-[tool.poetry.group.integrations]
-optional = true
-
-[tool.poetry.group.integrations.dependencies]
-aiohttp = "^3.7.4.post0"
-chalice = { version = "^1.22" }
-channels = ">=3.0.5,<5.0.0"
-Django = ">=3.2"
-fastapi = { version = ">=0.65.0", optional = false }
-flask = ">=1.1"
-quart = ">=0.19.3"
-pydantic = { version = ">=2.0", optional = false }
-pytest-aiohttp = "^1.0.3"
-pytest-django = { version = "^4.5" }
-sanic = ">=20.12.2"
-starlette = ">=0.13.6"
-litestar = { version = ">=2", python = ">=3.10,<4.0", optional = false }
-uvicorn = ">=0.11.6"
-daphne = "^4.0.0"
-
-=======
->>>>>>> add26a60
 [tool.pytest.ini_options]
 addopts = "--emoji"
 DJANGO_SETTINGS_MODULE = "tests.django.django_settings"
