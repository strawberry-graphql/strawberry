--- conflicted
+++ resolved
@@ -102,12 +102,8 @@
 types-aiofiles = ">=22.1,<24.0"
 sanic-testing = "^22.9.0"
 fastapi = {version = ">=0.65.0", optional = false}
-<<<<<<< HEAD
 starlite = {version = ">=1.48.0", optional = false, python = "^3.8", extras = ["testing"]}
-MarkupSafe = "2.1.1"
-=======
 MarkupSafe = "2.1.2"
->>>>>>> 860e5f23
 pytest-snapshot = "^0.9.0"
 channels = "^3.0.5"
 rich = {version = "^12.5.1", optional = false}
