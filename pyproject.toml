--- conflicted
+++ resolved
@@ -57,14 +57,9 @@
 asgiref = "^3.2"
 pytest-flask = {version = "^1.2.0"}
 flask = {version = "^1.1"}
-<<<<<<< HEAD
 chalice = {version = "^1.22"}
-requests = "^2.25.1"
-pre-commit = "^2.13.0"
-=======
 requests = "^2.26.0"
 pre-commit = "^2.14.0"
->>>>>>> 803cad53
 pytest-benchmark = "^3.4.1"
 freezegun = "^1.1.0"
 opentelemetry-api = "^0.17b0"
