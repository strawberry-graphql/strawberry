--- conflicted
+++ resolved
@@ -30,15 +30,11 @@
 asgiref = {version = "^3.2", optional = true}
 flask = {version = "^1.1", optional = true}
 typing_extensions = "^3.7.4"
-<<<<<<< HEAD
-cached-property = "^1.5.2"
-=======
 opentelemetry-api = {version = "^0.13b0", optional = true}
 opentelemetry-sdk = {version = "^0.13b0", optional = true}
 python-dateutil = "^2.7.0"
 cached-property = "^1.5.2"
 pydantic = {version = "^1.6.1", optional = true}
->>>>>>> 8d5acc74
 
 [tool.poetry.dev-dependencies]
 pytest = "^6.1"
