[tool.poetry]
name = "strawberry-graphql"
packages = [ { include = "strawberry" } ]
<<<<<<< HEAD
version = "0.119.1"
=======
version = "0.122.1"
>>>>>>> 038cc59c
description = "A library for creating GraphQL APIs"
authors = ["Patrick Arminio <patrick.arminio@gmail.com>"]
license = "MIT"
readme = "README.md"
keywords = ["graphql", "api", "rest", "starlette", "async"]

homepage = "https://strawberry.rocks/"
repository = "https://github.com/strawberry-graphql/strawberry"
documentation = "https://strawberry.rocks/"

classifiers = [
    "Development Status :: 5 - Production/Stable",
    "Intended Audience :: Developers",
    "Topic :: Software Development :: Libraries",
    "Topic :: Software Development :: Libraries :: Python Modules",
    "License :: OSI Approved :: MIT License",
]
include = ["strawberry/py.typed"]

[build-system]
requires = ["poetry>=0.12"]
build-backend = "poetry.masonry.api"

[tool.poetry.dependencies]
python = "^3.7"
starlette = {version = ">=0.13.6", optional = true}
click = {version = ">=7.0,<9.0", optional = true}
pygments = "^2.3"
uvicorn = {version = ">=0.11.6,<0.19.0", optional = true}
Django = {version = ">=3.2", optional = true}
channels = {version = ">=3.0", optional = true}
graphql-core = "~3.2.0"
asgiref = {version = "^3.2", optional = true}
flask = {version = ">=1.1", optional = true}
typing_extensions = ">=3.7.4,<5.0.0"
opentelemetry-api = {version = "<2", optional = true}
opentelemetry-sdk = {version = "<2", optional = true}
chalice = {version = "^1.22", optional = true}
python-dateutil = "^2.7.0"
pydantic = {version = "<2", optional = true}
python-multipart = "^0.0.5"
sanic = {version = ">=20.12.2,<22.0.0", optional = true}
aiohttp = {version = "^3.7.4.post0", optional = true}
fastapi = {version = ">=0.65.2", optional = true}
"backports.cached-property" = "^1.0.1"

[tool.poetry.dev-dependencies]
pytest = "^7.1"
pytest-emoji = "^0.2.0"
flake8 = "^4.0"
black = "^22"
isort = "^5.10.1"
pytest-asyncio = "^0.19.0"
pytest-cov = "^3.0"
mypy = "^0.950"
flake8-bugbear = "^22.7.1"
flake8-eradicate = "^1.2.1"
pytest-mypy-plugins = "^1.9"
pytest-mock = "^3.8"
pytest-django = {version = "^4.5"}
asgiref = "^3.2"
pytest-flask = {version = "^1.2.0"}
flask = ">=1.1"
chalice = {version = "^1.22"}
requests = "^2.28.1"
pytest-benchmark = "^3.4.1"
freezegun = "^1.2.1"
opentelemetry-api = "<2"
opentelemetry-sdk = "<2"
flake8-isort = "^4.1.1"
flake8-black = "^0.3"
Django = ">=3.2"
pydantic = {version = "<2", optional = false}
email-validator = {version = "^1.1.3", optional = false}
uvicorn = ">=0.11.6"
starlette = ">=0.13.6"
sanic = ">=20.12.2,<22.0.0"
aiohttp = "^3.7.4.post0"
pytest-aiohttp = "^1.0.3"
types-typed-ast = "^1.5.3"
types-toml = "^0.10.7"
types-ujson = "^5.4.0"
<<<<<<< HEAD
types-setuptools = "^63.2.0"
types-requests = "^2.28.1"
=======
types-setuptools = "^63.2.2"
types-requests = "^2.28.5"
>>>>>>> 038cc59c
types-python-dateutil = "^2.8.16"
types-freezegun = "^1.1.9"
types-chardet = "^5.0.1"
types-certifi = "^2021.10.8"
types-aiofiles = "^0.8.10"
sanic-testing = "^22.3"
fastapi = {version = ">=0.65.0", optional = false}
pytest-xprocess = "^0.19.0"
MarkupSafe = "2.1.1"
pytest-snapshot = "^0.9.0"
<<<<<<< HEAD
channels = ">=3.0"
=======
ddtrace = "^1.3.0"
>>>>>>> 038cc59c

[tool.poetry.extras]
aiohttp = ["aiohttp", "pytest-aiohttp"]
asgi = ["starlette"]
debug-server = ["starlette", "uvicorn"]
django = ["Django", "pytest-django", "asgiref"]
channels = ["channels", "asgiref"]
flask = ["flask", "pytest-flask"]
opentelemetry = ["opentelemetry-api", "opentelemetry-sdk"]
pydantic = ["pydantic"]
sanic = ["sanic"]
fastapi = ["fastapi"]
chalice = ["chalice"]

[tool.poetry.scripts]
strawberry = "strawberry.cli:run"

[tool.black]
line-length = 88
extend-exclude = '''
tests/codegen/snapshots/
'''

[tool.isort]
src_paths = ["strawberry", "tests", "scripts"]
profile = "black"
indent = 4
combine_star = true
combine_as_imports = true
lines_after_imports = 2
known_django = ["django"]
known_graphql = ["graphql"]
known_pytest = ["pytest"]
known_first_party = ["strawberry"]
sections = ["FUTURE", "STDLIB", "PYTEST", "THIRDPARTY", "DJANGO", "GRAPHQL", "FIRSTPARTY", "LOCALFOLDER"]

[tool.pytest.ini_options]
addopts = "-s --emoji --mypy-ini-file=mypy.ini --benchmark-disable"
DJANGO_SETTINGS_MODULE = "tests.django.django_settings"
testpaths = ["tests/"]
markers = ["django", "starlette", "channels"]
asyncio_mode = "auto"
filterwarnings = [
    "ignore::DeprecationWarning:strawberry.*.resolver"
]

[tool.autopub]
git-username = "Botberry"
git-email = "bot@strawberry.rocks"
project-name = "🍓"
append-github-contributor = true

[tool.pyright]
include = ["strawberry"]
exclude = ["**/__pycache__",]
reportMissingImports = true
reportMissingTypeStubs = false
pythonVersion = "3.7"
stubPath = ""<|MERGE_RESOLUTION|>--- conflicted
+++ resolved
@@ -1,11 +1,7 @@
 [tool.poetry]
 name = "strawberry-graphql"
 packages = [ { include = "strawberry" } ]
-<<<<<<< HEAD
-version = "0.119.1"
-=======
 version = "0.122.1"
->>>>>>> 038cc59c
 description = "A library for creating GraphQL APIs"
 authors = ["Patrick Arminio <patrick.arminio@gmail.com>"]
 license = "MIT"
@@ -25,6 +21,12 @@
 ]
 include = ["strawberry/py.typed"]
 
+[tool.poetry.urls]
+"Discord" = "https://discord.com/invite/3uQ2PaY"
+"Twitter" = "https://twitter.com/strawberry_gql"
+"Sponsor on GitHub" = "https://github.com/sponsors/strawberry-graphql"
+"Sponsor on Open Collective" = "https://opencollective.com/strawberry-graphql"
+
 [build-system]
 requires = ["poetry>=0.12"]
 build-backend = "poetry.masonry.api"
@@ -36,7 +38,6 @@
 pygments = "^2.3"
 uvicorn = {version = ">=0.11.6,<0.19.0", optional = true}
 Django = {version = ">=3.2", optional = true}
-channels = {version = ">=3.0", optional = true}
 graphql-core = "~3.2.0"
 asgiref = {version = "^3.2", optional = true}
 flask = {version = ">=1.1", optional = true}
@@ -88,13 +89,8 @@
 types-typed-ast = "^1.5.3"
 types-toml = "^0.10.7"
 types-ujson = "^5.4.0"
-<<<<<<< HEAD
-types-setuptools = "^63.2.0"
-types-requests = "^2.28.1"
-=======
 types-setuptools = "^63.2.2"
 types-requests = "^2.28.5"
->>>>>>> 038cc59c
 types-python-dateutil = "^2.8.16"
 types-freezegun = "^1.1.9"
 types-chardet = "^5.0.1"
@@ -105,18 +101,13 @@
 pytest-xprocess = "^0.19.0"
 MarkupSafe = "2.1.1"
 pytest-snapshot = "^0.9.0"
-<<<<<<< HEAD
-channels = ">=3.0"
-=======
 ddtrace = "^1.3.0"
->>>>>>> 038cc59c
 
 [tool.poetry.extras]
 aiohttp = ["aiohttp", "pytest-aiohttp"]
 asgi = ["starlette"]
 debug-server = ["starlette", "uvicorn"]
 django = ["Django", "pytest-django", "asgiref"]
-channels = ["channels", "asgiref"]
 flask = ["flask", "pytest-flask"]
 opentelemetry = ["opentelemetry-api", "opentelemetry-sdk"]
 pydantic = ["pydantic"]
@@ -150,7 +141,7 @@
 addopts = "-s --emoji --mypy-ini-file=mypy.ini --benchmark-disable"
 DJANGO_SETTINGS_MODULE = "tests.django.django_settings"
 testpaths = ["tests/"]
-markers = ["django", "starlette", "channels"]
+markers = ["django", "starlette"]
 asyncio_mode = "auto"
 filterwarnings = [
     "ignore::DeprecationWarning:strawberry.*.resolver"
